--- conflicted
+++ resolved
@@ -624,13 +624,12 @@
 	num-cs = <1>;
 };
 
-<<<<<<< HEAD
 &usbdrd_dwc3 {
 	dr_mode = "host";
-=======
+};
+
 &usbdrd_phy {
 	vbus-supply = <&usb3_vbus_reg>;
->>>>>>> e2405a59
 };
 
 #include "cros-ec-keyboard.dtsi"