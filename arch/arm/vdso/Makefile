--- conflicted
+++ resolved
@@ -10,15 +10,9 @@
 ccflags-y := -fPIC -fno-common -fno-builtin -fno-stack-protector
 ccflags-y += -DDISABLE_BRANCH_PROFILING
 
-<<<<<<< HEAD
 ldflags-$(CONFIG_CPU_ENDIAN_BE8) := --be8
 ldflags-y := -Bsymbolic --no-undefined -soname=linux-vdso.so.1 \
-	    -z max-page-size=4096 -z common-page-size=4096 \
-	    -nostdlib -shared $(ldflags-y) \
-=======
-ldflags-y = -Bsymbolic --no-undefined -soname=linux-vdso.so.1 \
-	    -z max-page-size=4096 -nostdlib -shared \
->>>>>>> f785b42f
+	    -z max-page-size=4096 -nostdlib -shared $(ldflags-y) \
 	    $(call ld-option, --hash-style=sysv) \
 	    $(call ld-option, --build-id) \
 	    -T
