/*
 * Copyright (c) 2016 Fuzhou Rockchip Electronics Co., Ltd
 *
 * This file is dual-licensed: you can use it either under the terms
 * of the GPL or the X11 license, at your option. Note that this dual
 * licensing only applies to this file, and not this project as a
 * whole.
 *
 *  a) This library is free software; you can redistribute it and/or
 *     modify it under the terms of the GNU General Public License as
 *     published by the Free Software Foundation; either version 2 of the
 *     License, or (at your option) any later version.
 *
 *     This library is distributed in the hope that it will be useful,
 *     but WITHOUT ANY WARRANTY; without even the implied warranty of
 *     MERCHANTABILITY or FITNESS FOR A PARTICULAR PURPOSE.  See the
 *     GNU General Public License for more details.
 *
 * Or, alternatively,
 *
 *  b) Permission is hereby granted, free of charge, to any person
 *     obtaining a copy of this software and associated documentation
 *     files (the "Software"), to deal in the Software without
 *     restriction, including without limitation the rights to use,
 *     copy, modify, merge, publish, distribute, sublicense, and/or
 *     sell copies of the Software, and to permit persons to whom the
 *     Software is furnished to do so, subject to the following
 *     conditions:
 *
 *     The above copyright notice and this permission notice shall be
 *     included in all copies or substantial portions of the Software.
 *
 *     THE SOFTWARE IS PROVIDED "AS IS", WITHOUT WARRANTY OF ANY KIND,
 *     EXPRESS OR IMPLIED, INCLUDING BUT NOT LIMITED TO THE WARRANTIES
 *     OF MERCHANTABILITY, FITNESS FOR A PARTICULAR PURPOSE AND
 *     NONINFRINGEMENT. IN NO EVENT SHALL THE AUTHORS OR COPYRIGHT
 *     HOLDERS BE LIABLE FOR ANY CLAIM, DAMAGES OR OTHER LIABILITY,
 *     WHETHER IN AN ACTION OF CONTRACT, TORT OR OTHERWISE, ARISING
 *     FROM, OUT OF OR IN CONNECTION WITH THE SOFTWARE OR THE USE OR
 *     OTHER DEALINGS IN THE SOFTWARE.
 */

#include <dt-bindings/clock/rk3399-cru.h>
#include <dt-bindings/gpio/gpio.h>
#include <dt-bindings/interrupt-controller/arm-gic.h>
#include <dt-bindings/interrupt-controller/irq.h>
#include <dt-bindings/pinctrl/rockchip.h>
#include <dt-bindings/power/rk3399-power.h>
#include <dt-bindings/thermal/thermal.h>

/ {
	compatible = "rockchip,rk3399";

	interrupt-parent = <&gic>;
	#address-cells = <2>;
	#size-cells = <2>;

	aliases {
		ethernet0 = &gmac;
		i2c0 = &i2c0;
		i2c1 = &i2c1;
		i2c2 = &i2c2;
		i2c3 = &i2c3;
		i2c4 = &i2c4;
		i2c5 = &i2c5;
		i2c6 = &i2c6;
		i2c7 = &i2c7;
		i2c8 = &i2c8;
		serial0 = &uart0;
		serial1 = &uart1;
		serial2 = &uart2;
		serial3 = &uart3;
		serial4 = &uart4;
	};

	cpus {
		#address-cells = <2>;
		#size-cells = <0>;

		cpu-map {
			cluster0 {
				core0 {
					cpu = <&cpu_l0>;
				};
				core1 {
					cpu = <&cpu_l1>;
				};
				core2 {
					cpu = <&cpu_l2>;
				};
				core3 {
					cpu = <&cpu_l3>;
				};
			};

			cluster1 {
				core0 {
					cpu = <&cpu_b0>;
				};
				core1 {
					cpu = <&cpu_b1>;
				};
			};
		};

		cpu_l0: cpu@0 {
			device_type = "cpu";
			compatible = "arm,cortex-a53", "arm,armv8";
			reg = <0x0 0x0>;
			enable-method = "psci";
			#cooling-cells = <2>; /* min followed by max */
			clocks = <&cru ARMCLKL>;
			dynamic-power-coefficient = <100>;
		};

		cpu_l1: cpu@1 {
			device_type = "cpu";
			compatible = "arm,cortex-a53", "arm,armv8";
			reg = <0x0 0x1>;
			enable-method = "psci";
			clocks = <&cru ARMCLKL>;
			dynamic-power-coefficient = <100>;
		};

		cpu_l2: cpu@2 {
			device_type = "cpu";
			compatible = "arm,cortex-a53", "arm,armv8";
			reg = <0x0 0x2>;
			enable-method = "psci";
			clocks = <&cru ARMCLKL>;
			dynamic-power-coefficient = <100>;
		};

		cpu_l3: cpu@3 {
			device_type = "cpu";
			compatible = "arm,cortex-a53", "arm,armv8";
			reg = <0x0 0x3>;
			enable-method = "psci";
			clocks = <&cru ARMCLKL>;
			dynamic-power-coefficient = <100>;
		};

		cpu_b0: cpu@100 {
			device_type = "cpu";
			compatible = "arm,cortex-a72", "arm,armv8";
			reg = <0x0 0x100>;
			enable-method = "psci";
			#cooling-cells = <2>; /* min followed by max */
			clocks = <&cru ARMCLKB>;
			dynamic-power-coefficient = <436>;
		};

		cpu_b1: cpu@101 {
			device_type = "cpu";
			compatible = "arm,cortex-a72", "arm,armv8";
			reg = <0x0 0x101>;
			enable-method = "psci";
			clocks = <&cru ARMCLKB>;
			dynamic-power-coefficient = <436>;
		};
	};

	display-subsystem {
		compatible = "rockchip,display-subsystem";
		ports = <&vopl_out>, <&vopb_out>;
	};

	pmu_a53 {
		compatible = "arm,cortex-a53-pmu";
		interrupts = <GIC_PPI 7 IRQ_TYPE_LEVEL_LOW &ppi_cluster0>;
	};

	pmu_a72 {
		compatible = "arm,cortex-a72-pmu";
		interrupts = <GIC_PPI 7 IRQ_TYPE_LEVEL_LOW &ppi_cluster1>;
	};

	psci {
		compatible = "arm,psci-1.0";
		method = "smc";
	};

	timer {
		compatible = "arm,armv8-timer";
		interrupts = <GIC_PPI 13 IRQ_TYPE_LEVEL_LOW 0>,
			     <GIC_PPI 14 IRQ_TYPE_LEVEL_LOW 0>,
			     <GIC_PPI 11 IRQ_TYPE_LEVEL_LOW 0>,
			     <GIC_PPI 10 IRQ_TYPE_LEVEL_LOW 0>;
		arm,no-tick-in-suspend;
	};

	xin24m: xin24m {
		compatible = "fixed-clock";
		clock-frequency = <24000000>;
		clock-output-names = "xin24m";
		#clock-cells = <0>;
	};

	amba {
		compatible = "simple-bus";
		#address-cells = <2>;
		#size-cells = <2>;
		ranges;

		dmac_bus: dma-controller@ff6d0000 {
			compatible = "arm,pl330", "arm,primecell";
			reg = <0x0 0xff6d0000 0x0 0x4000>;
			interrupts = <GIC_SPI 5 IRQ_TYPE_LEVEL_HIGH 0>,
				     <GIC_SPI 6 IRQ_TYPE_LEVEL_HIGH 0>;
			#dma-cells = <1>;
			clocks = <&cru ACLK_DMAC0_PERILP>;
			clock-names = "apb_pclk";
		};

		dmac_peri: dma-controller@ff6e0000 {
			compatible = "arm,pl330", "arm,primecell";
			reg = <0x0 0xff6e0000 0x0 0x4000>;
			interrupts = <GIC_SPI 7 IRQ_TYPE_LEVEL_HIGH 0>,
				     <GIC_SPI 8 IRQ_TYPE_LEVEL_HIGH 0>;
			#dma-cells = <1>;
			clocks = <&cru ACLK_DMAC1_PERILP>;
			clock-names = "apb_pclk";
		};
	};

	pcie0: pcie@f8000000 {
		compatible = "rockchip,rk3399-pcie";
		reg = <0x0 0xf8000000 0x0 0x2000000>,
		      <0x0 0xfd000000 0x0 0x1000000>;
		reg-names = "axi-base", "apb-base";
		#address-cells = <3>;
		#size-cells = <2>;
		#interrupt-cells = <1>;
		aspm-no-l0s;
		bus-range = <0x0 0x1f>;
		clocks = <&cru ACLK_PCIE>, <&cru ACLK_PERF_PCIE>,
			 <&cru PCLK_PCIE>, <&cru SCLK_PCIE_PM>;
		clock-names = "aclk", "aclk-perf",
			      "hclk", "pm";
		interrupts = <GIC_SPI 49 IRQ_TYPE_LEVEL_HIGH 0>,
			     <GIC_SPI 50 IRQ_TYPE_LEVEL_HIGH 0>,
			     <GIC_SPI 51 IRQ_TYPE_LEVEL_HIGH 0>;
		interrupt-names = "sys", "legacy", "client";
		interrupt-map-mask = <0 0 0 7>;
		interrupt-map = <0 0 0 1 &pcie0_intc 0>,
				<0 0 0 2 &pcie0_intc 1>,
				<0 0 0 3 &pcie0_intc 2>,
				<0 0 0 4 &pcie0_intc 3>;
		linux,pci-domain = <0>;
		max-link-speed = <1>;
		msi-map = <0x0 &its 0x0 0x1000>;
<<<<<<< HEAD
		phys = <&pcie_phy>;
		phy-names = "pcie-phy";
=======
		phys = <&pcie_phy 0>, <&pcie_phy 1>,
		       <&pcie_phy 2>, <&pcie_phy 3>;
		phy-names = "pcie-phy-0", "pcie-phy-1",
			    "pcie-phy-2", "pcie-phy-3";
>>>>>>> bb176f67
		ranges = <0x83000000 0x0 0xfa000000 0x0 0xfa000000 0x0 0x1e00000
			  0x81000000 0x0 0xfbe00000 0x0 0xfbe00000 0x0 0x100000>;
		resets = <&cru SRST_PCIE_CORE>, <&cru SRST_PCIE_MGMT>,
			 <&cru SRST_PCIE_MGMT_STICKY>, <&cru SRST_PCIE_PIPE>,
			 <&cru SRST_PCIE_PM>, <&cru SRST_P_PCIE>,
			 <&cru SRST_A_PCIE>;
		reset-names = "core", "mgmt", "mgmt-sticky", "pipe",
			      "pm", "pclk", "aclk";
		status = "disabled";

		pcie0_intc: interrupt-controller {
			interrupt-controller;
			#address-cells = <0>;
			#interrupt-cells = <1>;
		};
	};

	gmac: ethernet@fe300000 {
		compatible = "rockchip,rk3399-gmac";
		reg = <0x0 0xfe300000 0x0 0x10000>;
		interrupts = <GIC_SPI 12 IRQ_TYPE_LEVEL_HIGH 0>;
		interrupt-names = "macirq";
		clocks = <&cru SCLK_MAC>, <&cru SCLK_MAC_RX>,
			 <&cru SCLK_MAC_TX>, <&cru SCLK_MACREF>,
			 <&cru SCLK_MACREF_OUT>, <&cru ACLK_GMAC>,
			 <&cru PCLK_GMAC>;
		clock-names = "stmmaceth", "mac_clk_rx",
			      "mac_clk_tx", "clk_mac_ref",
			      "clk_mac_refout", "aclk_mac",
			      "pclk_mac";
		power-domains = <&power RK3399_PD_GMAC>;
		resets = <&cru SRST_A_GMAC>;
		reset-names = "stmmaceth";
		rockchip,grf = <&grf>;
		status = "disabled";
	};

	sdio0: dwmmc@fe310000 {
		compatible = "rockchip,rk3399-dw-mshc",
			     "rockchip,rk3288-dw-mshc";
		reg = <0x0 0xfe310000 0x0 0x4000>;
		interrupts = <GIC_SPI 64 IRQ_TYPE_LEVEL_HIGH 0>;
		max-frequency = <150000000>;
		clocks = <&cru HCLK_SDIO>, <&cru SCLK_SDIO>,
			 <&cru SCLK_SDIO_DRV>, <&cru SCLK_SDIO_SAMPLE>;
		clock-names = "biu", "ciu", "ciu-drive", "ciu-sample";
		fifo-depth = <0x100>;
		power-domains = <&power RK3399_PD_SDIOAUDIO>;
		resets = <&cru SRST_SDIO0>;
		reset-names = "reset";
		status = "disabled";
	};

	sdmmc: dwmmc@fe320000 {
		compatible = "rockchip,rk3399-dw-mshc",
			     "rockchip,rk3288-dw-mshc";
		reg = <0x0 0xfe320000 0x0 0x4000>;
		interrupts = <GIC_SPI 65 IRQ_TYPE_LEVEL_HIGH 0>;
		max-frequency = <150000000>;
		clocks = <&cru HCLK_SDMMC>, <&cru SCLK_SDMMC>,
			 <&cru SCLK_SDMMC_DRV>, <&cru SCLK_SDMMC_SAMPLE>;
		clock-names = "biu", "ciu", "ciu-drive", "ciu-sample";
		fifo-depth = <0x100>;
		power-domains = <&power RK3399_PD_SD>;
		resets = <&cru SRST_SDMMC>;
		reset-names = "reset";
		status = "disabled";
	};

	sdhci: sdhci@fe330000 {
		compatible = "rockchip,rk3399-sdhci-5.1", "arasan,sdhci-5.1";
		reg = <0x0 0xfe330000 0x0 0x10000>;
		interrupts = <GIC_SPI 11 IRQ_TYPE_LEVEL_HIGH 0>;
		arasan,soc-ctl-syscon = <&grf>;
		assigned-clocks = <&cru SCLK_EMMC>;
		assigned-clock-rates = <200000000>;
		clocks = <&cru SCLK_EMMC>, <&cru ACLK_EMMC>;
		clock-names = "clk_xin", "clk_ahb";
		clock-output-names = "emmc_cardclock";
		#clock-cells = <0>;
		phys = <&emmc_phy>;
		phy-names = "phy_arasan";
		power-domains = <&power RK3399_PD_EMMC>;
		status = "disabled";
	};

	usb_host0_ehci: usb@fe380000 {
		compatible = "generic-ehci";
		reg = <0x0 0xfe380000 0x0 0x20000>;
		interrupts = <GIC_SPI 26 IRQ_TYPE_LEVEL_HIGH 0>;
		clocks = <&cru HCLK_HOST0>, <&cru HCLK_HOST0_ARB>,
			 <&u2phy0>;
		clock-names = "usbhost", "arbiter",
			      "utmi";
		phys = <&u2phy0_host>;
		phy-names = "usb";
		status = "disabled";
	};

	usb_host0_ohci: usb@fe3a0000 {
		compatible = "generic-ohci";
		reg = <0x0 0xfe3a0000 0x0 0x20000>;
		interrupts = <GIC_SPI 28 IRQ_TYPE_LEVEL_HIGH 0>;
		clocks = <&cru HCLK_HOST0>, <&cru HCLK_HOST0_ARB>,
			 <&u2phy0>;
		clock-names = "usbhost", "arbiter",
			      "utmi";
		phys = <&u2phy0_host>;
		phy-names = "usb";
		status = "disabled";
	};

	usb_host1_ehci: usb@fe3c0000 {
		compatible = "generic-ehci";
		reg = <0x0 0xfe3c0000 0x0 0x20000>;
		interrupts = <GIC_SPI 30 IRQ_TYPE_LEVEL_HIGH 0>;
		clocks = <&cru HCLK_HOST1>, <&cru HCLK_HOST1_ARB>,
			 <&u2phy1>;
		clock-names = "usbhost", "arbiter",
			      "utmi";
		phys = <&u2phy1_host>;
		phy-names = "usb";
		status = "disabled";
	};

	usb_host1_ohci: usb@fe3e0000 {
		compatible = "generic-ohci";
		reg = <0x0 0xfe3e0000 0x0 0x20000>;
		interrupts = <GIC_SPI 32 IRQ_TYPE_LEVEL_HIGH 0>;
		clocks = <&cru HCLK_HOST1>, <&cru HCLK_HOST1_ARB>,
			 <&u2phy1>;
		clock-names = "usbhost", "arbiter",
			      "utmi";
		phys = <&u2phy1_host>;
		phy-names = "usb";
		status = "disabled";
	};

	usbdrd3_0: usb@fe800000 {
		compatible = "rockchip,rk3399-dwc3";
		#address-cells = <2>;
		#size-cells = <2>;
		ranges;
		clocks = <&cru SCLK_USB3OTG0_REF>, <&cru SCLK_USB3OTG0_SUSPEND>,
			 <&cru ACLK_USB3OTG0>, <&cru ACLK_USB3_GRF>;
		clock-names = "ref_clk", "suspend_clk",
			      "bus_clk", "grf_clk";
		status = "disabled";

		usbdrd_dwc3_0: dwc3 {
			compatible = "snps,dwc3";
			reg = <0x0 0xfe800000 0x0 0x100000>;
			interrupts = <GIC_SPI 105 IRQ_TYPE_LEVEL_HIGH 0>;
			dr_mode = "otg";
			phys = <&u2phy0_otg>;
			phy-names = "usb2-phy";
			phy_type = "utmi_wide";
			snps,dis_enblslpm_quirk;
			snps,dis-u2-freeclk-exists-quirk;
			snps,dis_u2_susphy_quirk;
			snps,dis-del-phy-power-chg-quirk;
			snps,dis-tx-ipgap-linecheck-quirk;
			status = "disabled";
		};
	};

	usbdrd3_1: usb@fe900000 {
		compatible = "rockchip,rk3399-dwc3";
		#address-cells = <2>;
		#size-cells = <2>;
		ranges;
		clocks = <&cru SCLK_USB3OTG1_REF>, <&cru SCLK_USB3OTG1_SUSPEND>,
			 <&cru ACLK_USB3OTG1>, <&cru ACLK_USB3_GRF>;
		clock-names = "ref_clk", "suspend_clk",
			      "bus_clk", "grf_clk";
		status = "disabled";

		usbdrd_dwc3_1: dwc3 {
			compatible = "snps,dwc3";
			reg = <0x0 0xfe900000 0x0 0x100000>;
			interrupts = <GIC_SPI 110 IRQ_TYPE_LEVEL_HIGH 0>;
			dr_mode = "otg";
			phys = <&u2phy1_otg>;
			phy-names = "usb2-phy";
			phy_type = "utmi_wide";
			snps,dis_enblslpm_quirk;
			snps,dis-u2-freeclk-exists-quirk;
			snps,dis_u2_susphy_quirk;
			snps,dis-del-phy-power-chg-quirk;
			snps,dis-tx-ipgap-linecheck-quirk;
			status = "disabled";
		};
	};

	gic: interrupt-controller@fee00000 {
		compatible = "arm,gic-v3";
		#interrupt-cells = <4>;
		#address-cells = <2>;
		#size-cells = <2>;
		ranges;
		interrupt-controller;

		reg = <0x0 0xfee00000 0 0x10000>, /* GICD */
		      <0x0 0xfef00000 0 0xc0000>, /* GICR */
		      <0x0 0xfff00000 0 0x10000>, /* GICC */
		      <0x0 0xfff10000 0 0x10000>, /* GICH */
		      <0x0 0xfff20000 0 0x10000>; /* GICV */
		interrupts = <GIC_PPI 9 IRQ_TYPE_LEVEL_HIGH 0>;
		its: interrupt-controller@fee20000 {
			compatible = "arm,gic-v3-its";
			msi-controller;
			reg = <0x0 0xfee20000 0x0 0x20000>;
		};

		ppi-partitions {
			ppi_cluster0: interrupt-partition-0 {
				affinity = <&cpu_l0 &cpu_l1 &cpu_l2 &cpu_l3>;
			};

			ppi_cluster1: interrupt-partition-1 {
				affinity = <&cpu_b0 &cpu_b1>;
			};
		};
	};

	saradc: saradc@ff100000 {
		compatible = "rockchip,rk3399-saradc";
		reg = <0x0 0xff100000 0x0 0x100>;
		interrupts = <GIC_SPI 62 IRQ_TYPE_LEVEL_HIGH 0>;
		#io-channel-cells = <1>;
		clocks = <&cru SCLK_SARADC>, <&cru PCLK_SARADC>;
		clock-names = "saradc", "apb_pclk";
		resets = <&cru SRST_P_SARADC>;
		reset-names = "saradc-apb";
		status = "disabled";
	};

	i2c1: i2c@ff110000 {
		compatible = "rockchip,rk3399-i2c";
		reg = <0x0 0xff110000 0x0 0x1000>;
		assigned-clocks = <&cru SCLK_I2C1>;
		assigned-clock-rates = <200000000>;
		clocks = <&cru SCLK_I2C1>, <&cru PCLK_I2C1>;
		clock-names = "i2c", "pclk";
		interrupts = <GIC_SPI 59 IRQ_TYPE_LEVEL_HIGH 0>;
		pinctrl-names = "default";
		pinctrl-0 = <&i2c1_xfer>;
		#address-cells = <1>;
		#size-cells = <0>;
		status = "disabled";
	};

	i2c2: i2c@ff120000 {
		compatible = "rockchip,rk3399-i2c";
		reg = <0x0 0xff120000 0x0 0x1000>;
		assigned-clocks = <&cru SCLK_I2C2>;
		assigned-clock-rates = <200000000>;
		clocks = <&cru SCLK_I2C2>, <&cru PCLK_I2C2>;
		clock-names = "i2c", "pclk";
		interrupts = <GIC_SPI 35 IRQ_TYPE_LEVEL_HIGH 0>;
		pinctrl-names = "default";
		pinctrl-0 = <&i2c2_xfer>;
		#address-cells = <1>;
		#size-cells = <0>;
		status = "disabled";
	};

	i2c3: i2c@ff130000 {
		compatible = "rockchip,rk3399-i2c";
		reg = <0x0 0xff130000 0x0 0x1000>;
		assigned-clocks = <&cru SCLK_I2C3>;
		assigned-clock-rates = <200000000>;
		clocks = <&cru SCLK_I2C3>, <&cru PCLK_I2C3>;
		clock-names = "i2c", "pclk";
		interrupts = <GIC_SPI 34 IRQ_TYPE_LEVEL_HIGH 0>;
		pinctrl-names = "default";
		pinctrl-0 = <&i2c3_xfer>;
		#address-cells = <1>;
		#size-cells = <0>;
		status = "disabled";
	};

	i2c5: i2c@ff140000 {
		compatible = "rockchip,rk3399-i2c";
		reg = <0x0 0xff140000 0x0 0x1000>;
		assigned-clocks = <&cru SCLK_I2C5>;
		assigned-clock-rates = <200000000>;
		clocks = <&cru SCLK_I2C5>, <&cru PCLK_I2C5>;
		clock-names = "i2c", "pclk";
		interrupts = <GIC_SPI 38 IRQ_TYPE_LEVEL_HIGH 0>;
		pinctrl-names = "default";
		pinctrl-0 = <&i2c5_xfer>;
		#address-cells = <1>;
		#size-cells = <0>;
		status = "disabled";
	};

	i2c6: i2c@ff150000 {
		compatible = "rockchip,rk3399-i2c";
		reg = <0x0 0xff150000 0x0 0x1000>;
		assigned-clocks = <&cru SCLK_I2C6>;
		assigned-clock-rates = <200000000>;
		clocks = <&cru SCLK_I2C6>, <&cru PCLK_I2C6>;
		clock-names = "i2c", "pclk";
		interrupts = <GIC_SPI 37 IRQ_TYPE_LEVEL_HIGH 0>;
		pinctrl-names = "default";
		pinctrl-0 = <&i2c6_xfer>;
		#address-cells = <1>;
		#size-cells = <0>;
		status = "disabled";
	};

	i2c7: i2c@ff160000 {
		compatible = "rockchip,rk3399-i2c";
		reg = <0x0 0xff160000 0x0 0x1000>;
		assigned-clocks = <&cru SCLK_I2C7>;
		assigned-clock-rates = <200000000>;
		clocks = <&cru SCLK_I2C7>, <&cru PCLK_I2C7>;
		clock-names = "i2c", "pclk";
		interrupts = <GIC_SPI 36 IRQ_TYPE_LEVEL_HIGH 0>;
		pinctrl-names = "default";
		pinctrl-0 = <&i2c7_xfer>;
		#address-cells = <1>;
		#size-cells = <0>;
		status = "disabled";
	};

	uart0: serial@ff180000 {
		compatible = "rockchip,rk3399-uart", "snps,dw-apb-uart";
		reg = <0x0 0xff180000 0x0 0x100>;
		clocks = <&cru SCLK_UART0>, <&cru PCLK_UART0>;
		clock-names = "baudclk", "apb_pclk";
		interrupts = <GIC_SPI 99 IRQ_TYPE_LEVEL_HIGH 0>;
		reg-shift = <2>;
		reg-io-width = <4>;
		pinctrl-names = "default";
		pinctrl-0 = <&uart0_xfer>;
		status = "disabled";
	};

	uart1: serial@ff190000 {
		compatible = "rockchip,rk3399-uart", "snps,dw-apb-uart";
		reg = <0x0 0xff190000 0x0 0x100>;
		clocks = <&cru SCLK_UART1>, <&cru PCLK_UART1>;
		clock-names = "baudclk", "apb_pclk";
		interrupts = <GIC_SPI 98 IRQ_TYPE_LEVEL_HIGH 0>;
		reg-shift = <2>;
		reg-io-width = <4>;
		pinctrl-names = "default";
		pinctrl-0 = <&uart1_xfer>;
		status = "disabled";
	};

	uart2: serial@ff1a0000 {
		compatible = "rockchip,rk3399-uart", "snps,dw-apb-uart";
		reg = <0x0 0xff1a0000 0x0 0x100>;
		clocks = <&cru SCLK_UART2>, <&cru PCLK_UART2>;
		clock-names = "baudclk", "apb_pclk";
		interrupts = <GIC_SPI 100 IRQ_TYPE_LEVEL_HIGH 0>;
		reg-shift = <2>;
		reg-io-width = <4>;
		pinctrl-names = "default";
		pinctrl-0 = <&uart2c_xfer>;
		status = "disabled";
	};

	uart3: serial@ff1b0000 {
		compatible = "rockchip,rk3399-uart", "snps,dw-apb-uart";
		reg = <0x0 0xff1b0000 0x0 0x100>;
		clocks = <&cru SCLK_UART3>, <&cru PCLK_UART3>;
		clock-names = "baudclk", "apb_pclk";
		interrupts = <GIC_SPI 101 IRQ_TYPE_LEVEL_HIGH 0>;
		reg-shift = <2>;
		reg-io-width = <4>;
		pinctrl-names = "default";
		pinctrl-0 = <&uart3_xfer>;
		status = "disabled";
	};

	spi0: spi@ff1c0000 {
		compatible = "rockchip,rk3399-spi", "rockchip,rk3066-spi";
		reg = <0x0 0xff1c0000 0x0 0x1000>;
		clocks = <&cru SCLK_SPI0>, <&cru PCLK_SPI0>;
		clock-names = "spiclk", "apb_pclk";
		interrupts = <GIC_SPI 68 IRQ_TYPE_LEVEL_HIGH 0>;
		pinctrl-names = "default";
		pinctrl-0 = <&spi0_clk &spi0_tx &spi0_rx &spi0_cs0>;
		#address-cells = <1>;
		#size-cells = <0>;
		status = "disabled";
	};

	spi1: spi@ff1d0000 {
		compatible = "rockchip,rk3399-spi", "rockchip,rk3066-spi";
		reg = <0x0 0xff1d0000 0x0 0x1000>;
		clocks = <&cru SCLK_SPI1>, <&cru PCLK_SPI1>;
		clock-names = "spiclk", "apb_pclk";
		interrupts = <GIC_SPI 53 IRQ_TYPE_LEVEL_HIGH 0>;
		pinctrl-names = "default";
		pinctrl-0 = <&spi1_clk &spi1_tx &spi1_rx &spi1_cs0>;
		#address-cells = <1>;
		#size-cells = <0>;
		status = "disabled";
	};

	spi2: spi@ff1e0000 {
		compatible = "rockchip,rk3399-spi", "rockchip,rk3066-spi";
		reg = <0x0 0xff1e0000 0x0 0x1000>;
		clocks = <&cru SCLK_SPI2>, <&cru PCLK_SPI2>;
		clock-names = "spiclk", "apb_pclk";
		interrupts = <GIC_SPI 52 IRQ_TYPE_LEVEL_HIGH 0>;
		pinctrl-names = "default";
		pinctrl-0 = <&spi2_clk &spi2_tx &spi2_rx &spi2_cs0>;
		#address-cells = <1>;
		#size-cells = <0>;
		status = "disabled";
	};

	spi4: spi@ff1f0000 {
		compatible = "rockchip,rk3399-spi", "rockchip,rk3066-spi";
		reg = <0x0 0xff1f0000 0x0 0x1000>;
		clocks = <&cru SCLK_SPI4>, <&cru PCLK_SPI4>;
		clock-names = "spiclk", "apb_pclk";
		interrupts = <GIC_SPI 67 IRQ_TYPE_LEVEL_HIGH 0>;
		pinctrl-names = "default";
		pinctrl-0 = <&spi4_clk &spi4_tx &spi4_rx &spi4_cs0>;
		#address-cells = <1>;
		#size-cells = <0>;
		status = "disabled";
	};

	spi5: spi@ff200000 {
		compatible = "rockchip,rk3399-spi", "rockchip,rk3066-spi";
		reg = <0x0 0xff200000 0x0 0x1000>;
		clocks = <&cru SCLK_SPI5>, <&cru PCLK_SPI5>;
		clock-names = "spiclk", "apb_pclk";
		interrupts = <GIC_SPI 132 IRQ_TYPE_LEVEL_HIGH 0>;
		pinctrl-names = "default";
		pinctrl-0 = <&spi5_clk &spi5_tx &spi5_rx &spi5_cs0>;
		power-domains = <&power RK3399_PD_SDIOAUDIO>;
		#address-cells = <1>;
		#size-cells = <0>;
		status = "disabled";
	};

	thermal_zones: thermal-zones {
		cpu_thermal: cpu {
			polling-delay-passive = <100>;
			polling-delay = <1000>;

			thermal-sensors = <&tsadc 0>;

			trips {
				cpu_alert0: cpu_alert0 {
					temperature = <70000>;
					hysteresis = <2000>;
					type = "passive";
				};
				cpu_alert1: cpu_alert1 {
					temperature = <75000>;
					hysteresis = <2000>;
					type = "passive";
				};
				cpu_crit: cpu_crit {
					temperature = <95000>;
					hysteresis = <2000>;
					type = "critical";
				};
			};

			cooling-maps {
				map0 {
					trip = <&cpu_alert0>;
					cooling-device =
						<&cpu_b0 THERMAL_NO_LIMIT THERMAL_NO_LIMIT>;
				};
				map1 {
					trip = <&cpu_alert1>;
					cooling-device =
						<&cpu_l0 THERMAL_NO_LIMIT THERMAL_NO_LIMIT>,
						<&cpu_b0 THERMAL_NO_LIMIT THERMAL_NO_LIMIT>;
				};
			};
		};

		gpu_thermal: gpu {
			polling-delay-passive = <100>;
			polling-delay = <1000>;

			thermal-sensors = <&tsadc 1>;

			trips {
				gpu_alert0: gpu_alert0 {
					temperature = <75000>;
					hysteresis = <2000>;
					type = "passive";
				};
				gpu_crit: gpu_crit {
					temperature = <95000>;
					hysteresis = <2000>;
					type = "critical";
				};
			};

			cooling-maps {
				map0 {
					trip = <&gpu_alert0>;
					cooling-device =
						<&cpu_b0 THERMAL_NO_LIMIT THERMAL_NO_LIMIT>;
				};
			};
		};
	};

	tsadc: tsadc@ff260000 {
		compatible = "rockchip,rk3399-tsadc";
		reg = <0x0 0xff260000 0x0 0x100>;
		interrupts = <GIC_SPI 97 IRQ_TYPE_LEVEL_HIGH 0>;
		assigned-clocks = <&cru SCLK_TSADC>;
		assigned-clock-rates = <750000>;
		clocks = <&cru SCLK_TSADC>, <&cru PCLK_TSADC>;
		clock-names = "tsadc", "apb_pclk";
		resets = <&cru SRST_TSADC>;
		reset-names = "tsadc-apb";
		rockchip,grf = <&grf>;
		rockchip,hw-tshut-temp = <95000>;
		pinctrl-names = "init", "default", "sleep";
		pinctrl-0 = <&otp_gpio>;
		pinctrl-1 = <&otp_out>;
		pinctrl-2 = <&otp_gpio>;
		#thermal-sensor-cells = <1>;
		status = "disabled";
	};

	qos_emmc: qos@ffa58000 {
		compatible = "syscon";
		reg = <0x0 0xffa58000 0x0 0x20>;
	};

	qos_gmac: qos@ffa5c000 {
		compatible = "syscon";
		reg = <0x0 0xffa5c000 0x0 0x20>;
	};

	qos_pcie: qos@ffa60080 {
		compatible = "syscon";
		reg = <0x0 0xffa60080 0x0 0x20>;
	};

	qos_usb_host0: qos@ffa60100 {
		compatible = "syscon";
		reg = <0x0 0xffa60100 0x0 0x20>;
	};

	qos_usb_host1: qos@ffa60180 {
		compatible = "syscon";
		reg = <0x0 0xffa60180 0x0 0x20>;
	};

	qos_usb_otg0: qos@ffa70000 {
		compatible = "syscon";
		reg = <0x0 0xffa70000 0x0 0x20>;
	};

	qos_usb_otg1: qos@ffa70080 {
		compatible = "syscon";
		reg = <0x0 0xffa70080 0x0 0x20>;
	};

	qos_sd: qos@ffa74000 {
		compatible = "syscon";
		reg = <0x0 0xffa74000 0x0 0x20>;
	};

	qos_sdioaudio: qos@ffa76000 {
		compatible = "syscon";
		reg = <0x0 0xffa76000 0x0 0x20>;
	};

	qos_hdcp: qos@ffa90000 {
		compatible = "syscon";
		reg = <0x0 0xffa90000 0x0 0x20>;
	};

	qos_iep: qos@ffa98000 {
		compatible = "syscon";
		reg = <0x0 0xffa98000 0x0 0x20>;
	};

	qos_isp0_m0: qos@ffaa0000 {
		compatible = "syscon";
		reg = <0x0 0xffaa0000 0x0 0x20>;
	};

	qos_isp0_m1: qos@ffaa0080 {
		compatible = "syscon";
		reg = <0x0 0xffaa0080 0x0 0x20>;
	};

	qos_isp1_m0: qos@ffaa8000 {
		compatible = "syscon";
		reg = <0x0 0xffaa8000 0x0 0x20>;
	};

	qos_isp1_m1: qos@ffaa8080 {
		compatible = "syscon";
		reg = <0x0 0xffaa8080 0x0 0x20>;
	};

	qos_rga_r: qos@ffab0000 {
		compatible = "syscon";
		reg = <0x0 0xffab0000 0x0 0x20>;
	};

	qos_rga_w: qos@ffab0080 {
		compatible = "syscon";
		reg = <0x0 0xffab0080 0x0 0x20>;
	};

	qos_video_m0: qos@ffab8000 {
		compatible = "syscon";
		reg = <0x0 0xffab8000 0x0 0x20>;
	};

	qos_video_m1_r: qos@ffac0000 {
		compatible = "syscon";
		reg = <0x0 0xffac0000 0x0 0x20>;
	};

	qos_video_m1_w: qos@ffac0080 {
		compatible = "syscon";
		reg = <0x0 0xffac0080 0x0 0x20>;
	};

	qos_vop_big_r: qos@ffac8000 {
		compatible = "syscon";
		reg = <0x0 0xffac8000 0x0 0x20>;
	};

	qos_vop_big_w: qos@ffac8080 {
		compatible = "syscon";
		reg = <0x0 0xffac8080 0x0 0x20>;
	};

	qos_vop_little: qos@ffad0000 {
		compatible = "syscon";
		reg = <0x0 0xffad0000 0x0 0x20>;
	};

	qos_perihp: qos@ffad8080 {
		compatible = "syscon";
		reg = <0x0 0xffad8080 0x0 0x20>;
	};

	qos_gpu: qos@ffae0000 {
		compatible = "syscon";
		reg = <0x0 0xffae0000 0x0 0x20>;
	};

	pmu: power-management@ff310000 {
		compatible = "rockchip,rk3399-pmu", "syscon", "simple-mfd";
		reg = <0x0 0xff310000 0x0 0x1000>;

		/*
		 * Note: RK3399 supports 6 voltage domains including VD_CORE_L,
		 * VD_CORE_B, VD_CENTER, VD_GPU, VD_LOGIC and VD_PMU.
		 * Some of the power domains are grouped together for every
		 * voltage domain.
		 * The detail contents as below.
		 */
		power: power-controller {
			compatible = "rockchip,rk3399-power-controller";
			#power-domain-cells = <1>;
			#address-cells = <1>;
			#size-cells = <0>;

			/* These power domains are grouped by VD_CENTER */
			pd_iep@RK3399_PD_IEP {
				reg = <RK3399_PD_IEP>;
				clocks = <&cru ACLK_IEP>,
					 <&cru HCLK_IEP>;
				pm_qos = <&qos_iep>;
			};
			pd_rga@RK3399_PD_RGA {
				reg = <RK3399_PD_RGA>;
				clocks = <&cru ACLK_RGA>,
					 <&cru HCLK_RGA>;
				pm_qos = <&qos_rga_r>,
					 <&qos_rga_w>;
			};
			pd_vcodec@RK3399_PD_VCODEC {
				reg = <RK3399_PD_VCODEC>;
				clocks = <&cru ACLK_VCODEC>,
					 <&cru HCLK_VCODEC>;
				pm_qos = <&qos_video_m0>;
			};
			pd_vdu@RK3399_PD_VDU {
				reg = <RK3399_PD_VDU>;
				clocks = <&cru ACLK_VDU>,
					 <&cru HCLK_VDU>;
				pm_qos = <&qos_video_m1_r>,
					 <&qos_video_m1_w>;
			};

			/* These power domains are grouped by VD_GPU */
			pd_gpu@RK3399_PD_GPU {
				reg = <RK3399_PD_GPU>;
				clocks = <&cru ACLK_GPU>;
				pm_qos = <&qos_gpu>;
			};

			/* These power domains are grouped by VD_LOGIC */
			pd_edp@RK3399_PD_EDP {
				reg = <RK3399_PD_EDP>;
				clocks = <&cru PCLK_EDP_CTRL>;
			};
			pd_emmc@RK3399_PD_EMMC {
				reg = <RK3399_PD_EMMC>;
				clocks = <&cru ACLK_EMMC>;
				pm_qos = <&qos_emmc>;
			};
			pd_gmac@RK3399_PD_GMAC {
				reg = <RK3399_PD_GMAC>;
				clocks = <&cru ACLK_GMAC>,
					 <&cru PCLK_GMAC>;
				pm_qos = <&qos_gmac>;
			};
			pd_sd@RK3399_PD_SD {
				reg = <RK3399_PD_SD>;
				clocks = <&cru HCLK_SDMMC>,
					 <&cru SCLK_SDMMC>;
				pm_qos = <&qos_sd>;
			};
			pd_sdioaudio@RK3399_PD_SDIOAUDIO {
				reg = <RK3399_PD_SDIOAUDIO>;
				clocks = <&cru HCLK_SDIO>;
				pm_qos = <&qos_sdioaudio>;
			};
			pd_vio@RK3399_PD_VIO {
				reg = <RK3399_PD_VIO>;
				#address-cells = <1>;
				#size-cells = <0>;

				pd_hdcp@RK3399_PD_HDCP {
					reg = <RK3399_PD_HDCP>;
					clocks = <&cru ACLK_HDCP>,
						 <&cru HCLK_HDCP>,
						 <&cru PCLK_HDCP>;
					pm_qos = <&qos_hdcp>;
				};
				pd_isp0@RK3399_PD_ISP0 {
					reg = <RK3399_PD_ISP0>;
					clocks = <&cru ACLK_ISP0>,
						 <&cru HCLK_ISP0>;
					pm_qos = <&qos_isp0_m0>,
						 <&qos_isp0_m1>;
				};
				pd_isp1@RK3399_PD_ISP1 {
					reg = <RK3399_PD_ISP1>;
					clocks = <&cru ACLK_ISP1>,
						 <&cru HCLK_ISP1>;
					pm_qos = <&qos_isp1_m0>,
						 <&qos_isp1_m1>;
				};
				pd_tcpc0@RK3399_PD_TCPC0 {
					reg = <RK3399_PD_TCPD0>;
					clocks = <&cru SCLK_UPHY0_TCPDCORE>,
						 <&cru SCLK_UPHY0_TCPDPHY_REF>;
				};
				pd_tcpc1@RK3399_PD_TCPC1 {
					reg = <RK3399_PD_TCPD1>;
					clocks = <&cru SCLK_UPHY1_TCPDCORE>,
						 <&cru SCLK_UPHY1_TCPDPHY_REF>;
				};
				pd_vo@RK3399_PD_VO {
					reg = <RK3399_PD_VO>;
					#address-cells = <1>;
					#size-cells = <0>;

					pd_vopb@RK3399_PD_VOPB {
						reg = <RK3399_PD_VOPB>;
						clocks = <&cru ACLK_VOP0>,
							 <&cru HCLK_VOP0>;
						pm_qos = <&qos_vop_big_r>,
							 <&qos_vop_big_w>;
					};
					pd_vopl@RK3399_PD_VOPL {
						reg = <RK3399_PD_VOPL>;
						clocks = <&cru ACLK_VOP1>,
							 <&cru HCLK_VOP1>;
						pm_qos = <&qos_vop_little>;
					};
				};
			};
		};
	};

	pmugrf: syscon@ff320000 {
		compatible = "rockchip,rk3399-pmugrf", "syscon", "simple-mfd";
		reg = <0x0 0xff320000 0x0 0x1000>;
		#address-cells = <1>;
		#size-cells = <1>;

		pmu_io_domains: io-domains {
			compatible = "rockchip,rk3399-pmu-io-voltage-domain";
			status = "disabled";
		};
	};

	spi3: spi@ff350000 {
		compatible = "rockchip,rk3399-spi", "rockchip,rk3066-spi";
		reg = <0x0 0xff350000 0x0 0x1000>;
		clocks = <&pmucru SCLK_SPI3_PMU>, <&pmucru PCLK_SPI3_PMU>;
		clock-names = "spiclk", "apb_pclk";
		interrupts = <GIC_SPI 60 IRQ_TYPE_LEVEL_HIGH 0>;
		pinctrl-names = "default";
		pinctrl-0 = <&spi3_clk &spi3_tx &spi3_rx &spi3_cs0>;
		#address-cells = <1>;
		#size-cells = <0>;
		status = "disabled";
	};

	uart4: serial@ff370000 {
		compatible = "rockchip,rk3399-uart", "snps,dw-apb-uart";
		reg = <0x0 0xff370000 0x0 0x100>;
		clocks = <&pmucru SCLK_UART4_PMU>, <&pmucru PCLK_UART4_PMU>;
		clock-names = "baudclk", "apb_pclk";
		interrupts = <GIC_SPI 102 IRQ_TYPE_LEVEL_HIGH 0>;
		reg-shift = <2>;
		reg-io-width = <4>;
		pinctrl-names = "default";
		pinctrl-0 = <&uart4_xfer>;
		status = "disabled";
	};

	i2c0: i2c@ff3c0000 {
		compatible = "rockchip,rk3399-i2c";
		reg = <0x0 0xff3c0000 0x0 0x1000>;
		assigned-clocks = <&pmucru SCLK_I2C0_PMU>;
		assigned-clock-rates = <200000000>;
		clocks = <&pmucru SCLK_I2C0_PMU>, <&pmucru PCLK_I2C0_PMU>;
		clock-names = "i2c", "pclk";
		interrupts = <GIC_SPI 57 IRQ_TYPE_LEVEL_HIGH 0>;
		pinctrl-names = "default";
		pinctrl-0 = <&i2c0_xfer>;
		#address-cells = <1>;
		#size-cells = <0>;
		status = "disabled";
	};

	i2c4: i2c@ff3d0000 {
		compatible = "rockchip,rk3399-i2c";
		reg = <0x0 0xff3d0000 0x0 0x1000>;
		assigned-clocks = <&pmucru SCLK_I2C4_PMU>;
		assigned-clock-rates = <200000000>;
		clocks = <&pmucru SCLK_I2C4_PMU>, <&pmucru PCLK_I2C4_PMU>;
		clock-names = "i2c", "pclk";
		interrupts = <GIC_SPI 56 IRQ_TYPE_LEVEL_HIGH 0>;
		pinctrl-names = "default";
		pinctrl-0 = <&i2c4_xfer>;
		#address-cells = <1>;
		#size-cells = <0>;
		status = "disabled";
	};

	i2c8: i2c@ff3e0000 {
		compatible = "rockchip,rk3399-i2c";
		reg = <0x0 0xff3e0000 0x0 0x1000>;
		assigned-clocks = <&pmucru SCLK_I2C8_PMU>;
		assigned-clock-rates = <200000000>;
		clocks = <&pmucru SCLK_I2C8_PMU>, <&pmucru PCLK_I2C8_PMU>;
		clock-names = "i2c", "pclk";
		interrupts = <GIC_SPI 58 IRQ_TYPE_LEVEL_HIGH 0>;
		pinctrl-names = "default";
		pinctrl-0 = <&i2c8_xfer>;
		#address-cells = <1>;
		#size-cells = <0>;
		status = "disabled";
	};

	pwm0: pwm@ff420000 {
		compatible = "rockchip,rk3399-pwm", "rockchip,rk3288-pwm";
		reg = <0x0 0xff420000 0x0 0x10>;
		#pwm-cells = <3>;
		pinctrl-names = "default";
		pinctrl-0 = <&pwm0_pin>;
		clocks = <&pmucru PCLK_RKPWM_PMU>;
		clock-names = "pwm";
		status = "disabled";
	};

	pwm1: pwm@ff420010 {
		compatible = "rockchip,rk3399-pwm", "rockchip,rk3288-pwm";
		reg = <0x0 0xff420010 0x0 0x10>;
		#pwm-cells = <3>;
		pinctrl-names = "default";
		pinctrl-0 = <&pwm1_pin>;
		clocks = <&pmucru PCLK_RKPWM_PMU>;
		clock-names = "pwm";
		status = "disabled";
	};

	pwm2: pwm@ff420020 {
		compatible = "rockchip,rk3399-pwm", "rockchip,rk3288-pwm";
		reg = <0x0 0xff420020 0x0 0x10>;
		#pwm-cells = <3>;
		pinctrl-names = "default";
		pinctrl-0 = <&pwm2_pin>;
		clocks = <&pmucru PCLK_RKPWM_PMU>;
		clock-names = "pwm";
		status = "disabled";
	};

	pwm3: pwm@ff420030 {
		compatible = "rockchip,rk3399-pwm", "rockchip,rk3288-pwm";
		reg = <0x0 0xff420030 0x0 0x10>;
		#pwm-cells = <3>;
		pinctrl-names = "default";
		pinctrl-0 = <&pwm3a_pin>;
		clocks = <&pmucru PCLK_RKPWM_PMU>;
		clock-names = "pwm";
		status = "disabled";
	};

	vpu_mmu: iommu@ff650800 {
		compatible = "rockchip,iommu";
		reg = <0x0 0xff650800 0x0 0x40>;
		interrupts = <GIC_SPI 115 IRQ_TYPE_LEVEL_HIGH 0>;
		interrupt-names = "vpu_mmu";
		#iommu-cells = <0>;
		status = "disabled";
	};

	vdec_mmu: iommu@ff660480 {
		compatible = "rockchip,iommu";
		reg = <0x0 0xff660480 0x0 0x40>, <0x0 0xff6604c0 0x0 0x40>;
		interrupts = <GIC_SPI 117 IRQ_TYPE_LEVEL_HIGH 0>;
		interrupt-names = "vdec_mmu";
		#iommu-cells = <0>;
		status = "disabled";
	};

	iep_mmu: iommu@ff670800 {
		compatible = "rockchip,iommu";
		reg = <0x0 0xff670800 0x0 0x40>;
		interrupts = <GIC_SPI 42 IRQ_TYPE_LEVEL_HIGH 0>;
		interrupt-names = "iep_mmu";
		#iommu-cells = <0>;
		status = "disabled";
	};

	efuse0: efuse@ff690000 {
		compatible = "rockchip,rk3399-efuse";
		reg = <0x0 0xff690000 0x0 0x80>;
		#address-cells = <1>;
		#size-cells = <1>;
		clocks = <&cru PCLK_EFUSE1024NS>;
		clock-names = "pclk_efuse";

		/* Data cells */
		cpu_id: cpu-id@7 {
			reg = <0x07 0x10>;
		};
		cpub_leakage: cpu-leakage@17 {
			reg = <0x17 0x1>;
		};
		gpu_leakage: gpu-leakage@18 {
			reg = <0x18 0x1>;
		};
		center_leakage: center-leakage@19 {
			reg = <0x19 0x1>;
		};
		cpul_leakage: cpu-leakage@1a {
			reg = <0x1a 0x1>;
		};
		logic_leakage: logic-leakage@1b {
			reg = <0x1b 0x1>;
		};
		wafer_info: wafer-info@1c {
			reg = <0x1c 0x1>;
		};
	};

	pmucru: pmu-clock-controller@ff750000 {
		compatible = "rockchip,rk3399-pmucru";
		reg = <0x0 0xff750000 0x0 0x1000>;
		rockchip,grf = <&pmugrf>;
		#clock-cells = <1>;
		#reset-cells = <1>;
		assigned-clocks = <&pmucru PLL_PPLL>;
		assigned-clock-rates = <676000000>;
	};

	cru: clock-controller@ff760000 {
		compatible = "rockchip,rk3399-cru";
		reg = <0x0 0xff760000 0x0 0x1000>;
		rockchip,grf = <&grf>;
		#clock-cells = <1>;
		#reset-cells = <1>;
		assigned-clocks =
			<&cru PLL_GPLL>, <&cru PLL_CPLL>,
			<&cru PLL_NPLL>,
			<&cru ACLK_PERIHP>, <&cru HCLK_PERIHP>,
			<&cru PCLK_PERIHP>,
			<&cru ACLK_PERILP0>, <&cru HCLK_PERILP0>,
			<&cru PCLK_PERILP0>, <&cru ACLK_CCI>,
			<&cru HCLK_PERILP1>, <&cru PCLK_PERILP1>;
		assigned-clock-rates =
			 <594000000>,  <800000000>,
			<1000000000>,
			 <150000000>,   <75000000>,
			  <37500000>,
			 <100000000>,  <100000000>,
			  <50000000>, <600000000>,
			 <100000000>,   <50000000>;
	};

	grf: syscon@ff770000 {
		compatible = "rockchip,rk3399-grf", "syscon", "simple-mfd";
		reg = <0x0 0xff770000 0x0 0x10000>;
		#address-cells = <1>;
		#size-cells = <1>;

		io_domains: io-domains {
			compatible = "rockchip,rk3399-io-voltage-domain";
			status = "disabled";
		};

		u2phy0: usb2-phy@e450 {
			compatible = "rockchip,rk3399-usb2phy";
			reg = <0xe450 0x10>;
			clocks = <&cru SCLK_USB2PHY0_REF>;
			clock-names = "phyclk";
			#clock-cells = <0>;
			clock-output-names = "clk_usbphy0_480m";
			status = "disabled";

			u2phy0_host: host-port {
				#phy-cells = <0>;
				interrupts = <GIC_SPI 27 IRQ_TYPE_LEVEL_HIGH 0>;
				interrupt-names = "linestate";
				status = "disabled";
			};

			u2phy0_otg: otg-port {
				#phy-cells = <0>;
				interrupts = <GIC_SPI 103 IRQ_TYPE_LEVEL_HIGH 0>,
					     <GIC_SPI 104 IRQ_TYPE_LEVEL_HIGH 0>,
					     <GIC_SPI 106 IRQ_TYPE_LEVEL_HIGH 0>;
				interrupt-names = "otg-bvalid", "otg-id",
						  "linestate";
				status = "disabled";
			};
		};

		u2phy1: usb2-phy@e460 {
			compatible = "rockchip,rk3399-usb2phy";
			reg = <0xe460 0x10>;
			clocks = <&cru SCLK_USB2PHY1_REF>;
			clock-names = "phyclk";
			#clock-cells = <0>;
			clock-output-names = "clk_usbphy1_480m";
			status = "disabled";

			u2phy1_host: host-port {
				#phy-cells = <0>;
				interrupts = <GIC_SPI 31 IRQ_TYPE_LEVEL_HIGH 0>;
				interrupt-names = "linestate";
				status = "disabled";
			};

			u2phy1_otg: otg-port {
				#phy-cells = <0>;
				interrupts = <GIC_SPI 108 IRQ_TYPE_LEVEL_HIGH 0>,
					     <GIC_SPI 109 IRQ_TYPE_LEVEL_HIGH 0>,
					     <GIC_SPI 111 IRQ_TYPE_LEVEL_HIGH 0>;
				interrupt-names = "otg-bvalid", "otg-id",
						  "linestate";
				status = "disabled";
			};
		};

		emmc_phy: phy@f780 {
			compatible = "rockchip,rk3399-emmc-phy";
			reg = <0xf780 0x24>;
			clocks = <&sdhci>;
			clock-names = "emmcclk";
			#phy-cells = <0>;
			status = "disabled";
		};

		pcie_phy: pcie-phy {
			compatible = "rockchip,rk3399-pcie-phy";
			clocks = <&cru SCLK_PCIEPHY_REF>;
			clock-names = "refclk";
			#phy-cells = <1>;
			resets = <&cru SRST_PCIEPHY>;
			reset-names = "phy";
			status = "disabled";
		};
	};

	tcphy0: phy@ff7c0000 {
		compatible = "rockchip,rk3399-typec-phy";
		reg = <0x0 0xff7c0000 0x0 0x40000>;
		clocks = <&cru SCLK_UPHY0_TCPDCORE>,
			 <&cru SCLK_UPHY0_TCPDPHY_REF>;
		clock-names = "tcpdcore", "tcpdphy-ref";
		assigned-clocks = <&cru SCLK_UPHY0_TCPDCORE>;
		assigned-clock-rates = <50000000>;
		power-domains = <&power RK3399_PD_TCPD0>;
		resets = <&cru SRST_UPHY0>,
			 <&cru SRST_UPHY0_PIPE_L00>,
			 <&cru SRST_P_UPHY0_TCPHY>;
		reset-names = "uphy", "uphy-pipe", "uphy-tcphy";
		rockchip,grf = <&grf>;
		rockchip,typec-conn-dir = <0xe580 0 16>;
		rockchip,usb3tousb2-en = <0xe580 3 19>;
		rockchip,external-psm = <0xe588 14 30>;
		rockchip,pipe-status = <0xe5c0 0 0>;
		status = "disabled";

		tcphy0_dp: dp-port {
			#phy-cells = <0>;
		};

		tcphy0_usb3: usb3-port {
			#phy-cells = <0>;
		};
	};

	tcphy1: phy@ff800000 {
		compatible = "rockchip,rk3399-typec-phy";
		reg = <0x0 0xff800000 0x0 0x40000>;
		clocks = <&cru SCLK_UPHY1_TCPDCORE>,
			 <&cru SCLK_UPHY1_TCPDPHY_REF>;
		clock-names = "tcpdcore", "tcpdphy-ref";
		assigned-clocks = <&cru SCLK_UPHY1_TCPDCORE>;
		assigned-clock-rates = <50000000>;
		power-domains = <&power RK3399_PD_TCPD1>;
		resets = <&cru SRST_UPHY1>,
			 <&cru SRST_UPHY1_PIPE_L00>,
			 <&cru SRST_P_UPHY1_TCPHY>;
		reset-names = "uphy", "uphy-pipe", "uphy-tcphy";
		rockchip,grf = <&grf>;
		rockchip,typec-conn-dir = <0xe58c 0 16>;
		rockchip,usb3tousb2-en = <0xe58c 3 19>;
		rockchip,external-psm = <0xe594 14 30>;
		rockchip,pipe-status = <0xe5c0 16 16>;
		status = "disabled";

		tcphy1_dp: dp-port {
			#phy-cells = <0>;
		};

		tcphy1_usb3: usb3-port {
			#phy-cells = <0>;
		};
	};

	watchdog@ff848000 {
		compatible = "snps,dw-wdt";
		reg = <0x0 0xff848000 0x0 0x100>;
		clocks = <&cru PCLK_WDT>;
		interrupts = <GIC_SPI 120 IRQ_TYPE_LEVEL_HIGH 0>;
	};

	rktimer: rktimer@ff850000 {
		compatible = "rockchip,rk3399-timer";
		reg = <0x0 0xff850000 0x0 0x1000>;
		interrupts = <GIC_SPI 81 IRQ_TYPE_LEVEL_HIGH 0>;
		clocks = <&cru PCLK_TIMER0>, <&cru SCLK_TIMER00>;
		clock-names = "pclk", "timer";
	};

	spdif: spdif@ff870000 {
		compatible = "rockchip,rk3399-spdif";
		reg = <0x0 0xff870000 0x0 0x1000>;
		interrupts = <GIC_SPI 66 IRQ_TYPE_LEVEL_HIGH 0>;
		dmas = <&dmac_bus 7>;
		dma-names = "tx";
		clock-names = "mclk", "hclk";
		clocks = <&cru SCLK_SPDIF_8CH>, <&cru HCLK_SPDIF>;
		pinctrl-names = "default";
		pinctrl-0 = <&spdif_bus>;
		power-domains = <&power RK3399_PD_SDIOAUDIO>;
		status = "disabled";
	};

	i2s0: i2s@ff880000 {
		compatible = "rockchip,rk3399-i2s", "rockchip,rk3066-i2s";
		reg = <0x0 0xff880000 0x0 0x1000>;
		rockchip,grf = <&grf>;
		interrupts = <GIC_SPI 39 IRQ_TYPE_LEVEL_HIGH 0>;
		dmas = <&dmac_bus 0>, <&dmac_bus 1>;
		dma-names = "tx", "rx";
		clock-names = "i2s_clk", "i2s_hclk";
		clocks = <&cru SCLK_I2S0_8CH>, <&cru HCLK_I2S0_8CH>;
		pinctrl-names = "default";
		pinctrl-0 = <&i2s0_8ch_bus>;
		power-domains = <&power RK3399_PD_SDIOAUDIO>;
		status = "disabled";
	};

	i2s1: i2s@ff890000 {
		compatible = "rockchip,rk3399-i2s", "rockchip,rk3066-i2s";
		reg = <0x0 0xff890000 0x0 0x1000>;
		interrupts = <GIC_SPI 40 IRQ_TYPE_LEVEL_HIGH 0>;
		dmas = <&dmac_bus 2>, <&dmac_bus 3>;
		dma-names = "tx", "rx";
		clock-names = "i2s_clk", "i2s_hclk";
		clocks = <&cru SCLK_I2S1_8CH>, <&cru HCLK_I2S1_8CH>;
		pinctrl-names = "default";
		pinctrl-0 = <&i2s1_2ch_bus>;
		power-domains = <&power RK3399_PD_SDIOAUDIO>;
		status = "disabled";
	};

	i2s2: i2s@ff8a0000 {
		compatible = "rockchip,rk3399-i2s", "rockchip,rk3066-i2s";
		reg = <0x0 0xff8a0000 0x0 0x1000>;
		interrupts = <GIC_SPI 41 IRQ_TYPE_LEVEL_HIGH 0>;
		dmas = <&dmac_bus 4>, <&dmac_bus 5>;
		dma-names = "tx", "rx";
		clock-names = "i2s_clk", "i2s_hclk";
		clocks = <&cru SCLK_I2S2_8CH>, <&cru HCLK_I2S2_8CH>;
		power-domains = <&power RK3399_PD_SDIOAUDIO>;
		status = "disabled";
	};

	vopl: vop@ff8f0000 {
		compatible = "rockchip,rk3399-vop-lit";
		reg = <0x0 0xff8f0000 0x0 0x3efc>;
		interrupts = <GIC_SPI 119 IRQ_TYPE_LEVEL_HIGH 0>;
		assigned-clocks = <&cru ACLK_VOP1>, <&cru HCLK_VOP1>;
		assigned-clock-rates = <400000000>, <100000000>;
		clocks = <&cru ACLK_VOP1>, <&cru DCLK_VOP1>, <&cru HCLK_VOP1>;
		clock-names = "aclk_vop", "dclk_vop", "hclk_vop";
		iommus = <&vopl_mmu>;
		power-domains = <&power RK3399_PD_VOPL>;
		resets = <&cru SRST_A_VOP1>, <&cru SRST_H_VOP1>, <&cru SRST_D_VOP1>;
		reset-names = "axi", "ahb", "dclk";
		status = "disabled";

		vopl_out: port {
			#address-cells = <1>;
			#size-cells = <0>;

			vopl_out_mipi: endpoint@0 {
				reg = <0>;
				remote-endpoint = <&mipi_in_vopl>;
			};

			vopl_out_edp: endpoint@1 {
				reg = <1>;
				remote-endpoint = <&edp_in_vopl>;
			};

			vopl_out_hdmi: endpoint@2 {
				reg = <2>;
				remote-endpoint = <&hdmi_in_vopl>;
			};
		};
	};

	vopl_mmu: iommu@ff8f3f00 {
		compatible = "rockchip,iommu";
		reg = <0x0 0xff8f3f00 0x0 0x100>;
		interrupts = <GIC_SPI 119 IRQ_TYPE_LEVEL_HIGH 0>;
		interrupt-names = "vopl_mmu";
		clocks = <&cru ACLK_VOP1>, <&cru HCLK_VOP1>;
		clock-names = "aclk", "hclk";
		power-domains = <&power RK3399_PD_VOPL>;
		#iommu-cells = <0>;
		status = "disabled";
	};

	vopb: vop@ff900000 {
		compatible = "rockchip,rk3399-vop-big";
		reg = <0x0 0xff900000 0x0 0x3efc>;
		interrupts = <GIC_SPI 118 IRQ_TYPE_LEVEL_HIGH 0>;
		assigned-clocks = <&cru ACLK_VOP0>, <&cru HCLK_VOP0>;
		assigned-clock-rates = <400000000>, <100000000>;
		clocks = <&cru ACLK_VOP0>, <&cru DCLK_VOP0>, <&cru HCLK_VOP0>;
		clock-names = "aclk_vop", "dclk_vop", "hclk_vop";
		iommus = <&vopb_mmu>;
		power-domains = <&power RK3399_PD_VOPB>;
		resets = <&cru SRST_A_VOP0>, <&cru SRST_H_VOP0>, <&cru SRST_D_VOP0>;
		reset-names = "axi", "ahb", "dclk";
		status = "disabled";

		vopb_out: port {
			#address-cells = <1>;
			#size-cells = <0>;

			vopb_out_edp: endpoint@0 {
				reg = <0>;
				remote-endpoint = <&edp_in_vopb>;
			};

			vopb_out_mipi: endpoint@1 {
				reg = <1>;
				remote-endpoint = <&mipi_in_vopb>;
			};

			vopb_out_hdmi: endpoint@2 {
				reg = <2>;
				remote-endpoint = <&hdmi_in_vopb>;
			};
		};
	};

	vopb_mmu: iommu@ff903f00 {
		compatible = "rockchip,iommu";
		reg = <0x0 0xff903f00 0x0 0x100>;
		interrupts = <GIC_SPI 118 IRQ_TYPE_LEVEL_HIGH 0>;
		interrupt-names = "vopb_mmu";
		clocks = <&cru ACLK_VOP0>, <&cru HCLK_VOP0>;
		clock-names = "aclk", "hclk";
		power-domains = <&power RK3399_PD_VOPB>;
		#iommu-cells = <0>;
		status = "disabled";
	};

	isp0_mmu: iommu@ff914000 {
		compatible = "rockchip,iommu";
		reg = <0x0 0xff914000 0x0 0x100>, <0x0 0xff915000 0x0 0x100>;
		interrupts = <GIC_SPI 43 IRQ_TYPE_LEVEL_HIGH 0>;
		interrupt-names = "isp0_mmu";
		#iommu-cells = <0>;
		rockchip,disable-mmu-reset;
		status = "disabled";
	};

	isp1_mmu: iommu@ff924000 {
		compatible = "rockchip,iommu";
		reg = <0x0 0xff924000 0x0 0x100>, <0x0 0xff925000 0x0 0x100>;
		interrupts = <GIC_SPI 44 IRQ_TYPE_LEVEL_HIGH 0>;
		interrupt-names = "isp1_mmu";
		#iommu-cells = <0>;
		rockchip,disable-mmu-reset;
		status = "disabled";
	};

	hdmi: hdmi@ff940000 {
		compatible = "rockchip,rk3399-dw-hdmi";
		reg = <0x0 0xff940000 0x0 0x20000>;
		interrupts = <GIC_SPI 23 IRQ_TYPE_LEVEL_HIGH 0>;
		clocks = <&cru PCLK_HDMI_CTRL>, <&cru SCLK_HDMI_SFR>, <&cru PLL_VPLL>, <&cru PCLK_VIO_GRF>;
		clock-names = "iahb", "isfr", "vpll", "grf";
		power-domains = <&power RK3399_PD_HDCP>;
		reg-io-width = <4>;
		rockchip,grf = <&grf>;
		status = "disabled";

		ports {
			hdmi_in: port {
				#address-cells = <1>;
				#size-cells = <0>;

				hdmi_in_vopb: endpoint@0 {
					reg = <0>;
					remote-endpoint = <&vopb_out_hdmi>;
				};
				hdmi_in_vopl: endpoint@1 {
					reg = <1>;
					remote-endpoint = <&vopl_out_hdmi>;
				};
			};
		};
	};

	mipi_dsi: mipi@ff960000 {
		compatible = "rockchip,rk3399-mipi-dsi", "snps,dw-mipi-dsi";
		reg = <0x0 0xff960000 0x0 0x8000>;
		interrupts = <GIC_SPI 45 IRQ_TYPE_LEVEL_HIGH 0>;
		clocks = <&cru SCLK_DPHY_PLL>, <&cru PCLK_MIPI_DSI0>,
			 <&cru SCLK_DPHY_TX0_CFG>, <&cru PCLK_VIO_GRF>;
		clock-names = "ref", "pclk", "phy_cfg", "grf";
		power-domains = <&power RK3399_PD_VIO>;
		rockchip,grf = <&grf>;
		status = "disabled";

		ports {
			mipi_in: port {
				#address-cells = <1>;
				#size-cells = <0>;

				mipi_in_vopb: endpoint@0 {
					reg = <0>;
					remote-endpoint = <&vopb_out_mipi>;
				};
				mipi_in_vopl: endpoint@1 {
					reg = <1>;
					remote-endpoint = <&vopl_out_mipi>;
				};
			};
		};
	};

	edp: edp@ff970000 {
		compatible = "rockchip,rk3399-edp";
		reg = <0x0 0xff970000 0x0 0x8000>;
		interrupts = <GIC_SPI 10 IRQ_TYPE_LEVEL_HIGH 0>;
		clocks = <&cru PCLK_EDP>, <&cru PCLK_EDP_CTRL>;
		clock-names = "dp", "pclk";
		pinctrl-names = "default";
		pinctrl-0 = <&edp_hpd>;
		power-domains = <&power RK3399_PD_EDP>;
		resets = <&cru SRST_P_EDP_CTRL>;
		reset-names = "dp";
		rockchip,grf = <&grf>;
		status = "disabled";

		ports {
			#address-cells = <1>;
			#size-cells = <0>;
			edp_in: port@0 {
				reg = <0>;
				#address-cells = <1>;
				#size-cells = <0>;

				edp_in_vopb: endpoint@0 {
					reg = <0>;
					remote-endpoint = <&vopb_out_edp>;
				};

				edp_in_vopl: endpoint@1 {
					reg = <1>;
					remote-endpoint = <&vopl_out_edp>;
				};
			};
		};
	};

	gpu: gpu@ff9a0000 {
		compatible = "rockchip,rk3399-mali", "arm,mali-t860";
		reg = <0x0 0xff9a0000 0x0 0x10000>;
		interrupts = <GIC_SPI 19 IRQ_TYPE_LEVEL_HIGH 0>,
			     <GIC_SPI 20 IRQ_TYPE_LEVEL_HIGH 0>,
			     <GIC_SPI 21 IRQ_TYPE_LEVEL_HIGH 0>;
		interrupt-names = "gpu", "job", "mmu";
		clocks = <&cru ACLK_GPU>;
		power-domains = <&power RK3399_PD_GPU>;
		status = "disabled";
	};

	pinctrl: pinctrl {
		compatible = "rockchip,rk3399-pinctrl";
		rockchip,grf = <&grf>;
		rockchip,pmu = <&pmugrf>;
		#address-cells = <2>;
		#size-cells = <2>;
		ranges;

		gpio0: gpio0@ff720000 {
			compatible = "rockchip,gpio-bank";
			reg = <0x0 0xff720000 0x0 0x100>;
			clocks = <&pmucru PCLK_GPIO0_PMU>;
			interrupts = <GIC_SPI 14 IRQ_TYPE_LEVEL_HIGH 0>;

			gpio-controller;
			#gpio-cells = <0x2>;

			interrupt-controller;
			#interrupt-cells = <0x2>;
		};

		gpio1: gpio1@ff730000 {
			compatible = "rockchip,gpio-bank";
			reg = <0x0 0xff730000 0x0 0x100>;
			clocks = <&pmucru PCLK_GPIO1_PMU>;
			interrupts = <GIC_SPI 15 IRQ_TYPE_LEVEL_HIGH 0>;

			gpio-controller;
			#gpio-cells = <0x2>;

			interrupt-controller;
			#interrupt-cells = <0x2>;
		};

		gpio2: gpio2@ff780000 {
			compatible = "rockchip,gpio-bank";
			reg = <0x0 0xff780000 0x0 0x100>;
			clocks = <&cru PCLK_GPIO2>;
			interrupts = <GIC_SPI 16 IRQ_TYPE_LEVEL_HIGH 0>;

			gpio-controller;
			#gpio-cells = <0x2>;

			interrupt-controller;
			#interrupt-cells = <0x2>;
		};

		gpio3: gpio3@ff788000 {
			compatible = "rockchip,gpio-bank";
			reg = <0x0 0xff788000 0x0 0x100>;
			clocks = <&cru PCLK_GPIO3>;
			interrupts = <GIC_SPI 17 IRQ_TYPE_LEVEL_HIGH 0>;

			gpio-controller;
			#gpio-cells = <0x2>;

			interrupt-controller;
			#interrupt-cells = <0x2>;
		};

		gpio4: gpio4@ff790000 {
			compatible = "rockchip,gpio-bank";
			reg = <0x0 0xff790000 0x0 0x100>;
			clocks = <&cru PCLK_GPIO4>;
			interrupts = <GIC_SPI 18 IRQ_TYPE_LEVEL_HIGH 0>;

			gpio-controller;
			#gpio-cells = <0x2>;

			interrupt-controller;
			#interrupt-cells = <0x2>;
		};

		pcfg_pull_up: pcfg-pull-up {
			bias-pull-up;
		};

		pcfg_pull_down: pcfg-pull-down {
			bias-pull-down;
		};

		pcfg_pull_none: pcfg-pull-none {
			bias-disable;
		};

		pcfg_pull_none_12ma: pcfg-pull-none-12ma {
			bias-disable;
			drive-strength = <12>;
		};

		pcfg_pull_up_8ma: pcfg-pull-up-8ma {
			bias-pull-up;
			drive-strength = <8>;
		};

		pcfg_pull_down_4ma: pcfg-pull-down-4ma {
			bias-pull-down;
			drive-strength = <4>;
		};

		pcfg_pull_up_2ma: pcfg-pull-up-2ma {
			bias-pull-up;
			drive-strength = <2>;
		};

		pcfg_pull_down_12ma: pcfg-pull-down-12ma {
			bias-pull-down;
			drive-strength = <12>;
		};

		pcfg_pull_none_13ma: pcfg-pull-none-13ma {
			bias-disable;
			drive-strength = <13>;
		};

		clock {
			clk_32k: clk-32k {
				rockchip,pins = <0 0 RK_FUNC_2 &pcfg_pull_none>;
			};
		};

		edp {
			edp_hpd: edp-hpd {
				rockchip,pins =
					<4 23 RK_FUNC_2 &pcfg_pull_none>;
			};
		};

		gmac {
			rgmii_pins: rgmii-pins {
				rockchip,pins =
					/* mac_txclk */
					<3 17 RK_FUNC_1 &pcfg_pull_none_13ma>,
					/* mac_rxclk */
					<3 14 RK_FUNC_1 &pcfg_pull_none>,
					/* mac_mdio */
					<3 13 RK_FUNC_1 &pcfg_pull_none>,
					/* mac_txen */
					<3 12 RK_FUNC_1 &pcfg_pull_none_13ma>,
					/* mac_clk */
					<3 11 RK_FUNC_1 &pcfg_pull_none>,
					/* mac_rxdv */
					<3 9 RK_FUNC_1 &pcfg_pull_none>,
					/* mac_mdc */
					<3 8 RK_FUNC_1 &pcfg_pull_none>,
					/* mac_rxd1 */
					<3 7 RK_FUNC_1 &pcfg_pull_none>,
					/* mac_rxd0 */
					<3 6 RK_FUNC_1 &pcfg_pull_none>,
					/* mac_txd1 */
					<3 5 RK_FUNC_1 &pcfg_pull_none_13ma>,
					/* mac_txd0 */
					<3 4 RK_FUNC_1 &pcfg_pull_none_13ma>,
					/* mac_rxd3 */
					<3 3 RK_FUNC_1 &pcfg_pull_none>,
					/* mac_rxd2 */
					<3 2 RK_FUNC_1 &pcfg_pull_none>,
					/* mac_txd3 */
					<3 1 RK_FUNC_1 &pcfg_pull_none_13ma>,
					/* mac_txd2 */
					<3 0 RK_FUNC_1 &pcfg_pull_none_13ma>;
			};

			rmii_pins: rmii-pins {
				rockchip,pins =
					/* mac_mdio */
					<3 13 RK_FUNC_1 &pcfg_pull_none>,
					/* mac_txen */
					<3 12 RK_FUNC_1 &pcfg_pull_none_13ma>,
					/* mac_clk */
					<3 11 RK_FUNC_1 &pcfg_pull_none>,
					/* mac_rxer */
					<3 10 RK_FUNC_1 &pcfg_pull_none>,
					/* mac_rxdv */
					<3 9 RK_FUNC_1 &pcfg_pull_none>,
					/* mac_mdc */
					<3 8 RK_FUNC_1 &pcfg_pull_none>,
					/* mac_rxd1 */
					<3 7 RK_FUNC_1 &pcfg_pull_none>,
					/* mac_rxd0 */
					<3 6 RK_FUNC_1 &pcfg_pull_none>,
					/* mac_txd1 */
					<3 5 RK_FUNC_1 &pcfg_pull_none_13ma>,
					/* mac_txd0 */
					<3 4 RK_FUNC_1 &pcfg_pull_none_13ma>;
			};
		};

		i2c0 {
			i2c0_xfer: i2c0-xfer {
				rockchip,pins =
					<1 15 RK_FUNC_2 &pcfg_pull_none>,
					<1 16 RK_FUNC_2 &pcfg_pull_none>;
			};
		};

		i2c1 {
			i2c1_xfer: i2c1-xfer {
				rockchip,pins =
					<4 2 RK_FUNC_1 &pcfg_pull_none>,
					<4 1 RK_FUNC_1 &pcfg_pull_none>;
			};
		};

		i2c2 {
			i2c2_xfer: i2c2-xfer {
				rockchip,pins =
					<2 1 RK_FUNC_2 &pcfg_pull_none_12ma>,
					<2 0 RK_FUNC_2 &pcfg_pull_none_12ma>;
			};
		};

		i2c3 {
			i2c3_xfer: i2c3-xfer {
				rockchip,pins =
					<4 17 RK_FUNC_1 &pcfg_pull_none>,
					<4 16 RK_FUNC_1 &pcfg_pull_none>;
			};
		};

		i2c4 {
			i2c4_xfer: i2c4-xfer {
				rockchip,pins =
					<1 12 RK_FUNC_1 &pcfg_pull_none>,
					<1 11 RK_FUNC_1 &pcfg_pull_none>;
			};
		};

		i2c5 {
			i2c5_xfer: i2c5-xfer {
				rockchip,pins =
					<3 11 RK_FUNC_2 &pcfg_pull_none>,
					<3 10 RK_FUNC_2 &pcfg_pull_none>;
			};
		};

		i2c6 {
			i2c6_xfer: i2c6-xfer {
				rockchip,pins =
					<2 10 RK_FUNC_2 &pcfg_pull_none>,
					<2 9 RK_FUNC_2 &pcfg_pull_none>;
			};
		};

		i2c7 {
			i2c7_xfer: i2c7-xfer {
				rockchip,pins =
					<2 8 RK_FUNC_2 &pcfg_pull_none>,
					<2 7 RK_FUNC_2 &pcfg_pull_none>;
			};
		};

		i2c8 {
			i2c8_xfer: i2c8-xfer {
				rockchip,pins =
					<1 21 RK_FUNC_1 &pcfg_pull_none>,
					<1 20 RK_FUNC_1 &pcfg_pull_none>;
			};
		};

		i2s0 {
			i2s0_8ch_bus: i2s0-8ch-bus {
				rockchip,pins =
					<3 24 RK_FUNC_1 &pcfg_pull_none>,
					<3 25 RK_FUNC_1 &pcfg_pull_none>,
					<3 26 RK_FUNC_1 &pcfg_pull_none>,
					<3 27 RK_FUNC_1 &pcfg_pull_none>,
					<3 28 RK_FUNC_1 &pcfg_pull_none>,
					<3 29 RK_FUNC_1 &pcfg_pull_none>,
					<3 30 RK_FUNC_1 &pcfg_pull_none>,
					<3 31 RK_FUNC_1 &pcfg_pull_none>,
					<4 0 RK_FUNC_1 &pcfg_pull_none>;
			};
		};

		i2s1 {
			i2s1_2ch_bus: i2s1-2ch-bus {
				rockchip,pins =
					<4 3 RK_FUNC_1 &pcfg_pull_none>,
					<4 4 RK_FUNC_1 &pcfg_pull_none>,
					<4 5 RK_FUNC_1 &pcfg_pull_none>,
					<4 6 RK_FUNC_1 &pcfg_pull_none>,
					<4 7 RK_FUNC_1 &pcfg_pull_none>;
			};
		};

		sdio0 {
			sdio0_bus1: sdio0-bus1 {
				rockchip,pins =
					<2 RK_PC4 RK_FUNC_1 &pcfg_pull_up>;
			};

			sdio0_bus4: sdio0-bus4 {
				rockchip,pins =
					<2 RK_PC4 RK_FUNC_1 &pcfg_pull_up>,
					<2 RK_PC5 RK_FUNC_1 &pcfg_pull_up>,
					<2 RK_PC6 RK_FUNC_1 &pcfg_pull_up>,
					<2 RK_PC7 RK_FUNC_1 &pcfg_pull_up>;
			};

			sdio0_cmd: sdio0-cmd {
				rockchip,pins =
					<2 RK_PD0 RK_FUNC_1 &pcfg_pull_up>;
			};

			sdio0_clk: sdio0-clk {
				rockchip,pins =
					<2 RK_PD1 RK_FUNC_1 &pcfg_pull_none>;
			};

			sdio0_cd: sdio0-cd {
				rockchip,pins =
					<2 RK_PD2 RK_FUNC_1 &pcfg_pull_up>;
			};

			sdio0_pwr: sdio0-pwr {
				rockchip,pins =
					<2 RK_PD3 RK_FUNC_1 &pcfg_pull_up>;
			};

			sdio0_bkpwr: sdio0-bkpwr {
				rockchip,pins =
					<2 RK_PD4 RK_FUNC_1 &pcfg_pull_up>;
			};

			sdio0_wp: sdio0-wp {
				rockchip,pins =
					<0 RK_PA3 RK_FUNC_1 &pcfg_pull_up>;
			};

			sdio0_int: sdio0-int {
				rockchip,pins =
					<0 RK_PA4 RK_FUNC_1 &pcfg_pull_up>;
			};
		};

		sdmmc {
			sdmmc_bus1: sdmmc-bus1 {
				rockchip,pins =
					<4 RK_PB0 RK_FUNC_1 &pcfg_pull_up>;
			};

			sdmmc_bus4: sdmmc-bus4 {
				rockchip,pins =
					<4 RK_PB0 RK_FUNC_1 &pcfg_pull_up>,
					<4 RK_PB1 RK_FUNC_1 &pcfg_pull_up>,
					<4 RK_PB2 RK_FUNC_1 &pcfg_pull_up>,
					<4 RK_PB3 RK_FUNC_1 &pcfg_pull_up>;
			};

			sdmmc_clk: sdmmc-clk {
				rockchip,pins =
					<4 RK_PB4 RK_FUNC_1 &pcfg_pull_none>;
			};

			sdmmc_cmd: sdmmc-cmd {
				rockchip,pins =
					<4 RK_PB5 RK_FUNC_1 &pcfg_pull_up>;
			};

<<<<<<< HEAD
			sdmmc_cd: sdmcc-cd {
=======
			sdmmc_cd: sdmmc-cd {
>>>>>>> bb176f67
				rockchip,pins =
					<0 RK_PA7 RK_FUNC_1 &pcfg_pull_up>;
			};

			sdmmc_wp: sdmmc-wp {
				rockchip,pins =
					<0 RK_PB0 RK_FUNC_1 &pcfg_pull_up>;
			};
		};

		sleep {
			ap_pwroff: ap-pwroff {
				rockchip,pins = <1 5 RK_FUNC_1 &pcfg_pull_none>;
			};

			ddrio_pwroff: ddrio-pwroff {
				rockchip,pins = <0 1 RK_FUNC_1 &pcfg_pull_none>;
			};
		};

		spdif {
			spdif_bus: spdif-bus {
				rockchip,pins =
					<4 21 RK_FUNC_1 &pcfg_pull_none>;
			};

			spdif_bus_1: spdif-bus-1 {
				rockchip,pins =
					<3 RK_PC0 RK_FUNC_3 &pcfg_pull_none>;
			};
		};

		spi0 {
			spi0_clk: spi0-clk {
				rockchip,pins =
					<3 6 RK_FUNC_2 &pcfg_pull_up>;
			};
			spi0_cs0: spi0-cs0 {
				rockchip,pins =
					<3 7 RK_FUNC_2 &pcfg_pull_up>;
			};
			spi0_cs1: spi0-cs1 {
				rockchip,pins =
					<3 8 RK_FUNC_2 &pcfg_pull_up>;
			};
			spi0_tx: spi0-tx {
				rockchip,pins =
					<3 5 RK_FUNC_2 &pcfg_pull_up>;
			};
			spi0_rx: spi0-rx {
				rockchip,pins =
					<3 4 RK_FUNC_2 &pcfg_pull_up>;
			};
		};

		spi1 {
			spi1_clk: spi1-clk {
				rockchip,pins =
					<1 9 RK_FUNC_2 &pcfg_pull_up>;
			};
			spi1_cs0: spi1-cs0 {
				rockchip,pins =
					<1 10 RK_FUNC_2 &pcfg_pull_up>;
			};
			spi1_rx: spi1-rx {
				rockchip,pins =
					<1 7 RK_FUNC_2 &pcfg_pull_up>;
			};
			spi1_tx: spi1-tx {
				rockchip,pins =
					<1 8 RK_FUNC_2 &pcfg_pull_up>;
			};
		};

		spi2 {
			spi2_clk: spi2-clk {
				rockchip,pins =
					<2 11 RK_FUNC_1 &pcfg_pull_up>;
			};
			spi2_cs0: spi2-cs0 {
				rockchip,pins =
					<2 12 RK_FUNC_1 &pcfg_pull_up>;
			};
			spi2_rx: spi2-rx {
				rockchip,pins =
					<2 9 RK_FUNC_1 &pcfg_pull_up>;
			};
			spi2_tx: spi2-tx {
				rockchip,pins =
					<2 10 RK_FUNC_1 &pcfg_pull_up>;
			};
		};

		spi3 {
			spi3_clk: spi3-clk {
				rockchip,pins =
					<1 17 RK_FUNC_1 &pcfg_pull_up>;
			};
			spi3_cs0: spi3-cs0 {
				rockchip,pins =
					<1 18 RK_FUNC_1 &pcfg_pull_up>;
			};
			spi3_rx: spi3-rx {
				rockchip,pins =
					<1 15 RK_FUNC_1 &pcfg_pull_up>;
			};
			spi3_tx: spi3-tx {
				rockchip,pins =
					<1 16 RK_FUNC_1 &pcfg_pull_up>;
			};
		};

		spi4 {
			spi4_clk: spi4-clk {
				rockchip,pins =
					<3 2 RK_FUNC_2 &pcfg_pull_up>;
			};
			spi4_cs0: spi4-cs0 {
				rockchip,pins =
					<3 3 RK_FUNC_2 &pcfg_pull_up>;
			};
			spi4_rx: spi4-rx {
				rockchip,pins =
					<3 0 RK_FUNC_2 &pcfg_pull_up>;
			};
			spi4_tx: spi4-tx {
				rockchip,pins =
					<3 1 RK_FUNC_2 &pcfg_pull_up>;
			};
		};

		spi5 {
			spi5_clk: spi5-clk {
				rockchip,pins =
					<2 22 RK_FUNC_2 &pcfg_pull_up>;
			};
			spi5_cs0: spi5-cs0 {
				rockchip,pins =
					<2 23 RK_FUNC_2 &pcfg_pull_up>;
			};
			spi5_rx: spi5-rx {
				rockchip,pins =
					<2 20 RK_FUNC_2 &pcfg_pull_up>;
			};
			spi5_tx: spi5-tx {
				rockchip,pins =
					<2 21 RK_FUNC_2 &pcfg_pull_up>;
			};
		};

		tsadc {
			otp_gpio: otp-gpio {
				rockchip,pins = <1 6 RK_FUNC_GPIO &pcfg_pull_none>;
			};

			otp_out: otp-out {
				rockchip,pins = <1 6 RK_FUNC_1 &pcfg_pull_none>;
			};
		};

		uart0 {
			uart0_xfer: uart0-xfer {
				rockchip,pins =
					<2 16 RK_FUNC_1 &pcfg_pull_up>,
					<2 17 RK_FUNC_1 &pcfg_pull_none>;
			};

			uart0_cts: uart0-cts {
				rockchip,pins =
					<2 18 RK_FUNC_1 &pcfg_pull_none>;
			};

			uart0_rts: uart0-rts {
				rockchip,pins =
					<2 19 RK_FUNC_1 &pcfg_pull_none>;
			};
		};

		uart1 {
			uart1_xfer: uart1-xfer {
				rockchip,pins =
					<3 12 RK_FUNC_2 &pcfg_pull_up>,
					<3 13 RK_FUNC_2 &pcfg_pull_none>;
			};
		};

		uart2a {
			uart2a_xfer: uart2a-xfer {
				rockchip,pins =
					<4 8 RK_FUNC_2 &pcfg_pull_up>,
					<4 9 RK_FUNC_2 &pcfg_pull_none>;
			};
		};

		uart2b {
			uart2b_xfer: uart2b-xfer {
				rockchip,pins =
					<4 16 RK_FUNC_2 &pcfg_pull_up>,
					<4 17 RK_FUNC_2 &pcfg_pull_none>;
			};
		};

		uart2c {
			uart2c_xfer: uart2c-xfer {
				rockchip,pins =
					<4 19 RK_FUNC_1 &pcfg_pull_up>,
					<4 20 RK_FUNC_1 &pcfg_pull_none>;
			};
		};

		uart3 {
			uart3_xfer: uart3-xfer {
				rockchip,pins =
					<3 14 RK_FUNC_2 &pcfg_pull_up>,
					<3 15 RK_FUNC_2 &pcfg_pull_none>;
			};

			uart3_cts: uart3-cts {
				rockchip,pins =
					<3 18 RK_FUNC_2 &pcfg_pull_none>;
			};

			uart3_rts: uart3-rts {
				rockchip,pins =
					<3 19 RK_FUNC_2 &pcfg_pull_none>;
			};
		};

		uart4 {
			uart4_xfer: uart4-xfer {
				rockchip,pins =
					<1 7 RK_FUNC_1 &pcfg_pull_up>,
					<1 8 RK_FUNC_1 &pcfg_pull_none>;
			};
		};

		uarthdcp {
			uarthdcp_xfer: uarthdcp-xfer {
				rockchip,pins =
					<4 21 RK_FUNC_2 &pcfg_pull_up>,
					<4 22 RK_FUNC_2 &pcfg_pull_none>;
			};
		};

		pwm0 {
			pwm0_pin: pwm0-pin {
				rockchip,pins =
					<4 18 RK_FUNC_1 &pcfg_pull_none>;
			};

			vop0_pwm_pin: vop0-pwm-pin {
				rockchip,pins =
					<4 18 RK_FUNC_2 &pcfg_pull_none>;
			};
		};

		pwm1 {
			pwm1_pin: pwm1-pin {
				rockchip,pins =
					<4 22 RK_FUNC_1 &pcfg_pull_none>;
			};

			vop1_pwm_pin: vop1-pwm-pin {
				rockchip,pins =
					<4 18 RK_FUNC_3 &pcfg_pull_none>;
			};
		};

		pwm2 {
			pwm2_pin: pwm2-pin {
				rockchip,pins =
					<1 19 RK_FUNC_1 &pcfg_pull_none>;
			};
		};

		pwm3a {
			pwm3a_pin: pwm3a-pin {
				rockchip,pins =
					<0 6 RK_FUNC_1 &pcfg_pull_none>;
			};
		};

		pwm3b {
			pwm3b_pin: pwm3b-pin {
				rockchip,pins =
					<1 14 RK_FUNC_1 &pcfg_pull_none>;
			};
		};

		hdmi {
			hdmi_i2c_xfer: hdmi-i2c-xfer {
				rockchip,pins =
					<4 RK_PC1 RK_FUNC_3 &pcfg_pull_none>,
					<4 RK_PC0 RK_FUNC_3 &pcfg_pull_none>;
			};

			hdmi_cec: hdmi-cec {
				rockchip,pins =
					<4 RK_PC7 RK_FUNC_1 &pcfg_pull_none>;
			};
		};

		pcie {
			pcie_clkreqn_cpm: pci-clkreqn-cpm {
				rockchip,pins =
					<2 RK_PD2 RK_FUNC_GPIO &pcfg_pull_none>;
			};

			pcie_clkreqnb_cpm: pci-clkreqnb-cpm {
				rockchip,pins =
					<4 RK_PD0 RK_FUNC_GPIO &pcfg_pull_none>;
			};

			pcie_clkreqn_cpm: pci-clkreqn-cpm {
				rockchip,pins =
					<2 RK_PD2 RK_FUNC_GPIO &pcfg_pull_none>;
			};

			pcie_clkreqnb_cpm: pci-clkreqnb-cpm {
				rockchip,pins =
					<4 RK_PD0 RK_FUNC_GPIO &pcfg_pull_none>;
			};
		};

	};
};<|MERGE_RESOLUTION|>--- conflicted
+++ resolved
@@ -249,15 +249,10 @@
 		linux,pci-domain = <0>;
 		max-link-speed = <1>;
 		msi-map = <0x0 &its 0x0 0x1000>;
-<<<<<<< HEAD
-		phys = <&pcie_phy>;
-		phy-names = "pcie-phy";
-=======
 		phys = <&pcie_phy 0>, <&pcie_phy 1>,
 		       <&pcie_phy 2>, <&pcie_phy 3>;
 		phy-names = "pcie-phy-0", "pcie-phy-1",
 			    "pcie-phy-2", "pcie-phy-3";
->>>>>>> bb176f67
 		ranges = <0x83000000 0x0 0xfa000000 0x0 0xfa000000 0x0 0x1e00000
 			  0x81000000 0x0 0xfbe00000 0x0 0xfbe00000 0x0 0x100000>;
 		resets = <&cru SRST_PCIE_CORE>, <&cru SRST_PCIE_MGMT>,
@@ -2065,11 +2060,7 @@
 					<4 RK_PB5 RK_FUNC_1 &pcfg_pull_up>;
 			};
 
-<<<<<<< HEAD
-			sdmmc_cd: sdmcc-cd {
-=======
 			sdmmc_cd: sdmmc-cd {
->>>>>>> bb176f67
 				rockchip,pins =
 					<0 RK_PA7 RK_FUNC_1 &pcfg_pull_up>;
 			};
@@ -2382,16 +2373,6 @@
 				rockchip,pins =
 					<4 RK_PD0 RK_FUNC_GPIO &pcfg_pull_none>;
 			};
-
-			pcie_clkreqn_cpm: pci-clkreqn-cpm {
-				rockchip,pins =
-					<2 RK_PD2 RK_FUNC_GPIO &pcfg_pull_none>;
-			};
-
-			pcie_clkreqnb_cpm: pci-clkreqnb-cpm {
-				rockchip,pins =
-					<4 RK_PD0 RK_FUNC_GPIO &pcfg_pull_none>;
-			};
 		};
 
 	};
