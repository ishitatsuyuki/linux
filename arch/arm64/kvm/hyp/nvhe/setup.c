--- conflicted
+++ resolved
@@ -224,21 +224,12 @@
 	for (i = 0; i < hyp_memblock_nr; i++) {
 		struct memblock_region *reg = &hyp_memory[i];
 		u64 start = (u64)hyp_phys_to_virt(reg->base);
-<<<<<<< HEAD
 
 		ret = kvm_pgtable_walk(&pkvm_pgtable, start, reg->size, &walker);
 		if (ret)
 			return ret;
 	}
 
-=======
-
-		ret = kvm_pgtable_walk(&pkvm_pgtable, start, reg->size, &walker);
-		if (ret)
-			return ret;
-	}
-
->>>>>>> 754e0b0e
 	return 0;
 }
 
