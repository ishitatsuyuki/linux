--- conflicted
+++ resolved
@@ -206,10 +206,7 @@
 static inline void pentium_machine_check(struct pt_regs *regs) {}
 static inline void winchip_machine_check(struct pt_regs *regs) {}
 #endif
-<<<<<<< HEAD
-=======
 
 noinstr u64 mce_rdmsrl(u32 msr);
->>>>>>> 754e0b0e
 
 #endif /* __X86_MCE_INTERNAL_H__ */