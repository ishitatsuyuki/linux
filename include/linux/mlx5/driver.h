--- conflicted
+++ resolved
@@ -1246,11 +1246,6 @@
 	return dev->priv.sriov.max_vfs;
 }
 
-<<<<<<< HEAD
-static inline u16 mlx5_core_max_ec_vfs(const struct mlx5_core_dev *dev)
-{
-	return dev->priv.sriov.max_ec_vfs;
-=======
 static inline int mlx5_lag_is_lacp_owner(struct mlx5_core_dev *dev)
 {
 	/* LACP owner conditions:
@@ -1261,7 +1256,11 @@
 	return  MLX5_CAP_GEN(dev, vport_group_manager) &&
 		   (MLX5_CAP_GEN(dev, num_lag_ports) > 1) &&
 		    MLX5_CAP_GEN(dev, lag_master);
->>>>>>> 40f71e7c
+}
+
+static inline u16 mlx5_core_max_ec_vfs(const struct mlx5_core_dev *dev)
+{
+	return dev->priv.sriov.max_ec_vfs;
 }
 
 static inline int mlx5_get_gid_table_len(u16 param)
