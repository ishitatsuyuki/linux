--- conflicted
+++ resolved
@@ -2083,8 +2083,6 @@
 	  controller. The pre-release name for this device was 8track
 	  and could also have been called by some vendors as PVI-nnnn.
 
-<<<<<<< HEAD
-=======
 config FB_MB862XX
 	tristate "Fujitsu MB862xx GDC support"
 	depends on FB
@@ -2117,7 +2115,6 @@
 	  Select this option if display contents should be inherited as set by
 	  the bootloader.
 
->>>>>>> c07f62e5
 source "drivers/video/omap/Kconfig"
 
 source "drivers/video/backlight/Kconfig"
