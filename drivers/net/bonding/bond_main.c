/*
 * originally based on the dummy device.
 *
 * Copyright 1999, Thomas Davis, tadavis@lbl.gov.
 * Licensed under the GPL. Based on dummy.c, and eql.c devices.
 *
 * bonding.c: an Ethernet Bonding driver
 *
 * This is useful to talk to a Cisco EtherChannel compatible equipment:
 *	Cisco 5500
 *	Sun Trunking (Solaris)
 *	Alteon AceDirector Trunks
 *	Linux Bonding
 *	and probably many L2 switches ...
 *
 * How it works:
 *    ifconfig bond0 ipaddress netmask up
 *      will setup a network device, with an ip address.  No mac address
 *	will be assigned at this time.  The hw mac address will come from
 *	the first slave bonded to the channel.  All slaves will then use
 *	this hw mac address.
 *
 *    ifconfig bond0 down
 *         will release all slaves, marking them as down.
 *
 *    ifenslave bond0 eth0
 *	will attach eth0 to bond0 as a slave.  eth0 hw mac address will either
 *	a: be used as initial mac address
 *	b: if a hw mac address already is there, eth0's hw mac address
 *	   will then be set from bond0.
 *
 */

#include <linux/kernel.h>
#include <linux/module.h>
#include <linux/types.h>
#include <linux/fcntl.h>
#include <linux/filter.h>
#include <linux/interrupt.h>
#include <linux/ptrace.h>
#include <linux/ioport.h>
#include <linux/in.h>
#include <net/ip.h>
#include <linux/ip.h>
#include <linux/icmp.h>
#include <linux/icmpv6.h>
#include <linux/tcp.h>
#include <linux/udp.h>
#include <linux/slab.h>
#include <linux/string.h>
#include <linux/init.h>
#include <linux/timer.h>
#include <linux/socket.h>
#include <linux/ctype.h>
#include <linux/inet.h>
#include <linux/bitops.h>
#include <linux/io.h>
#include <asm/dma.h>
#include <linux/uaccess.h>
#include <linux/errno.h>
#include <linux/netdevice.h>
#include <linux/inetdevice.h>
#include <linux/igmp.h>
#include <linux/etherdevice.h>
#include <linux/skbuff.h>
#include <net/sock.h>
#include <linux/rtnetlink.h>
#include <linux/smp.h>
#include <linux/if_ether.h>
#include <net/arp.h>
#include <linux/mii.h>
#include <linux/ethtool.h>
#include <linux/if_vlan.h>
#include <linux/if_bonding.h>
#include <linux/phy.h>
#include <linux/jiffies.h>
#include <linux/preempt.h>
#include <net/route.h>
#include <net/net_namespace.h>
#include <net/netns/generic.h>
#include <net/pkt_sched.h>
#include <linux/rculist.h>
#include <net/flow_dissector.h>
#include <net/xfrm.h>
#include <net/bonding.h>
#include <net/bond_3ad.h>
#include <net/bond_alb.h>
#if IS_ENABLED(CONFIG_TLS_DEVICE)
#include <net/tls.h>
#endif
#include <net/ip6_route.h>

#include "bonding_priv.h"

/*---------------------------- Module parameters ----------------------------*/

/* monitor all links that often (in milliseconds). <=0 disables monitoring */

static int max_bonds	= BOND_DEFAULT_MAX_BONDS;
static int tx_queues	= BOND_DEFAULT_TX_QUEUES;
static int num_peer_notif = 1;
static int miimon;
static int updelay;
static int downdelay;
static int use_carrier	= 1;
static char *mode;
static char *primary;
static char *primary_reselect;
static char *lacp_rate;
static int min_links;
static char *ad_select;
static char *xmit_hash_policy;
static int arp_interval;
static char *arp_ip_target[BOND_MAX_ARP_TARGETS];
static char *arp_validate;
static char *arp_all_targets;
static char *fail_over_mac;
static int all_slaves_active;
static struct bond_params bonding_defaults;
static int resend_igmp = BOND_DEFAULT_RESEND_IGMP;
static int packets_per_slave = 1;
static int lp_interval = BOND_ALB_DEFAULT_LP_INTERVAL;

module_param(max_bonds, int, 0);
MODULE_PARM_DESC(max_bonds, "Max number of bonded devices");
module_param(tx_queues, int, 0);
MODULE_PARM_DESC(tx_queues, "Max number of transmit queues (default = 16)");
module_param_named(num_grat_arp, num_peer_notif, int, 0644);
MODULE_PARM_DESC(num_grat_arp, "Number of peer notifications to send on "
			       "failover event (alias of num_unsol_na)");
module_param_named(num_unsol_na, num_peer_notif, int, 0644);
MODULE_PARM_DESC(num_unsol_na, "Number of peer notifications to send on "
			       "failover event (alias of num_grat_arp)");
module_param(miimon, int, 0);
MODULE_PARM_DESC(miimon, "Link check interval in milliseconds");
module_param(updelay, int, 0);
MODULE_PARM_DESC(updelay, "Delay before considering link up, in milliseconds");
module_param(downdelay, int, 0);
MODULE_PARM_DESC(downdelay, "Delay before considering link down, "
			    "in milliseconds");
module_param(use_carrier, int, 0);
MODULE_PARM_DESC(use_carrier, "Use netif_carrier_ok (vs MII ioctls) in miimon; "
			      "0 for off, 1 for on (default)");
module_param(mode, charp, 0);
MODULE_PARM_DESC(mode, "Mode of operation; 0 for balance-rr, "
		       "1 for active-backup, 2 for balance-xor, "
		       "3 for broadcast, 4 for 802.3ad, 5 for balance-tlb, "
		       "6 for balance-alb");
module_param(primary, charp, 0);
MODULE_PARM_DESC(primary, "Primary network device to use");
module_param(primary_reselect, charp, 0);
MODULE_PARM_DESC(primary_reselect, "Reselect primary slave "
				   "once it comes up; "
				   "0 for always (default), "
				   "1 for only if speed of primary is "
				   "better, "
				   "2 for only on active slave "
				   "failure");
module_param(lacp_rate, charp, 0);
MODULE_PARM_DESC(lacp_rate, "LACPDU tx rate to request from 802.3ad partner; "
			    "0 for slow, 1 for fast");
module_param(ad_select, charp, 0);
MODULE_PARM_DESC(ad_select, "802.3ad aggregation selection logic; "
			    "0 for stable (default), 1 for bandwidth, "
			    "2 for count");
module_param(min_links, int, 0);
MODULE_PARM_DESC(min_links, "Minimum number of available links before turning on carrier");

module_param(xmit_hash_policy, charp, 0);
MODULE_PARM_DESC(xmit_hash_policy, "balance-alb, balance-tlb, balance-xor, 802.3ad hashing method; "
				   "0 for layer 2 (default), 1 for layer 3+4, "
				   "2 for layer 2+3, 3 for encap layer 2+3, "
				   "4 for encap layer 3+4, 5 for vlan+srcmac");
module_param(arp_interval, int, 0);
MODULE_PARM_DESC(arp_interval, "arp interval in milliseconds");
module_param_array(arp_ip_target, charp, NULL, 0);
MODULE_PARM_DESC(arp_ip_target, "arp targets in n.n.n.n form");
module_param(arp_validate, charp, 0);
MODULE_PARM_DESC(arp_validate, "validate src/dst of ARP probes; "
			       "0 for none (default), 1 for active, "
			       "2 for backup, 3 for all");
module_param(arp_all_targets, charp, 0);
MODULE_PARM_DESC(arp_all_targets, "fail on any/all arp targets timeout; 0 for any (default), 1 for all");
module_param(fail_over_mac, charp, 0);
MODULE_PARM_DESC(fail_over_mac, "For active-backup, do not set all slaves to "
				"the same MAC; 0 for none (default), "
				"1 for active, 2 for follow");
module_param(all_slaves_active, int, 0);
MODULE_PARM_DESC(all_slaves_active, "Keep all frames received on an interface "
				     "by setting active flag for all slaves; "
				     "0 for never (default), 1 for always.");
module_param(resend_igmp, int, 0);
MODULE_PARM_DESC(resend_igmp, "Number of IGMP membership reports to send on "
			      "link failure");
module_param(packets_per_slave, int, 0);
MODULE_PARM_DESC(packets_per_slave, "Packets to send per slave in balance-rr "
				    "mode; 0 for a random slave, 1 packet per "
				    "slave (default), >1 packets per slave.");
module_param(lp_interval, uint, 0);
MODULE_PARM_DESC(lp_interval, "The number of seconds between instances where "
			      "the bonding driver sends learning packets to "
			      "each slaves peer switch. The default is 1.");

/*----------------------------- Global variables ----------------------------*/

#ifdef CONFIG_NET_POLL_CONTROLLER
atomic_t netpoll_block_tx = ATOMIC_INIT(0);
#endif

unsigned int bond_net_id __read_mostly;

static const struct flow_dissector_key flow_keys_bonding_keys[] = {
	{
		.key_id = FLOW_DISSECTOR_KEY_CONTROL,
		.offset = offsetof(struct flow_keys, control),
	},
	{
		.key_id = FLOW_DISSECTOR_KEY_BASIC,
		.offset = offsetof(struct flow_keys, basic),
	},
	{
		.key_id = FLOW_DISSECTOR_KEY_IPV4_ADDRS,
		.offset = offsetof(struct flow_keys, addrs.v4addrs),
	},
	{
		.key_id = FLOW_DISSECTOR_KEY_IPV6_ADDRS,
		.offset = offsetof(struct flow_keys, addrs.v6addrs),
	},
	{
		.key_id = FLOW_DISSECTOR_KEY_TIPC,
		.offset = offsetof(struct flow_keys, addrs.tipckey),
	},
	{
		.key_id = FLOW_DISSECTOR_KEY_PORTS,
		.offset = offsetof(struct flow_keys, ports),
	},
	{
		.key_id = FLOW_DISSECTOR_KEY_ICMP,
		.offset = offsetof(struct flow_keys, icmp),
	},
	{
		.key_id = FLOW_DISSECTOR_KEY_VLAN,
		.offset = offsetof(struct flow_keys, vlan),
	},
	{
		.key_id = FLOW_DISSECTOR_KEY_FLOW_LABEL,
		.offset = offsetof(struct flow_keys, tags),
	},
	{
		.key_id = FLOW_DISSECTOR_KEY_GRE_KEYID,
		.offset = offsetof(struct flow_keys, keyid),
	},
};

static struct flow_dissector flow_keys_bonding __read_mostly;

/*-------------------------- Forward declarations ---------------------------*/

static int bond_init(struct net_device *bond_dev);
static void bond_uninit(struct net_device *bond_dev);
static void bond_get_stats(struct net_device *bond_dev,
			   struct rtnl_link_stats64 *stats);
static void bond_slave_arr_handler(struct work_struct *work);
static bool bond_time_in_interval(struct bonding *bond, unsigned long last_act,
				  int mod);
static void bond_netdev_notify_work(struct work_struct *work);

/*---------------------------- General routines -----------------------------*/

const char *bond_mode_name(int mode)
{
	static const char *names[] = {
		[BOND_MODE_ROUNDROBIN] = "load balancing (round-robin)",
		[BOND_MODE_ACTIVEBACKUP] = "fault-tolerance (active-backup)",
		[BOND_MODE_XOR] = "load balancing (xor)",
		[BOND_MODE_BROADCAST] = "fault-tolerance (broadcast)",
		[BOND_MODE_8023AD] = "IEEE 802.3ad Dynamic link aggregation",
		[BOND_MODE_TLB] = "transmit load balancing",
		[BOND_MODE_ALB] = "adaptive load balancing",
	};

	if (mode < BOND_MODE_ROUNDROBIN || mode > BOND_MODE_ALB)
		return "unknown";

	return names[mode];
}

/**
 * bond_dev_queue_xmit - Prepare skb for xmit.
 *
 * @bond: bond device that got this skb for tx.
 * @skb: hw accel VLAN tagged skb to transmit
 * @slave_dev: slave that is supposed to xmit this skbuff
 */
netdev_tx_t bond_dev_queue_xmit(struct bonding *bond, struct sk_buff *skb,
			struct net_device *slave_dev)
{
	skb->dev = slave_dev;

	BUILD_BUG_ON(sizeof(skb->queue_mapping) !=
		     sizeof(qdisc_skb_cb(skb)->slave_dev_queue_mapping));
	skb_set_queue_mapping(skb, qdisc_skb_cb(skb)->slave_dev_queue_mapping);

	if (unlikely(netpoll_tx_running(bond->dev)))
		return bond_netpoll_send_skb(bond_get_slave_by_dev(bond, slave_dev), skb);

	return dev_queue_xmit(skb);
}

static bool bond_sk_check(struct bonding *bond)
{
	switch (BOND_MODE(bond)) {
	case BOND_MODE_8023AD:
	case BOND_MODE_XOR:
		if (bond->params.xmit_policy == BOND_XMIT_POLICY_LAYER34)
			return true;
		fallthrough;
	default:
		return false;
	}
}

static bool bond_xdp_check(struct bonding *bond)
{
	switch (BOND_MODE(bond)) {
	case BOND_MODE_ROUNDROBIN:
	case BOND_MODE_ACTIVEBACKUP:
		return true;
	case BOND_MODE_8023AD:
	case BOND_MODE_XOR:
		/* vlan+srcmac is not supported with XDP as in most cases the 802.1q
		 * payload is not in the packet due to hardware offload.
		 */
		if (bond->params.xmit_policy != BOND_XMIT_POLICY_VLAN_SRCMAC)
			return true;
		fallthrough;
	default:
		return false;
	}
}

/*---------------------------------- VLAN -----------------------------------*/

/* In the following 2 functions, bond_vlan_rx_add_vid and bond_vlan_rx_kill_vid,
 * We don't protect the slave list iteration with a lock because:
 * a. This operation is performed in IOCTL context,
 * b. The operation is protected by the RTNL semaphore in the 8021q code,
 * c. Holding a lock with BH disabled while directly calling a base driver
 *    entry point is generally a BAD idea.
 *
 * The design of synchronization/protection for this operation in the 8021q
 * module is good for one or more VLAN devices over a single physical device
 * and cannot be extended for a teaming solution like bonding, so there is a
 * potential race condition here where a net device from the vlan group might
 * be referenced (either by a base driver or the 8021q code) while it is being
 * removed from the system. However, it turns out we're not making matters
 * worse, and if it works for regular VLAN usage it will work here too.
*/

/**
 * bond_vlan_rx_add_vid - Propagates adding an id to slaves
 * @bond_dev: bonding net device that got called
 * @proto: network protocol ID
 * @vid: vlan id being added
 */
static int bond_vlan_rx_add_vid(struct net_device *bond_dev,
				__be16 proto, u16 vid)
{
	struct bonding *bond = netdev_priv(bond_dev);
	struct slave *slave, *rollback_slave;
	struct list_head *iter;
	int res;

	bond_for_each_slave(bond, slave, iter) {
		res = vlan_vid_add(slave->dev, proto, vid);
		if (res)
			goto unwind;
	}

	return 0;

unwind:
	/* unwind to the slave that failed */
	bond_for_each_slave(bond, rollback_slave, iter) {
		if (rollback_slave == slave)
			break;

		vlan_vid_del(rollback_slave->dev, proto, vid);
	}

	return res;
}

/**
 * bond_vlan_rx_kill_vid - Propagates deleting an id to slaves
 * @bond_dev: bonding net device that got called
 * @proto: network protocol ID
 * @vid: vlan id being removed
 */
static int bond_vlan_rx_kill_vid(struct net_device *bond_dev,
				 __be16 proto, u16 vid)
{
	struct bonding *bond = netdev_priv(bond_dev);
	struct list_head *iter;
	struct slave *slave;

	bond_for_each_slave(bond, slave, iter)
		vlan_vid_del(slave->dev, proto, vid);

	if (bond_is_lb(bond))
		bond_alb_clear_vlan(bond, vid);

	return 0;
}

/*---------------------------------- XFRM -----------------------------------*/

#ifdef CONFIG_XFRM_OFFLOAD
/**
 * bond_ipsec_add_sa - program device with a security association
 * @xs: pointer to transformer state struct
 **/
static int bond_ipsec_add_sa(struct xfrm_state *xs)
{
	struct net_device *bond_dev = xs->xso.dev;
	struct bond_ipsec *ipsec;
	struct bonding *bond;
	struct slave *slave;
	int err;

	if (!bond_dev)
		return -EINVAL;

	rcu_read_lock();
	bond = netdev_priv(bond_dev);
	slave = rcu_dereference(bond->curr_active_slave);
	if (!slave) {
		rcu_read_unlock();
		return -ENODEV;
	}

	if (!slave->dev->xfrmdev_ops ||
	    !slave->dev->xfrmdev_ops->xdo_dev_state_add ||
	    netif_is_bond_master(slave->dev)) {
		slave_warn(bond_dev, slave->dev, "Slave does not support ipsec offload\n");
		rcu_read_unlock();
		return -EINVAL;
	}

	ipsec = kmalloc(sizeof(*ipsec), GFP_ATOMIC);
	if (!ipsec) {
		rcu_read_unlock();
		return -ENOMEM;
	}
	xs->xso.real_dev = slave->dev;

	err = slave->dev->xfrmdev_ops->xdo_dev_state_add(xs);
	if (!err) {
		ipsec->xs = xs;
		INIT_LIST_HEAD(&ipsec->list);
		spin_lock_bh(&bond->ipsec_lock);
		list_add(&ipsec->list, &bond->ipsec_list);
		spin_unlock_bh(&bond->ipsec_lock);
	} else {
		kfree(ipsec);
	}
	rcu_read_unlock();
	return err;
}

static void bond_ipsec_add_sa_all(struct bonding *bond)
{
	struct net_device *bond_dev = bond->dev;
	struct bond_ipsec *ipsec;
	struct slave *slave;

	rcu_read_lock();
	slave = rcu_dereference(bond->curr_active_slave);
	if (!slave)
		goto out;

	if (!slave->dev->xfrmdev_ops ||
	    !slave->dev->xfrmdev_ops->xdo_dev_state_add ||
	    netif_is_bond_master(slave->dev)) {
		spin_lock_bh(&bond->ipsec_lock);
		if (!list_empty(&bond->ipsec_list))
			slave_warn(bond_dev, slave->dev,
				   "%s: no slave xdo_dev_state_add\n",
				   __func__);
		spin_unlock_bh(&bond->ipsec_lock);
		goto out;
	}

	spin_lock_bh(&bond->ipsec_lock);
	list_for_each_entry(ipsec, &bond->ipsec_list, list) {
		ipsec->xs->xso.real_dev = slave->dev;
		if (slave->dev->xfrmdev_ops->xdo_dev_state_add(ipsec->xs)) {
			slave_warn(bond_dev, slave->dev, "%s: failed to add SA\n", __func__);
			ipsec->xs->xso.real_dev = NULL;
		}
	}
	spin_unlock_bh(&bond->ipsec_lock);
out:
	rcu_read_unlock();
}

/**
 * bond_ipsec_del_sa - clear out this specific SA
 * @xs: pointer to transformer state struct
 **/
static void bond_ipsec_del_sa(struct xfrm_state *xs)
{
	struct net_device *bond_dev = xs->xso.dev;
	struct bond_ipsec *ipsec;
	struct bonding *bond;
	struct slave *slave;

	if (!bond_dev)
		return;

	rcu_read_lock();
	bond = netdev_priv(bond_dev);
	slave = rcu_dereference(bond->curr_active_slave);

	if (!slave)
		goto out;

	if (!xs->xso.real_dev)
		goto out;

	WARN_ON(xs->xso.real_dev != slave->dev);

	if (!slave->dev->xfrmdev_ops ||
	    !slave->dev->xfrmdev_ops->xdo_dev_state_delete ||
	    netif_is_bond_master(slave->dev)) {
		slave_warn(bond_dev, slave->dev, "%s: no slave xdo_dev_state_delete\n", __func__);
		goto out;
	}

	slave->dev->xfrmdev_ops->xdo_dev_state_delete(xs);
out:
	spin_lock_bh(&bond->ipsec_lock);
	list_for_each_entry(ipsec, &bond->ipsec_list, list) {
		if (ipsec->xs == xs) {
			list_del(&ipsec->list);
			kfree(ipsec);
			break;
		}
	}
	spin_unlock_bh(&bond->ipsec_lock);
	rcu_read_unlock();
}

static void bond_ipsec_del_sa_all(struct bonding *bond)
{
	struct net_device *bond_dev = bond->dev;
	struct bond_ipsec *ipsec;
	struct slave *slave;

	rcu_read_lock();
	slave = rcu_dereference(bond->curr_active_slave);
	if (!slave) {
		rcu_read_unlock();
		return;
	}

	spin_lock_bh(&bond->ipsec_lock);
	list_for_each_entry(ipsec, &bond->ipsec_list, list) {
		if (!ipsec->xs->xso.real_dev)
			continue;

		if (!slave->dev->xfrmdev_ops ||
		    !slave->dev->xfrmdev_ops->xdo_dev_state_delete ||
		    netif_is_bond_master(slave->dev)) {
			slave_warn(bond_dev, slave->dev,
				   "%s: no slave xdo_dev_state_delete\n",
				   __func__);
		} else {
			slave->dev->xfrmdev_ops->xdo_dev_state_delete(ipsec->xs);
		}
		ipsec->xs->xso.real_dev = NULL;
	}
	spin_unlock_bh(&bond->ipsec_lock);
	rcu_read_unlock();
}

/**
 * bond_ipsec_offload_ok - can this packet use the xfrm hw offload
 * @skb: current data packet
 * @xs: pointer to transformer state struct
 **/
static bool bond_ipsec_offload_ok(struct sk_buff *skb, struct xfrm_state *xs)
{
	struct net_device *bond_dev = xs->xso.dev;
	struct net_device *real_dev;
	struct slave *curr_active;
	struct bonding *bond;
	int err;

	bond = netdev_priv(bond_dev);
	rcu_read_lock();
	curr_active = rcu_dereference(bond->curr_active_slave);
	real_dev = curr_active->dev;

	if (BOND_MODE(bond) != BOND_MODE_ACTIVEBACKUP) {
		err = false;
		goto out;
	}

	if (!xs->xso.real_dev) {
		err = false;
		goto out;
	}

	if (!real_dev->xfrmdev_ops ||
	    !real_dev->xfrmdev_ops->xdo_dev_offload_ok ||
	    netif_is_bond_master(real_dev)) {
		err = false;
		goto out;
	}

	err = real_dev->xfrmdev_ops->xdo_dev_offload_ok(skb, xs);
out:
	rcu_read_unlock();
	return err;
}

static const struct xfrmdev_ops bond_xfrmdev_ops = {
	.xdo_dev_state_add = bond_ipsec_add_sa,
	.xdo_dev_state_delete = bond_ipsec_del_sa,
	.xdo_dev_offload_ok = bond_ipsec_offload_ok,
};
#endif /* CONFIG_XFRM_OFFLOAD */

/*------------------------------- Link status -------------------------------*/

/* Set the carrier state for the master according to the state of its
 * slaves.  If any slaves are up, the master is up.  In 802.3ad mode,
 * do special 802.3ad magic.
 *
 * Returns zero if carrier state does not change, nonzero if it does.
 */
int bond_set_carrier(struct bonding *bond)
{
	struct list_head *iter;
	struct slave *slave;

	if (!bond_has_slaves(bond))
		goto down;

	if (BOND_MODE(bond) == BOND_MODE_8023AD)
		return bond_3ad_set_carrier(bond);

	bond_for_each_slave(bond, slave, iter) {
		if (slave->link == BOND_LINK_UP) {
			if (!netif_carrier_ok(bond->dev)) {
				netif_carrier_on(bond->dev);
				return 1;
			}
			return 0;
		}
	}

down:
	if (netif_carrier_ok(bond->dev)) {
		netif_carrier_off(bond->dev);
		return 1;
	}
	return 0;
}

/* Get link speed and duplex from the slave's base driver
 * using ethtool. If for some reason the call fails or the
 * values are invalid, set speed and duplex to -1,
 * and return. Return 1 if speed or duplex settings are
 * UNKNOWN; 0 otherwise.
 */
static int bond_update_speed_duplex(struct slave *slave)
{
	struct net_device *slave_dev = slave->dev;
	struct ethtool_link_ksettings ecmd;
	int res;

	slave->speed = SPEED_UNKNOWN;
	slave->duplex = DUPLEX_UNKNOWN;

	res = __ethtool_get_link_ksettings(slave_dev, &ecmd);
	if (res < 0)
		return 1;
	if (ecmd.base.speed == 0 || ecmd.base.speed == ((__u32)-1))
		return 1;
	switch (ecmd.base.duplex) {
	case DUPLEX_FULL:
	case DUPLEX_HALF:
		break;
	default:
		return 1;
	}

	slave->speed = ecmd.base.speed;
	slave->duplex = ecmd.base.duplex;

	return 0;
}

const char *bond_slave_link_status(s8 link)
{
	switch (link) {
	case BOND_LINK_UP:
		return "up";
	case BOND_LINK_FAIL:
		return "going down";
	case BOND_LINK_DOWN:
		return "down";
	case BOND_LINK_BACK:
		return "going back";
	default:
		return "unknown";
	}
}

/* if <dev> supports MII link status reporting, check its link status.
 *
 * We either do MII/ETHTOOL ioctls, or check netif_carrier_ok(),
 * depending upon the setting of the use_carrier parameter.
 *
 * Return either BMSR_LSTATUS, meaning that the link is up (or we
 * can't tell and just pretend it is), or 0, meaning that the link is
 * down.
 *
 * If reporting is non-zero, instead of faking link up, return -1 if
 * both ETHTOOL and MII ioctls fail (meaning the device does not
 * support them).  If use_carrier is set, return whatever it says.
 * It'd be nice if there was a good way to tell if a driver supports
 * netif_carrier, but there really isn't.
 */
static int bond_check_dev_link(struct bonding *bond,
			       struct net_device *slave_dev, int reporting)
{
	const struct net_device_ops *slave_ops = slave_dev->netdev_ops;
	int (*ioctl)(struct net_device *, struct ifreq *, int);
	struct ifreq ifr;
	struct mii_ioctl_data *mii;

	if (!reporting && !netif_running(slave_dev))
		return 0;

	if (bond->params.use_carrier)
		return netif_carrier_ok(slave_dev) ? BMSR_LSTATUS : 0;

	/* Try to get link status using Ethtool first. */
	if (slave_dev->ethtool_ops->get_link)
		return slave_dev->ethtool_ops->get_link(slave_dev) ?
			BMSR_LSTATUS : 0;

	/* Ethtool can't be used, fallback to MII ioctls. */
	ioctl = slave_ops->ndo_eth_ioctl;
	if (ioctl) {
		/* TODO: set pointer to correct ioctl on a per team member
		 *       bases to make this more efficient. that is, once
		 *       we determine the correct ioctl, we will always
		 *       call it and not the others for that team
		 *       member.
		 */

		/* We cannot assume that SIOCGMIIPHY will also read a
		 * register; not all network drivers (e.g., e100)
		 * support that.
		 */

		/* Yes, the mii is overlaid on the ifreq.ifr_ifru */
		strscpy_pad(ifr.ifr_name, slave_dev->name, IFNAMSIZ);
		mii = if_mii(&ifr);
		if (ioctl(slave_dev, &ifr, SIOCGMIIPHY) == 0) {
			mii->reg_num = MII_BMSR;
			if (ioctl(slave_dev, &ifr, SIOCGMIIREG) == 0)
				return mii->val_out & BMSR_LSTATUS;
		}
	}

	/* If reporting, report that either there's no ndo_eth_ioctl,
	 * or both SIOCGMIIREG and get_link failed (meaning that we
	 * cannot report link status).  If not reporting, pretend
	 * we're ok.
	 */
	return reporting ? -1 : BMSR_LSTATUS;
}

/*----------------------------- Multicast list ------------------------------*/

/* Push the promiscuity flag down to appropriate slaves */
static int bond_set_promiscuity(struct bonding *bond, int inc)
{
	struct list_head *iter;
	int err = 0;

	if (bond_uses_primary(bond)) {
		struct slave *curr_active = rtnl_dereference(bond->curr_active_slave);

		if (curr_active)
			err = dev_set_promiscuity(curr_active->dev, inc);
	} else {
		struct slave *slave;

		bond_for_each_slave(bond, slave, iter) {
			err = dev_set_promiscuity(slave->dev, inc);
			if (err)
				return err;
		}
	}
	return err;
}

/* Push the allmulti flag down to all slaves */
static int bond_set_allmulti(struct bonding *bond, int inc)
{
	struct list_head *iter;
	int err = 0;

	if (bond_uses_primary(bond)) {
		struct slave *curr_active = rtnl_dereference(bond->curr_active_slave);

		if (curr_active)
			err = dev_set_allmulti(curr_active->dev, inc);
	} else {
		struct slave *slave;

		bond_for_each_slave(bond, slave, iter) {
			err = dev_set_allmulti(slave->dev, inc);
			if (err)
				return err;
		}
	}
	return err;
}

/* Retrieve the list of registered multicast addresses for the bonding
 * device and retransmit an IGMP JOIN request to the current active
 * slave.
 */
static void bond_resend_igmp_join_requests_delayed(struct work_struct *work)
{
	struct bonding *bond = container_of(work, struct bonding,
					    mcast_work.work);

	if (!rtnl_trylock()) {
		queue_delayed_work(bond->wq, &bond->mcast_work, 1);
		return;
	}
	call_netdevice_notifiers(NETDEV_RESEND_IGMP, bond->dev);

	if (bond->igmp_retrans > 1) {
		bond->igmp_retrans--;
		queue_delayed_work(bond->wq, &bond->mcast_work, HZ/5);
	}
	rtnl_unlock();
}

/* Flush bond's hardware addresses from slave */
static void bond_hw_addr_flush(struct net_device *bond_dev,
			       struct net_device *slave_dev)
{
	struct bonding *bond = netdev_priv(bond_dev);

	dev_uc_unsync(slave_dev, bond_dev);
	dev_mc_unsync(slave_dev, bond_dev);

	if (BOND_MODE(bond) == BOND_MODE_8023AD)
		dev_mc_del(slave_dev, lacpdu_mcast_addr);
}

/*--------------------------- Active slave change ---------------------------*/

/* Update the hardware address list and promisc/allmulti for the new and
 * old active slaves (if any).  Modes that are not using primary keep all
 * slaves up date at all times; only the modes that use primary need to call
 * this function to swap these settings during a failover.
 */
static void bond_hw_addr_swap(struct bonding *bond, struct slave *new_active,
			      struct slave *old_active)
{
	if (old_active) {
		if (bond->dev->flags & IFF_PROMISC)
			dev_set_promiscuity(old_active->dev, -1);

		if (bond->dev->flags & IFF_ALLMULTI)
			dev_set_allmulti(old_active->dev, -1);

		if (bond->dev->flags & IFF_UP)
			bond_hw_addr_flush(bond->dev, old_active->dev);
	}

	if (new_active) {
		/* FIXME: Signal errors upstream. */
		if (bond->dev->flags & IFF_PROMISC)
			dev_set_promiscuity(new_active->dev, 1);

		if (bond->dev->flags & IFF_ALLMULTI)
			dev_set_allmulti(new_active->dev, 1);

		if (bond->dev->flags & IFF_UP) {
			netif_addr_lock_bh(bond->dev);
			dev_uc_sync(new_active->dev, bond->dev);
			dev_mc_sync(new_active->dev, bond->dev);
			netif_addr_unlock_bh(bond->dev);
		}
	}
}

/**
 * bond_set_dev_addr - clone slave's address to bond
 * @bond_dev: bond net device
 * @slave_dev: slave net device
 *
 * Should be called with RTNL held.
 */
static int bond_set_dev_addr(struct net_device *bond_dev,
			     struct net_device *slave_dev)
{
	int err;

	slave_dbg(bond_dev, slave_dev, "bond_dev=%p slave_dev=%p slave_dev->addr_len=%d\n",
		  bond_dev, slave_dev, slave_dev->addr_len);
	err = dev_pre_changeaddr_notify(bond_dev, slave_dev->dev_addr, NULL);
	if (err)
		return err;

	__dev_addr_set(bond_dev, slave_dev->dev_addr, slave_dev->addr_len);
	bond_dev->addr_assign_type = NET_ADDR_STOLEN;
	call_netdevice_notifiers(NETDEV_CHANGEADDR, bond_dev);
	return 0;
}

static struct slave *bond_get_old_active(struct bonding *bond,
					 struct slave *new_active)
{
	struct slave *slave;
	struct list_head *iter;

	bond_for_each_slave(bond, slave, iter) {
		if (slave == new_active)
			continue;

		if (ether_addr_equal(bond->dev->dev_addr, slave->dev->dev_addr))
			return slave;
	}

	return NULL;
}

/* bond_do_fail_over_mac
 *
 * Perform special MAC address swapping for fail_over_mac settings
 *
 * Called with RTNL
 */
static void bond_do_fail_over_mac(struct bonding *bond,
				  struct slave *new_active,
				  struct slave *old_active)
{
	u8 tmp_mac[MAX_ADDR_LEN];
	struct sockaddr_storage ss;
	int rv;

	switch (bond->params.fail_over_mac) {
	case BOND_FOM_ACTIVE:
		if (new_active) {
			rv = bond_set_dev_addr(bond->dev, new_active->dev);
			if (rv)
				slave_err(bond->dev, new_active->dev, "Error %d setting bond MAC from slave\n",
					  -rv);
		}
		break;
	case BOND_FOM_FOLLOW:
		/* if new_active && old_active, swap them
		 * if just old_active, do nothing (going to no active slave)
		 * if just new_active, set new_active to bond's MAC
		 */
		if (!new_active)
			return;

		if (!old_active)
			old_active = bond_get_old_active(bond, new_active);

		if (old_active) {
			bond_hw_addr_copy(tmp_mac, new_active->dev->dev_addr,
					  new_active->dev->addr_len);
			bond_hw_addr_copy(ss.__data,
					  old_active->dev->dev_addr,
					  old_active->dev->addr_len);
			ss.ss_family = new_active->dev->type;
		} else {
			bond_hw_addr_copy(ss.__data, bond->dev->dev_addr,
					  bond->dev->addr_len);
			ss.ss_family = bond->dev->type;
		}

		rv = dev_set_mac_address(new_active->dev,
					 (struct sockaddr *)&ss, NULL);
		if (rv) {
			slave_err(bond->dev, new_active->dev, "Error %d setting MAC of new active slave\n",
				  -rv);
			goto out;
		}

		if (!old_active)
			goto out;

		bond_hw_addr_copy(ss.__data, tmp_mac,
				  new_active->dev->addr_len);
		ss.ss_family = old_active->dev->type;

		rv = dev_set_mac_address(old_active->dev,
					 (struct sockaddr *)&ss, NULL);
		if (rv)
			slave_err(bond->dev, old_active->dev, "Error %d setting MAC of old active slave\n",
				  -rv);
out:
		break;
	default:
		netdev_err(bond->dev, "bond_do_fail_over_mac impossible: bad policy %d\n",
			   bond->params.fail_over_mac);
		break;
	}

}

/**
 * bond_choose_primary_or_current - select the primary or high priority slave
 * @bond: our bonding struct
 *
 * - Check if there is a primary link. If the primary link was set and is up,
 *   go on and do link reselection.
 *
 * - If primary link is not set or down, find the highest priority link.
 *   If the highest priority link is not current slave, set it as primary
 *   link and do link reselection.
 */
static struct slave *bond_choose_primary_or_current(struct bonding *bond)
{
	struct slave *prim = rtnl_dereference(bond->primary_slave);
	struct slave *curr = rtnl_dereference(bond->curr_active_slave);
	struct slave *slave, *hprio = NULL;
	struct list_head *iter;

	if (!prim || prim->link != BOND_LINK_UP) {
		bond_for_each_slave(bond, slave, iter) {
			if (slave->link == BOND_LINK_UP) {
				hprio = hprio ?: slave;
				if (slave->prio > hprio->prio)
					hprio = slave;
			}
		}

		if (hprio && hprio != curr) {
			prim = hprio;
			goto link_reselect;
		}

		if (!curr || curr->link != BOND_LINK_UP)
			return NULL;
		return curr;
	}

	if (bond->force_primary) {
		bond->force_primary = false;
		return prim;
	}

link_reselect:
	if (!curr || curr->link != BOND_LINK_UP)
		return prim;

	/* At this point, prim and curr are both up */
	switch (bond->params.primary_reselect) {
	case BOND_PRI_RESELECT_ALWAYS:
		return prim;
	case BOND_PRI_RESELECT_BETTER:
		if (prim->speed < curr->speed)
			return curr;
		if (prim->speed == curr->speed && prim->duplex <= curr->duplex)
			return curr;
		return prim;
	case BOND_PRI_RESELECT_FAILURE:
		return curr;
	default:
		netdev_err(bond->dev, "impossible primary_reselect %d\n",
			   bond->params.primary_reselect);
		return curr;
	}
}

/**
 * bond_find_best_slave - select the best available slave to be the active one
 * @bond: our bonding struct
 */
static struct slave *bond_find_best_slave(struct bonding *bond)
{
	struct slave *slave, *bestslave = NULL;
	struct list_head *iter;
	int mintime = bond->params.updelay;

	slave = bond_choose_primary_or_current(bond);
	if (slave)
		return slave;

	bond_for_each_slave(bond, slave, iter) {
		if (slave->link == BOND_LINK_UP)
			return slave;
		if (slave->link == BOND_LINK_BACK && bond_slave_is_up(slave) &&
		    slave->delay < mintime) {
			mintime = slave->delay;
			bestslave = slave;
		}
	}

	return bestslave;
}

static bool bond_should_notify_peers(struct bonding *bond)
{
	struct slave *slave;

	rcu_read_lock();
	slave = rcu_dereference(bond->curr_active_slave);
	rcu_read_unlock();

	if (!slave || !bond->send_peer_notif ||
	    bond->send_peer_notif %
	    max(1, bond->params.peer_notif_delay) != 0 ||
	    !netif_carrier_ok(bond->dev) ||
	    test_bit(__LINK_STATE_LINKWATCH_PENDING, &slave->dev->state))
		return false;

	netdev_dbg(bond->dev, "bond_should_notify_peers: slave %s\n",
		   slave ? slave->dev->name : "NULL");

	return true;
}

/**
 * bond_change_active_slave - change the active slave into the specified one
 * @bond: our bonding struct
 * @new_active: the new slave to make the active one
 *
 * Set the new slave to the bond's settings and unset them on the old
 * curr_active_slave.
 * Setting include flags, mc-list, promiscuity, allmulti, etc.
 *
 * If @new's link state is %BOND_LINK_BACK we'll set it to %BOND_LINK_UP,
 * because it is apparently the best available slave we have, even though its
 * updelay hasn't timed out yet.
 *
 * Caller must hold RTNL.
 */
void bond_change_active_slave(struct bonding *bond, struct slave *new_active)
{
	struct slave *old_active;

	ASSERT_RTNL();

	old_active = rtnl_dereference(bond->curr_active_slave);

	if (old_active == new_active)
		return;

#ifdef CONFIG_XFRM_OFFLOAD
	bond_ipsec_del_sa_all(bond);
#endif /* CONFIG_XFRM_OFFLOAD */

	if (new_active) {
		new_active->last_link_up = jiffies;

		if (new_active->link == BOND_LINK_BACK) {
			if (bond_uses_primary(bond)) {
				slave_info(bond->dev, new_active->dev, "making interface the new active one %d ms earlier\n",
					   (bond->params.updelay - new_active->delay) * bond->params.miimon);
			}

			new_active->delay = 0;
			bond_set_slave_link_state(new_active, BOND_LINK_UP,
						  BOND_SLAVE_NOTIFY_NOW);

			if (BOND_MODE(bond) == BOND_MODE_8023AD)
				bond_3ad_handle_link_change(new_active, BOND_LINK_UP);

			if (bond_is_lb(bond))
				bond_alb_handle_link_change(bond, new_active, BOND_LINK_UP);
		} else {
			if (bond_uses_primary(bond))
				slave_info(bond->dev, new_active->dev, "making interface the new active one\n");
		}
	}

	if (bond_uses_primary(bond))
		bond_hw_addr_swap(bond, new_active, old_active);

	if (bond_is_lb(bond)) {
		bond_alb_handle_active_change(bond, new_active);
		if (old_active)
			bond_set_slave_inactive_flags(old_active,
						      BOND_SLAVE_NOTIFY_NOW);
		if (new_active)
			bond_set_slave_active_flags(new_active,
						    BOND_SLAVE_NOTIFY_NOW);
	} else {
		rcu_assign_pointer(bond->curr_active_slave, new_active);
	}

	if (BOND_MODE(bond) == BOND_MODE_ACTIVEBACKUP) {
		if (old_active)
			bond_set_slave_inactive_flags(old_active,
						      BOND_SLAVE_NOTIFY_NOW);

		if (new_active) {
			bool should_notify_peers = false;

			bond_set_slave_active_flags(new_active,
						    BOND_SLAVE_NOTIFY_NOW);

			if (bond->params.fail_over_mac)
				bond_do_fail_over_mac(bond, new_active,
						      old_active);

			if (netif_running(bond->dev)) {
				bond->send_peer_notif =
					bond->params.num_peer_notif *
					max(1, bond->params.peer_notif_delay);
				should_notify_peers =
					bond_should_notify_peers(bond);
			}

			call_netdevice_notifiers(NETDEV_BONDING_FAILOVER, bond->dev);
			if (should_notify_peers) {
				bond->send_peer_notif--;
				call_netdevice_notifiers(NETDEV_NOTIFY_PEERS,
							 bond->dev);
			}
		}
	}

#ifdef CONFIG_XFRM_OFFLOAD
	bond_ipsec_add_sa_all(bond);
#endif /* CONFIG_XFRM_OFFLOAD */

	/* resend IGMP joins since active slave has changed or
	 * all were sent on curr_active_slave.
	 * resend only if bond is brought up with the affected
	 * bonding modes and the retransmission is enabled
	 */
	if (netif_running(bond->dev) && (bond->params.resend_igmp > 0) &&
	    ((bond_uses_primary(bond) && new_active) ||
	     BOND_MODE(bond) == BOND_MODE_ROUNDROBIN)) {
		bond->igmp_retrans = bond->params.resend_igmp;
		queue_delayed_work(bond->wq, &bond->mcast_work, 1);
	}
}

/**
 * bond_select_active_slave - select a new active slave, if needed
 * @bond: our bonding struct
 *
 * This functions should be called when one of the following occurs:
 * - The old curr_active_slave has been released or lost its link.
 * - The primary_slave has got its link back.
 * - A slave has got its link back and there's no old curr_active_slave.
 *
 * Caller must hold RTNL.
 */
void bond_select_active_slave(struct bonding *bond)
{
	struct slave *best_slave;
	int rv;

	ASSERT_RTNL();

	best_slave = bond_find_best_slave(bond);
	if (best_slave != rtnl_dereference(bond->curr_active_slave)) {
		bond_change_active_slave(bond, best_slave);
		rv = bond_set_carrier(bond);
		if (!rv)
			return;

		if (netif_carrier_ok(bond->dev))
			netdev_info(bond->dev, "active interface up!\n");
		else
			netdev_info(bond->dev, "now running without any active interface!\n");
	}
}

#ifdef CONFIG_NET_POLL_CONTROLLER
static inline int slave_enable_netpoll(struct slave *slave)
{
	struct netpoll *np;
	int err = 0;

	np = kzalloc(sizeof(*np), GFP_KERNEL);
	err = -ENOMEM;
	if (!np)
		goto out;

	err = __netpoll_setup(np, slave->dev);
	if (err) {
		kfree(np);
		goto out;
	}
	slave->np = np;
out:
	return err;
}
static inline void slave_disable_netpoll(struct slave *slave)
{
	struct netpoll *np = slave->np;

	if (!np)
		return;

	slave->np = NULL;

	__netpoll_free(np);
}

static void bond_poll_controller(struct net_device *bond_dev)
{
	struct bonding *bond = netdev_priv(bond_dev);
	struct slave *slave = NULL;
	struct list_head *iter;
	struct ad_info ad_info;

	if (BOND_MODE(bond) == BOND_MODE_8023AD)
		if (bond_3ad_get_active_agg_info(bond, &ad_info))
			return;

	bond_for_each_slave_rcu(bond, slave, iter) {
		if (!bond_slave_is_up(slave))
			continue;

		if (BOND_MODE(bond) == BOND_MODE_8023AD) {
			struct aggregator *agg =
			    SLAVE_AD_INFO(slave)->port.aggregator;

			if (agg &&
			    agg->aggregator_identifier != ad_info.aggregator_id)
				continue;
		}

		netpoll_poll_dev(slave->dev);
	}
}

static void bond_netpoll_cleanup(struct net_device *bond_dev)
{
	struct bonding *bond = netdev_priv(bond_dev);
	struct list_head *iter;
	struct slave *slave;

	bond_for_each_slave(bond, slave, iter)
		if (bond_slave_is_up(slave))
			slave_disable_netpoll(slave);
}

static int bond_netpoll_setup(struct net_device *dev, struct netpoll_info *ni)
{
	struct bonding *bond = netdev_priv(dev);
	struct list_head *iter;
	struct slave *slave;
	int err = 0;

	bond_for_each_slave(bond, slave, iter) {
		err = slave_enable_netpoll(slave);
		if (err) {
			bond_netpoll_cleanup(dev);
			break;
		}
	}
	return err;
}
#else
static inline int slave_enable_netpoll(struct slave *slave)
{
	return 0;
}
static inline void slave_disable_netpoll(struct slave *slave)
{
}
static void bond_netpoll_cleanup(struct net_device *bond_dev)
{
}
#endif

/*---------------------------------- IOCTL ----------------------------------*/

static netdev_features_t bond_fix_features(struct net_device *dev,
					   netdev_features_t features)
{
	struct bonding *bond = netdev_priv(dev);
	struct list_head *iter;
	netdev_features_t mask;
	struct slave *slave;

	mask = features;

	features &= ~NETIF_F_ONE_FOR_ALL;
	features |= NETIF_F_ALL_FOR_ALL;

	bond_for_each_slave(bond, slave, iter) {
		features = netdev_increment_features(features,
						     slave->dev->features,
						     mask);
	}
	features = netdev_add_tso_features(features, mask);

	return features;
}

#define BOND_VLAN_FEATURES	(NETIF_F_HW_CSUM | NETIF_F_SG | \
				 NETIF_F_FRAGLIST | NETIF_F_GSO_SOFTWARE | \
				 NETIF_F_HIGHDMA | NETIF_F_LRO)

#define BOND_ENC_FEATURES	(NETIF_F_HW_CSUM | NETIF_F_SG | \
				 NETIF_F_RXCSUM | NETIF_F_GSO_SOFTWARE)

#define BOND_MPLS_FEATURES	(NETIF_F_HW_CSUM | NETIF_F_SG | \
				 NETIF_F_GSO_SOFTWARE)


static void bond_compute_features(struct bonding *bond)
{
	unsigned int dst_release_flag = IFF_XMIT_DST_RELEASE |
					IFF_XMIT_DST_RELEASE_PERM;
	netdev_features_t vlan_features = BOND_VLAN_FEATURES;
	netdev_features_t enc_features  = BOND_ENC_FEATURES;
#ifdef CONFIG_XFRM_OFFLOAD
	netdev_features_t xfrm_features  = BOND_XFRM_FEATURES;
#endif /* CONFIG_XFRM_OFFLOAD */
	netdev_features_t mpls_features  = BOND_MPLS_FEATURES;
	struct net_device *bond_dev = bond->dev;
	struct list_head *iter;
	struct slave *slave;
	unsigned short max_hard_header_len = ETH_HLEN;
	unsigned int tso_max_size = TSO_MAX_SIZE;
	u16 tso_max_segs = TSO_MAX_SEGS;

	if (!bond_has_slaves(bond))
		goto done;
	vlan_features &= NETIF_F_ALL_FOR_ALL;
	mpls_features &= NETIF_F_ALL_FOR_ALL;

	bond_for_each_slave(bond, slave, iter) {
		vlan_features = netdev_increment_features(vlan_features,
			slave->dev->vlan_features, BOND_VLAN_FEATURES);

		enc_features = netdev_increment_features(enc_features,
							 slave->dev->hw_enc_features,
							 BOND_ENC_FEATURES);

#ifdef CONFIG_XFRM_OFFLOAD
		xfrm_features = netdev_increment_features(xfrm_features,
							  slave->dev->hw_enc_features,
							  BOND_XFRM_FEATURES);
#endif /* CONFIG_XFRM_OFFLOAD */

		mpls_features = netdev_increment_features(mpls_features,
							  slave->dev->mpls_features,
							  BOND_MPLS_FEATURES);

		dst_release_flag &= slave->dev->priv_flags;
		if (slave->dev->hard_header_len > max_hard_header_len)
			max_hard_header_len = slave->dev->hard_header_len;

		tso_max_size = min(tso_max_size, slave->dev->tso_max_size);
		tso_max_segs = min(tso_max_segs, slave->dev->tso_max_segs);
	}
	bond_dev->hard_header_len = max_hard_header_len;

done:
	bond_dev->vlan_features = vlan_features;
	bond_dev->hw_enc_features = enc_features | NETIF_F_GSO_ENCAP_ALL |
				    NETIF_F_HW_VLAN_CTAG_TX |
				    NETIF_F_HW_VLAN_STAG_TX;
#ifdef CONFIG_XFRM_OFFLOAD
	bond_dev->hw_enc_features |= xfrm_features;
#endif /* CONFIG_XFRM_OFFLOAD */
	bond_dev->mpls_features = mpls_features;
	netif_set_tso_max_segs(bond_dev, tso_max_segs);
	netif_set_tso_max_size(bond_dev, tso_max_size);

	bond_dev->priv_flags &= ~IFF_XMIT_DST_RELEASE;
	if ((bond_dev->priv_flags & IFF_XMIT_DST_RELEASE_PERM) &&
	    dst_release_flag == (IFF_XMIT_DST_RELEASE | IFF_XMIT_DST_RELEASE_PERM))
		bond_dev->priv_flags |= IFF_XMIT_DST_RELEASE;

	netdev_change_features(bond_dev);
}

static void bond_setup_by_slave(struct net_device *bond_dev,
				struct net_device *slave_dev)
{
	bond_dev->header_ops	    = slave_dev->header_ops;

	bond_dev->type		    = slave_dev->type;
	bond_dev->hard_header_len   = slave_dev->hard_header_len;
	bond_dev->needed_headroom   = slave_dev->needed_headroom;
	bond_dev->addr_len	    = slave_dev->addr_len;

	memcpy(bond_dev->broadcast, slave_dev->broadcast,
		slave_dev->addr_len);
}

/* On bonding slaves other than the currently active slave, suppress
 * duplicates except for alb non-mcast/bcast.
 */
static bool bond_should_deliver_exact_match(struct sk_buff *skb,
					    struct slave *slave,
					    struct bonding *bond)
{
	if (bond_is_slave_inactive(slave)) {
		if (BOND_MODE(bond) == BOND_MODE_ALB &&
		    skb->pkt_type != PACKET_BROADCAST &&
		    skb->pkt_type != PACKET_MULTICAST)
			return false;
		return true;
	}
	return false;
}

static rx_handler_result_t bond_handle_frame(struct sk_buff **pskb)
{
	struct sk_buff *skb = *pskb;
	struct slave *slave;
	struct bonding *bond;
	int (*recv_probe)(const struct sk_buff *, struct bonding *,
			  struct slave *);
	int ret = RX_HANDLER_ANOTHER;

	skb = skb_share_check(skb, GFP_ATOMIC);
	if (unlikely(!skb))
		return RX_HANDLER_CONSUMED;

	*pskb = skb;

	slave = bond_slave_get_rcu(skb->dev);
	bond = slave->bond;

	recv_probe = READ_ONCE(bond->recv_probe);
	if (recv_probe) {
		ret = recv_probe(skb, bond, slave);
		if (ret == RX_HANDLER_CONSUMED) {
			consume_skb(skb);
			return ret;
		}
	}

	/*
	 * For packets determined by bond_should_deliver_exact_match() call to
	 * be suppressed we want to make an exception for link-local packets.
	 * This is necessary for e.g. LLDP daemons to be able to monitor
	 * inactive slave links without being forced to bind to them
	 * explicitly.
	 *
	 * At the same time, packets that are passed to the bonding master
	 * (including link-local ones) can have their originating interface
	 * determined via PACKET_ORIGDEV socket option.
	 */
	if (bond_should_deliver_exact_match(skb, slave, bond)) {
		if (is_link_local_ether_addr(eth_hdr(skb)->h_dest))
			return RX_HANDLER_PASS;
		return RX_HANDLER_EXACT;
	}

	skb->dev = bond->dev;

	if (BOND_MODE(bond) == BOND_MODE_ALB &&
	    netif_is_bridge_port(bond->dev) &&
	    skb->pkt_type == PACKET_HOST) {

		if (unlikely(skb_cow_head(skb,
					  skb->data - skb_mac_header(skb)))) {
			kfree_skb(skb);
			return RX_HANDLER_CONSUMED;
		}
		bond_hw_addr_copy(eth_hdr(skb)->h_dest, bond->dev->dev_addr,
				  bond->dev->addr_len);
	}

	return ret;
}

static enum netdev_lag_tx_type bond_lag_tx_type(struct bonding *bond)
{
	switch (BOND_MODE(bond)) {
	case BOND_MODE_ROUNDROBIN:
		return NETDEV_LAG_TX_TYPE_ROUNDROBIN;
	case BOND_MODE_ACTIVEBACKUP:
		return NETDEV_LAG_TX_TYPE_ACTIVEBACKUP;
	case BOND_MODE_BROADCAST:
		return NETDEV_LAG_TX_TYPE_BROADCAST;
	case BOND_MODE_XOR:
	case BOND_MODE_8023AD:
		return NETDEV_LAG_TX_TYPE_HASH;
	default:
		return NETDEV_LAG_TX_TYPE_UNKNOWN;
	}
}

static enum netdev_lag_hash bond_lag_hash_type(struct bonding *bond,
					       enum netdev_lag_tx_type type)
{
	if (type != NETDEV_LAG_TX_TYPE_HASH)
		return NETDEV_LAG_HASH_NONE;

	switch (bond->params.xmit_policy) {
	case BOND_XMIT_POLICY_LAYER2:
		return NETDEV_LAG_HASH_L2;
	case BOND_XMIT_POLICY_LAYER34:
		return NETDEV_LAG_HASH_L34;
	case BOND_XMIT_POLICY_LAYER23:
		return NETDEV_LAG_HASH_L23;
	case BOND_XMIT_POLICY_ENCAP23:
		return NETDEV_LAG_HASH_E23;
	case BOND_XMIT_POLICY_ENCAP34:
		return NETDEV_LAG_HASH_E34;
	case BOND_XMIT_POLICY_VLAN_SRCMAC:
		return NETDEV_LAG_HASH_VLAN_SRCMAC;
	default:
		return NETDEV_LAG_HASH_UNKNOWN;
	}
}

static int bond_master_upper_dev_link(struct bonding *bond, struct slave *slave,
				      struct netlink_ext_ack *extack)
{
	struct netdev_lag_upper_info lag_upper_info;
	enum netdev_lag_tx_type type;
	int err;

	type = bond_lag_tx_type(bond);
	lag_upper_info.tx_type = type;
	lag_upper_info.hash_type = bond_lag_hash_type(bond, type);

	err = netdev_master_upper_dev_link(slave->dev, bond->dev, slave,
					   &lag_upper_info, extack);
	if (err)
		return err;

	slave->dev->flags |= IFF_SLAVE;
	return 0;
}

static void bond_upper_dev_unlink(struct bonding *bond, struct slave *slave)
{
	netdev_upper_dev_unlink(slave->dev, bond->dev);
	slave->dev->flags &= ~IFF_SLAVE;
}

static void slave_kobj_release(struct kobject *kobj)
{
	struct slave *slave = to_slave(kobj);
	struct bonding *bond = bond_get_bond_by_slave(slave);

	cancel_delayed_work_sync(&slave->notify_work);
	if (BOND_MODE(bond) == BOND_MODE_8023AD)
		kfree(SLAVE_AD_INFO(slave));

	kfree(slave);
}

static struct kobj_type slave_ktype = {
	.release = slave_kobj_release,
#ifdef CONFIG_SYSFS
	.sysfs_ops = &slave_sysfs_ops,
#endif
};

static int bond_kobj_init(struct slave *slave)
{
	int err;

	err = kobject_init_and_add(&slave->kobj, &slave_ktype,
				   &(slave->dev->dev.kobj), "bonding_slave");
	if (err)
		kobject_put(&slave->kobj);

	return err;
}

static struct slave *bond_alloc_slave(struct bonding *bond,
				      struct net_device *slave_dev)
{
	struct slave *slave = NULL;

	slave = kzalloc(sizeof(*slave), GFP_KERNEL);
	if (!slave)
		return NULL;

	slave->bond = bond;
	slave->dev = slave_dev;
	INIT_DELAYED_WORK(&slave->notify_work, bond_netdev_notify_work);

	if (bond_kobj_init(slave))
		return NULL;

	if (BOND_MODE(bond) == BOND_MODE_8023AD) {
		SLAVE_AD_INFO(slave) = kzalloc(sizeof(struct ad_slave_info),
					       GFP_KERNEL);
		if (!SLAVE_AD_INFO(slave)) {
			kobject_put(&slave->kobj);
			return NULL;
		}
	}

	return slave;
}

static void bond_fill_ifbond(struct bonding *bond, struct ifbond *info)
{
	info->bond_mode = BOND_MODE(bond);
	info->miimon = bond->params.miimon;
	info->num_slaves = bond->slave_cnt;
}

static void bond_fill_ifslave(struct slave *slave, struct ifslave *info)
{
	strcpy(info->slave_name, slave->dev->name);
	info->link = slave->link;
	info->state = bond_slave_state(slave);
	info->link_failure_count = slave->link_failure_count;
}

static void bond_netdev_notify_work(struct work_struct *_work)
{
	struct slave *slave = container_of(_work, struct slave,
					   notify_work.work);

	if (rtnl_trylock()) {
		struct netdev_bonding_info binfo;

		bond_fill_ifslave(slave, &binfo.slave);
		bond_fill_ifbond(slave->bond, &binfo.master);
		netdev_bonding_info_change(slave->dev, &binfo);
		rtnl_unlock();
	} else {
		queue_delayed_work(slave->bond->wq, &slave->notify_work, 1);
	}
}

void bond_queue_slave_event(struct slave *slave)
{
	queue_delayed_work(slave->bond->wq, &slave->notify_work, 0);
}

void bond_lower_state_changed(struct slave *slave)
{
	struct netdev_lag_lower_state_info info;

	info.link_up = slave->link == BOND_LINK_UP ||
		       slave->link == BOND_LINK_FAIL;
	info.tx_enabled = bond_is_active_slave(slave);
	netdev_lower_state_changed(slave->dev, &info);
}

#define BOND_NL_ERR(bond_dev, extack, errmsg) do {		\
	if (extack)						\
		NL_SET_ERR_MSG(extack, errmsg);			\
	else							\
		netdev_err(bond_dev, "Error: %s\n", errmsg);	\
} while (0)

#define SLAVE_NL_ERR(bond_dev, slave_dev, extack, errmsg) do {		\
	if (extack)							\
		NL_SET_ERR_MSG(extack, errmsg);				\
	else								\
		slave_err(bond_dev, slave_dev, "Error: %s\n", errmsg);	\
} while (0)

/* enslave device <slave> to bond device <master> */
int bond_enslave(struct net_device *bond_dev, struct net_device *slave_dev,
		 struct netlink_ext_ack *extack)
{
	struct bonding *bond = netdev_priv(bond_dev);
	const struct net_device_ops *slave_ops = slave_dev->netdev_ops;
	struct slave *new_slave = NULL, *prev_slave;
	struct sockaddr_storage ss;
	int link_reporting;
	int res = 0, i;

	if (slave_dev->flags & IFF_MASTER &&
	    !netif_is_bond_master(slave_dev)) {
		BOND_NL_ERR(bond_dev, extack,
			    "Device type (master device) cannot be enslaved");
		return -EPERM;
	}

	if (!bond->params.use_carrier &&
	    slave_dev->ethtool_ops->get_link == NULL &&
	    slave_ops->ndo_eth_ioctl == NULL) {
		slave_warn(bond_dev, slave_dev, "no link monitoring support\n");
	}

	/* already in-use? */
	if (netdev_is_rx_handler_busy(slave_dev)) {
		SLAVE_NL_ERR(bond_dev, slave_dev, extack,
			     "Device is in use and cannot be enslaved");
		return -EBUSY;
	}

	if (bond_dev == slave_dev) {
		BOND_NL_ERR(bond_dev, extack, "Cannot enslave bond to itself.");
		return -EPERM;
	}

	/* vlan challenged mutual exclusion */
	/* no need to lock since we're protected by rtnl_lock */
	if (slave_dev->features & NETIF_F_VLAN_CHALLENGED) {
		slave_dbg(bond_dev, slave_dev, "is NETIF_F_VLAN_CHALLENGED\n");
		if (vlan_uses_dev(bond_dev)) {
			SLAVE_NL_ERR(bond_dev, slave_dev, extack,
				     "Can not enslave VLAN challenged device to VLAN enabled bond");
			return -EPERM;
		} else {
			slave_warn(bond_dev, slave_dev, "enslaved VLAN challenged slave. Adding VLANs will be blocked as long as it is part of bond.\n");
		}
	} else {
		slave_dbg(bond_dev, slave_dev, "is !NETIF_F_VLAN_CHALLENGED\n");
	}

	if (slave_dev->features & NETIF_F_HW_ESP)
		slave_dbg(bond_dev, slave_dev, "is esp-hw-offload capable\n");

	/* Old ifenslave binaries are no longer supported.  These can
	 * be identified with moderate accuracy by the state of the slave:
	 * the current ifenslave will set the interface down prior to
	 * enslaving it; the old ifenslave will not.
	 */
	if (slave_dev->flags & IFF_UP) {
		SLAVE_NL_ERR(bond_dev, slave_dev, extack,
			     "Device can not be enslaved while up");
		return -EPERM;
	}

	/* set bonding device ether type by slave - bonding netdevices are
	 * created with ether_setup, so when the slave type is not ARPHRD_ETHER
	 * there is a need to override some of the type dependent attribs/funcs.
	 *
	 * bond ether type mutual exclusion - don't allow slaves of dissimilar
	 * ether type (eg ARPHRD_ETHER and ARPHRD_INFINIBAND) share the same bond
	 */
	if (!bond_has_slaves(bond)) {
		if (bond_dev->type != slave_dev->type) {
			slave_dbg(bond_dev, slave_dev, "change device type from %d to %d\n",
				  bond_dev->type, slave_dev->type);

			res = call_netdevice_notifiers(NETDEV_PRE_TYPE_CHANGE,
						       bond_dev);
			res = notifier_to_errno(res);
			if (res) {
				slave_err(bond_dev, slave_dev, "refused to change device type\n");
				return -EBUSY;
			}

			/* Flush unicast and multicast addresses */
			dev_uc_flush(bond_dev);
			dev_mc_flush(bond_dev);

			if (slave_dev->type != ARPHRD_ETHER)
				bond_setup_by_slave(bond_dev, slave_dev);
			else {
				ether_setup(bond_dev);
				bond_dev->priv_flags &= ~IFF_TX_SKB_SHARING;
			}

			call_netdevice_notifiers(NETDEV_POST_TYPE_CHANGE,
						 bond_dev);
		}
	} else if (bond_dev->type != slave_dev->type) {
		SLAVE_NL_ERR(bond_dev, slave_dev, extack,
			     "Device type is different from other slaves");
		return -EINVAL;
	}

	if (slave_dev->type == ARPHRD_INFINIBAND &&
	    BOND_MODE(bond) != BOND_MODE_ACTIVEBACKUP) {
		SLAVE_NL_ERR(bond_dev, slave_dev, extack,
			     "Only active-backup mode is supported for infiniband slaves");
		res = -EOPNOTSUPP;
		goto err_undo_flags;
	}

	if (!slave_ops->ndo_set_mac_address ||
	    slave_dev->type == ARPHRD_INFINIBAND) {
		slave_warn(bond_dev, slave_dev, "The slave device specified does not support setting the MAC address\n");
		if (BOND_MODE(bond) == BOND_MODE_ACTIVEBACKUP &&
		    bond->params.fail_over_mac != BOND_FOM_ACTIVE) {
			if (!bond_has_slaves(bond)) {
				bond->params.fail_over_mac = BOND_FOM_ACTIVE;
				slave_warn(bond_dev, slave_dev, "Setting fail_over_mac to active for active-backup mode\n");
			} else {
				SLAVE_NL_ERR(bond_dev, slave_dev, extack,
					     "Slave device does not support setting the MAC address, but fail_over_mac is not set to active");
				res = -EOPNOTSUPP;
				goto err_undo_flags;
			}
		}
	}

	call_netdevice_notifiers(NETDEV_JOIN, slave_dev);

	/* If this is the first slave, then we need to set the master's hardware
	 * address to be the same as the slave's.
	 */
	if (!bond_has_slaves(bond) &&
	    bond->dev->addr_assign_type == NET_ADDR_RANDOM) {
		res = bond_set_dev_addr(bond->dev, slave_dev);
		if (res)
			goto err_undo_flags;
	}

	new_slave = bond_alloc_slave(bond, slave_dev);
	if (!new_slave) {
		res = -ENOMEM;
		goto err_undo_flags;
	}

	/* Set the new_slave's queue_id to be zero.  Queue ID mapping
	 * is set via sysfs or module option if desired.
	 */
	new_slave->queue_id = 0;

	/* Save slave's original mtu and then set it to match the bond */
	new_slave->original_mtu = slave_dev->mtu;
	res = dev_set_mtu(slave_dev, bond->dev->mtu);
	if (res) {
		slave_err(bond_dev, slave_dev, "Error %d calling dev_set_mtu\n", res);
		goto err_free;
	}

	/* Save slave's original ("permanent") mac address for modes
	 * that need it, and for restoring it upon release, and then
	 * set it to the master's address
	 */
	bond_hw_addr_copy(new_slave->perm_hwaddr, slave_dev->dev_addr,
			  slave_dev->addr_len);

	if (!bond->params.fail_over_mac ||
	    BOND_MODE(bond) != BOND_MODE_ACTIVEBACKUP) {
		/* Set slave to master's mac address.  The application already
		 * set the master's mac address to that of the first slave
		 */
		memcpy(ss.__data, bond_dev->dev_addr, bond_dev->addr_len);
		ss.ss_family = slave_dev->type;
		res = dev_set_mac_address(slave_dev, (struct sockaddr *)&ss,
					  extack);
		if (res) {
			slave_err(bond_dev, slave_dev, "Error %d calling set_mac_address\n", res);
			goto err_restore_mtu;
		}
	}

	/* set no_addrconf flag before open to prevent IPv6 addrconf */
	slave_dev->priv_flags |= IFF_NO_ADDRCONF;

	/* open the slave since the application closed it */
	res = dev_open(slave_dev, extack);
	if (res) {
		slave_err(bond_dev, slave_dev, "Opening slave failed\n");
		goto err_restore_mac;
	}

	slave_dev->priv_flags |= IFF_BONDING;
	/* initialize slave stats */
	dev_get_stats(new_slave->dev, &new_slave->slave_stats);

	if (bond_is_lb(bond)) {
		/* bond_alb_init_slave() must be called before all other stages since
		 * it might fail and we do not want to have to undo everything
		 */
		res = bond_alb_init_slave(bond, new_slave);
		if (res)
			goto err_close;
	}

	res = vlan_vids_add_by_dev(slave_dev, bond_dev);
	if (res) {
		slave_err(bond_dev, slave_dev, "Couldn't add bond vlan ids\n");
		goto err_close;
	}

	prev_slave = bond_last_slave(bond);

	new_slave->delay = 0;
	new_slave->link_failure_count = 0;

	if (bond_update_speed_duplex(new_slave) &&
	    bond_needs_speed_duplex(bond))
		new_slave->link = BOND_LINK_DOWN;

	new_slave->last_rx = jiffies -
		(msecs_to_jiffies(bond->params.arp_interval) + 1);
	for (i = 0; i < BOND_MAX_ARP_TARGETS; i++)
		new_slave->target_last_arp_rx[i] = new_slave->last_rx;

	new_slave->last_tx = new_slave->last_rx;

	if (bond->params.miimon && !bond->params.use_carrier) {
		link_reporting = bond_check_dev_link(bond, slave_dev, 1);

		if ((link_reporting == -1) && !bond->params.arp_interval) {
			/* miimon is set but a bonded network driver
			 * does not support ETHTOOL/MII and
			 * arp_interval is not set.  Note: if
			 * use_carrier is enabled, we will never go
			 * here (because netif_carrier is always
			 * supported); thus, we don't need to change
			 * the messages for netif_carrier.
			 */
			slave_warn(bond_dev, slave_dev, "MII and ETHTOOL support not available for slave, and arp_interval/arp_ip_target module parameters not specified, thus bonding will not detect link failures! see bonding.txt for details\n");
		} else if (link_reporting == -1) {
			/* unable get link status using mii/ethtool */
			slave_warn(bond_dev, slave_dev, "can't get link status from slave; the network driver associated with this interface does not support MII or ETHTOOL link status reporting, thus miimon has no effect on this interface\n");
		}
	}

	/* check for initial state */
	new_slave->link = BOND_LINK_NOCHANGE;
	if (bond->params.miimon) {
		if (bond_check_dev_link(bond, slave_dev, 0) == BMSR_LSTATUS) {
			if (bond->params.updelay) {
				bond_set_slave_link_state(new_slave,
							  BOND_LINK_BACK,
							  BOND_SLAVE_NOTIFY_NOW);
				new_slave->delay = bond->params.updelay;
			} else {
				bond_set_slave_link_state(new_slave,
							  BOND_LINK_UP,
							  BOND_SLAVE_NOTIFY_NOW);
			}
		} else {
			bond_set_slave_link_state(new_slave, BOND_LINK_DOWN,
						  BOND_SLAVE_NOTIFY_NOW);
		}
	} else if (bond->params.arp_interval) {
		bond_set_slave_link_state(new_slave,
					  (netif_carrier_ok(slave_dev) ?
					  BOND_LINK_UP : BOND_LINK_DOWN),
					  BOND_SLAVE_NOTIFY_NOW);
	} else {
		bond_set_slave_link_state(new_slave, BOND_LINK_UP,
					  BOND_SLAVE_NOTIFY_NOW);
	}

	if (new_slave->link != BOND_LINK_DOWN)
		new_slave->last_link_up = jiffies;
	slave_dbg(bond_dev, slave_dev, "Initial state of slave is BOND_LINK_%s\n",
		  new_slave->link == BOND_LINK_DOWN ? "DOWN" :
		  (new_slave->link == BOND_LINK_UP ? "UP" : "BACK"));

	if (bond_uses_primary(bond) && bond->params.primary[0]) {
		/* if there is a primary slave, remember it */
		if (strcmp(bond->params.primary, new_slave->dev->name) == 0) {
			rcu_assign_pointer(bond->primary_slave, new_slave);
			bond->force_primary = true;
		}
	}

	switch (BOND_MODE(bond)) {
	case BOND_MODE_ACTIVEBACKUP:
		bond_set_slave_inactive_flags(new_slave,
					      BOND_SLAVE_NOTIFY_NOW);
		break;
	case BOND_MODE_8023AD:
		/* in 802.3ad mode, the internal mechanism
		 * will activate the slaves in the selected
		 * aggregator
		 */
		bond_set_slave_inactive_flags(new_slave, BOND_SLAVE_NOTIFY_NOW);
		/* if this is the first slave */
		if (!prev_slave) {
			SLAVE_AD_INFO(new_slave)->id = 1;
			/* Initialize AD with the number of times that the AD timer is called in 1 second
			 * can be called only after the mac address of the bond is set
			 */
			bond_3ad_initialize(bond);
		} else {
			SLAVE_AD_INFO(new_slave)->id =
				SLAVE_AD_INFO(prev_slave)->id + 1;
		}

		bond_3ad_bind_slave(new_slave);
		break;
	case BOND_MODE_TLB:
	case BOND_MODE_ALB:
		bond_set_active_slave(new_slave);
		bond_set_slave_inactive_flags(new_slave, BOND_SLAVE_NOTIFY_NOW);
		break;
	default:
		slave_dbg(bond_dev, slave_dev, "This slave is always active in trunk mode\n");

		/* always active in trunk mode */
		bond_set_active_slave(new_slave);

		/* In trunking mode there is little meaning to curr_active_slave
		 * anyway (it holds no special properties of the bond device),
		 * so we can change it without calling change_active_interface()
		 */
		if (!rcu_access_pointer(bond->curr_active_slave) &&
		    new_slave->link == BOND_LINK_UP)
			rcu_assign_pointer(bond->curr_active_slave, new_slave);

		break;
	} /* switch(bond_mode) */

#ifdef CONFIG_NET_POLL_CONTROLLER
	if (bond->dev->npinfo) {
		if (slave_enable_netpoll(new_slave)) {
			slave_info(bond_dev, slave_dev, "master_dev is using netpoll, but new slave device does not support netpoll\n");
			res = -EBUSY;
			goto err_detach;
		}
	}
#endif

	if (!(bond_dev->features & NETIF_F_LRO))
		dev_disable_lro(slave_dev);

	res = netdev_rx_handler_register(slave_dev, bond_handle_frame,
					 new_slave);
	if (res) {
		slave_dbg(bond_dev, slave_dev, "Error %d calling netdev_rx_handler_register\n", res);
		goto err_detach;
	}

	res = bond_master_upper_dev_link(bond, new_slave, extack);
	if (res) {
		slave_dbg(bond_dev, slave_dev, "Error %d calling bond_master_upper_dev_link\n", res);
		goto err_unregister;
	}

	bond_lower_state_changed(new_slave);

	res = bond_sysfs_slave_add(new_slave);
	if (res) {
		slave_dbg(bond_dev, slave_dev, "Error %d calling bond_sysfs_slave_add\n", res);
		goto err_upper_unlink;
	}

	/* If the mode uses primary, then the following is handled by
	 * bond_change_active_slave().
	 */
	if (!bond_uses_primary(bond)) {
		/* set promiscuity level to new slave */
		if (bond_dev->flags & IFF_PROMISC) {
			res = dev_set_promiscuity(slave_dev, 1);
			if (res)
				goto err_sysfs_del;
		}

		/* set allmulti level to new slave */
		if (bond_dev->flags & IFF_ALLMULTI) {
			res = dev_set_allmulti(slave_dev, 1);
			if (res) {
				if (bond_dev->flags & IFF_PROMISC)
					dev_set_promiscuity(slave_dev, -1);
				goto err_sysfs_del;
			}
		}

		if (bond_dev->flags & IFF_UP) {
			netif_addr_lock_bh(bond_dev);
			dev_mc_sync_multiple(slave_dev, bond_dev);
			dev_uc_sync_multiple(slave_dev, bond_dev);
			netif_addr_unlock_bh(bond_dev);

			if (BOND_MODE(bond) == BOND_MODE_8023AD)
				dev_mc_add(slave_dev, lacpdu_mcast_addr);
		}
	}

	bond->slave_cnt++;
	bond_compute_features(bond);
	bond_set_carrier(bond);

	if (bond_uses_primary(bond)) {
		block_netpoll_tx();
		bond_select_active_slave(bond);
		unblock_netpoll_tx();
	}

	if (bond_mode_can_use_xmit_hash(bond))
		bond_update_slave_arr(bond, NULL);


	if (!slave_dev->netdev_ops->ndo_bpf ||
	    !slave_dev->netdev_ops->ndo_xdp_xmit) {
		if (bond->xdp_prog) {
			SLAVE_NL_ERR(bond_dev, slave_dev, extack,
				     "Slave does not support XDP");
			res = -EOPNOTSUPP;
			goto err_sysfs_del;
		}
	} else if (bond->xdp_prog) {
		struct netdev_bpf xdp = {
			.command = XDP_SETUP_PROG,
			.flags   = 0,
			.prog    = bond->xdp_prog,
			.extack  = extack,
		};

		if (dev_xdp_prog_count(slave_dev) > 0) {
			SLAVE_NL_ERR(bond_dev, slave_dev, extack,
				     "Slave has XDP program loaded, please unload before enslaving");
			res = -EOPNOTSUPP;
			goto err_sysfs_del;
		}

		res = slave_dev->netdev_ops->ndo_bpf(slave_dev, &xdp);
		if (res < 0) {
			/* ndo_bpf() sets extack error message */
			slave_dbg(bond_dev, slave_dev, "Error %d calling ndo_bpf\n", res);
			goto err_sysfs_del;
		}
		if (bond->xdp_prog)
			bpf_prog_inc(bond->xdp_prog);
	}

	slave_info(bond_dev, slave_dev, "Enslaving as %s interface with %s link\n",
		   bond_is_active_slave(new_slave) ? "an active" : "a backup",
		   new_slave->link != BOND_LINK_DOWN ? "an up" : "a down");

	/* enslave is successful */
	bond_queue_slave_event(new_slave);
	return 0;

/* Undo stages on error */
err_sysfs_del:
	bond_sysfs_slave_del(new_slave);

err_upper_unlink:
	bond_upper_dev_unlink(bond, new_slave);

err_unregister:
	netdev_rx_handler_unregister(slave_dev);

err_detach:
	vlan_vids_del_by_dev(slave_dev, bond_dev);
	if (rcu_access_pointer(bond->primary_slave) == new_slave)
		RCU_INIT_POINTER(bond->primary_slave, NULL);
	if (rcu_access_pointer(bond->curr_active_slave) == new_slave) {
		block_netpoll_tx();
		bond_change_active_slave(bond, NULL);
		bond_select_active_slave(bond);
		unblock_netpoll_tx();
	}
	/* either primary_slave or curr_active_slave might've changed */
	synchronize_rcu();
	slave_disable_netpoll(new_slave);

err_close:
	if (!netif_is_bond_master(slave_dev))
		slave_dev->priv_flags &= ~IFF_BONDING;
	dev_close(slave_dev);

err_restore_mac:
	slave_dev->priv_flags &= ~IFF_NO_ADDRCONF;
	if (!bond->params.fail_over_mac ||
	    BOND_MODE(bond) != BOND_MODE_ACTIVEBACKUP) {
		/* XXX TODO - fom follow mode needs to change master's
		 * MAC if this slave's MAC is in use by the bond, or at
		 * least print a warning.
		 */
		bond_hw_addr_copy(ss.__data, new_slave->perm_hwaddr,
				  new_slave->dev->addr_len);
		ss.ss_family = slave_dev->type;
		dev_set_mac_address(slave_dev, (struct sockaddr *)&ss, NULL);
	}

err_restore_mtu:
	dev_set_mtu(slave_dev, new_slave->original_mtu);

err_free:
	kobject_put(&new_slave->kobj);

err_undo_flags:
	/* Enslave of first slave has failed and we need to fix master's mac */
	if (!bond_has_slaves(bond)) {
		if (ether_addr_equal_64bits(bond_dev->dev_addr,
					    slave_dev->dev_addr))
			eth_hw_addr_random(bond_dev);
		if (bond_dev->type != ARPHRD_ETHER) {
			dev_close(bond_dev);
			ether_setup(bond_dev);
			bond_dev->flags |= IFF_MASTER;
			bond_dev->priv_flags &= ~IFF_TX_SKB_SHARING;
		}
	}

	return res;
}

/* Try to release the slave device <slave> from the bond device <master>
 * It is legal to access curr_active_slave without a lock because all the function
 * is RTNL-locked. If "all" is true it means that the function is being called
 * while destroying a bond interface and all slaves are being released.
 *
 * The rules for slave state should be:
 *   for Active/Backup:
 *     Active stays on all backups go down
 *   for Bonded connections:
 *     The first up interface should be left on and all others downed.
 */
static int __bond_release_one(struct net_device *bond_dev,
			      struct net_device *slave_dev,
			      bool all, bool unregister)
{
	struct bonding *bond = netdev_priv(bond_dev);
	struct slave *slave, *oldcurrent;
	struct sockaddr_storage ss;
	int old_flags = bond_dev->flags;
	netdev_features_t old_features = bond_dev->features;

	/* slave is not a slave or master is not master of this slave */
	if (!(slave_dev->flags & IFF_SLAVE) ||
	    !netdev_has_upper_dev(slave_dev, bond_dev)) {
		slave_dbg(bond_dev, slave_dev, "cannot release slave\n");
		return -EINVAL;
	}

	block_netpoll_tx();

	slave = bond_get_slave_by_dev(bond, slave_dev);
	if (!slave) {
		/* not a slave of this bond */
		slave_info(bond_dev, slave_dev, "interface not enslaved\n");
		unblock_netpoll_tx();
		return -EINVAL;
	}

	bond_set_slave_inactive_flags(slave, BOND_SLAVE_NOTIFY_NOW);

	bond_sysfs_slave_del(slave);

	/* recompute stats just before removing the slave */
	bond_get_stats(bond->dev, &bond->bond_stats);

	if (bond->xdp_prog) {
		struct netdev_bpf xdp = {
			.command = XDP_SETUP_PROG,
			.flags   = 0,
			.prog	 = NULL,
			.extack  = NULL,
		};
		if (slave_dev->netdev_ops->ndo_bpf(slave_dev, &xdp))
			slave_warn(bond_dev, slave_dev, "failed to unload XDP program\n");
	}

	/* unregister rx_handler early so bond_handle_frame wouldn't be called
	 * for this slave anymore.
	 */
	netdev_rx_handler_unregister(slave_dev);

	if (BOND_MODE(bond) == BOND_MODE_8023AD)
		bond_3ad_unbind_slave(slave);

	bond_upper_dev_unlink(bond, slave);

	if (bond_mode_can_use_xmit_hash(bond))
		bond_update_slave_arr(bond, slave);

	slave_info(bond_dev, slave_dev, "Releasing %s interface\n",
		    bond_is_active_slave(slave) ? "active" : "backup");

	oldcurrent = rcu_access_pointer(bond->curr_active_slave);

	RCU_INIT_POINTER(bond->current_arp_slave, NULL);

	if (!all && (!bond->params.fail_over_mac ||
		     BOND_MODE(bond) != BOND_MODE_ACTIVEBACKUP)) {
		if (ether_addr_equal_64bits(bond_dev->dev_addr, slave->perm_hwaddr) &&
		    bond_has_slaves(bond))
			slave_warn(bond_dev, slave_dev, "the permanent HWaddr of slave - %pM - is still in use by bond - set the HWaddr of slave to a different address to avoid conflicts\n",
				   slave->perm_hwaddr);
	}

	if (rtnl_dereference(bond->primary_slave) == slave)
		RCU_INIT_POINTER(bond->primary_slave, NULL);

	if (oldcurrent == slave)
		bond_change_active_slave(bond, NULL);

	if (bond_is_lb(bond)) {
		/* Must be called only after the slave has been
		 * detached from the list and the curr_active_slave
		 * has been cleared (if our_slave == old_current),
		 * but before a new active slave is selected.
		 */
		bond_alb_deinit_slave(bond, slave);
	}

	if (all) {
		RCU_INIT_POINTER(bond->curr_active_slave, NULL);
	} else if (oldcurrent == slave) {
		/* Note that we hold RTNL over this sequence, so there
		 * is no concern that another slave add/remove event
		 * will interfere.
		 */
		bond_select_active_slave(bond);
	}

	bond_set_carrier(bond);
	if (!bond_has_slaves(bond))
		eth_hw_addr_random(bond_dev);

	unblock_netpoll_tx();
	synchronize_rcu();
	bond->slave_cnt--;

	if (!bond_has_slaves(bond)) {
		call_netdevice_notifiers(NETDEV_CHANGEADDR, bond->dev);
		call_netdevice_notifiers(NETDEV_RELEASE, bond->dev);
	}

	bond_compute_features(bond);
	if (!(bond_dev->features & NETIF_F_VLAN_CHALLENGED) &&
	    (old_features & NETIF_F_VLAN_CHALLENGED))
		slave_info(bond_dev, slave_dev, "last VLAN challenged slave left bond - VLAN blocking is removed\n");

	vlan_vids_del_by_dev(slave_dev, bond_dev);

	/* If the mode uses primary, then this case was handled above by
	 * bond_change_active_slave(..., NULL)
	 */
	if (!bond_uses_primary(bond)) {
		/* unset promiscuity level from slave
		 * NOTE: The NETDEV_CHANGEADDR call above may change the value
		 * of the IFF_PROMISC flag in the bond_dev, but we need the
		 * value of that flag before that change, as that was the value
		 * when this slave was attached, so we cache at the start of the
		 * function and use it here. Same goes for ALLMULTI below
		 */
		if (old_flags & IFF_PROMISC)
			dev_set_promiscuity(slave_dev, -1);

		/* unset allmulti level from slave */
		if (old_flags & IFF_ALLMULTI)
			dev_set_allmulti(slave_dev, -1);

		if (old_flags & IFF_UP)
			bond_hw_addr_flush(bond_dev, slave_dev);
	}

	slave_disable_netpoll(slave);

	/* close slave before restoring its mac address */
	dev_close(slave_dev);

	slave_dev->priv_flags &= ~IFF_NO_ADDRCONF;

	if (bond->params.fail_over_mac != BOND_FOM_ACTIVE ||
	    BOND_MODE(bond) != BOND_MODE_ACTIVEBACKUP) {
		/* restore original ("permanent") mac address */
		bond_hw_addr_copy(ss.__data, slave->perm_hwaddr,
				  slave->dev->addr_len);
		ss.ss_family = slave_dev->type;
		dev_set_mac_address(slave_dev, (struct sockaddr *)&ss, NULL);
	}

	if (unregister)
		__dev_set_mtu(slave_dev, slave->original_mtu);
	else
		dev_set_mtu(slave_dev, slave->original_mtu);

	if (!netif_is_bond_master(slave_dev))
		slave_dev->priv_flags &= ~IFF_BONDING;

	kobject_put(&slave->kobj);

	return 0;
}

/* A wrapper used because of ndo_del_link */
int bond_release(struct net_device *bond_dev, struct net_device *slave_dev)
{
	return __bond_release_one(bond_dev, slave_dev, false, false);
}

/* First release a slave and then destroy the bond if no more slaves are left.
 * Must be under rtnl_lock when this function is called.
 */
static int bond_release_and_destroy(struct net_device *bond_dev,
				    struct net_device *slave_dev)
{
	struct bonding *bond = netdev_priv(bond_dev);
	int ret;

	ret = __bond_release_one(bond_dev, slave_dev, false, true);
	if (ret == 0 && !bond_has_slaves(bond) &&
	    bond_dev->reg_state != NETREG_UNREGISTERING) {
		bond_dev->priv_flags |= IFF_DISABLE_NETPOLL;
		netdev_info(bond_dev, "Destroying bond\n");
		bond_remove_proc_entry(bond);
		unregister_netdevice(bond_dev);
	}
	return ret;
}

static void bond_info_query(struct net_device *bond_dev, struct ifbond *info)
{
	struct bonding *bond = netdev_priv(bond_dev);

	bond_fill_ifbond(bond, info);
}

static int bond_slave_info_query(struct net_device *bond_dev, struct ifslave *info)
{
	struct bonding *bond = netdev_priv(bond_dev);
	struct list_head *iter;
	int i = 0, res = -ENODEV;
	struct slave *slave;

	bond_for_each_slave(bond, slave, iter) {
		if (i++ == (int)info->slave_id) {
			res = 0;
			bond_fill_ifslave(slave, info);
			break;
		}
	}

	return res;
}

/*-------------------------------- Monitoring -------------------------------*/

/* called with rcu_read_lock() */
static int bond_miimon_inspect(struct bonding *bond)
{
	bool ignore_updelay = false;
	int link_state, commit = 0;
	struct list_head *iter;
	struct slave *slave;

	if (BOND_MODE(bond) == BOND_MODE_ACTIVEBACKUP) {
		ignore_updelay = !rcu_dereference(bond->curr_active_slave);
	} else {
		struct bond_up_slave *usable_slaves;

		usable_slaves = rcu_dereference(bond->usable_slaves);

		if (usable_slaves && usable_slaves->count == 0)
			ignore_updelay = true;
	}

	bond_for_each_slave_rcu(bond, slave, iter) {
		bond_propose_link_state(slave, BOND_LINK_NOCHANGE);

		link_state = bond_check_dev_link(bond, slave->dev, 0);

		switch (slave->link) {
		case BOND_LINK_UP:
			if (link_state)
				continue;

			bond_propose_link_state(slave, BOND_LINK_FAIL);
			commit++;
			slave->delay = bond->params.downdelay;
			if (slave->delay) {
				slave_info(bond->dev, slave->dev, "link status down for %sinterface, disabling it in %d ms\n",
					   (BOND_MODE(bond) ==
					    BOND_MODE_ACTIVEBACKUP) ?
					    (bond_is_active_slave(slave) ?
					     "active " : "backup ") : "",
					   bond->params.downdelay * bond->params.miimon);
			}
			fallthrough;
		case BOND_LINK_FAIL:
			if (link_state) {
				/* recovered before downdelay expired */
				bond_propose_link_state(slave, BOND_LINK_UP);
				slave->last_link_up = jiffies;
				slave_info(bond->dev, slave->dev, "link status up again after %d ms\n",
					   (bond->params.downdelay - slave->delay) *
					   bond->params.miimon);
				commit++;
				continue;
			}

			if (slave->delay <= 0) {
				bond_propose_link_state(slave, BOND_LINK_DOWN);
				commit++;
				continue;
			}

			slave->delay--;
			break;

		case BOND_LINK_DOWN:
			if (!link_state)
				continue;

			bond_propose_link_state(slave, BOND_LINK_BACK);
			commit++;
			slave->delay = bond->params.updelay;

			if (slave->delay) {
				slave_info(bond->dev, slave->dev, "link status up, enabling it in %d ms\n",
					   ignore_updelay ? 0 :
					   bond->params.updelay *
					   bond->params.miimon);
			}
			fallthrough;
		case BOND_LINK_BACK:
			if (!link_state) {
				bond_propose_link_state(slave, BOND_LINK_DOWN);
				slave_info(bond->dev, slave->dev, "link status down again after %d ms\n",
					   (bond->params.updelay - slave->delay) *
					   bond->params.miimon);
				commit++;
				continue;
			}

			if (ignore_updelay)
				slave->delay = 0;

			if (slave->delay <= 0) {
				bond_propose_link_state(slave, BOND_LINK_UP);
				commit++;
				ignore_updelay = false;
				continue;
			}

			slave->delay--;
			break;
		}
	}

	return commit;
}

static void bond_miimon_link_change(struct bonding *bond,
				    struct slave *slave,
				    char link)
{
	switch (BOND_MODE(bond)) {
	case BOND_MODE_8023AD:
		bond_3ad_handle_link_change(slave, link);
		break;
	case BOND_MODE_TLB:
	case BOND_MODE_ALB:
		bond_alb_handle_link_change(bond, slave, link);
		break;
	case BOND_MODE_XOR:
		bond_update_slave_arr(bond, NULL);
		break;
	}
}

static void bond_miimon_commit(struct bonding *bond)
{
<<<<<<< HEAD
	struct slave *slave, *primary;
	bool do_failover = false;
	struct list_head *iter;
=======
	struct slave *slave, *primary, *active;
	bool do_failover = false;
	struct list_head *iter;

	ASSERT_RTNL();
>>>>>>> 310bc395

	bond_for_each_slave(bond, slave, iter) {
		switch (slave->link_new_state) {
		case BOND_LINK_NOCHANGE:
			/* For 802.3ad mode, check current slave speed and
			 * duplex again in case its port was disabled after
			 * invalid speed/duplex reporting but recovered before
			 * link monitoring could make a decision on the actual
			 * link status
			 */
			if (BOND_MODE(bond) == BOND_MODE_8023AD &&
			    slave->link == BOND_LINK_UP)
				bond_3ad_adapter_speed_duplex_changed(slave);
			continue;

		case BOND_LINK_UP:
			if (bond_update_speed_duplex(slave) &&
			    bond_needs_speed_duplex(bond)) {
				slave->link = BOND_LINK_DOWN;
				if (net_ratelimit())
					slave_warn(bond->dev, slave->dev,
						   "failed to get link speed/duplex\n");
				continue;
			}
			bond_set_slave_link_state(slave, BOND_LINK_UP,
						  BOND_SLAVE_NOTIFY_NOW);
			slave->last_link_up = jiffies;

			primary = rtnl_dereference(bond->primary_slave);
			if (BOND_MODE(bond) == BOND_MODE_8023AD) {
				/* prevent it from being the active one */
				bond_set_backup_slave(slave);
			} else if (BOND_MODE(bond) != BOND_MODE_ACTIVEBACKUP) {
				/* make it immediately active */
				bond_set_active_slave(slave);
			}

			slave_info(bond->dev, slave->dev, "link status definitely up, %u Mbps %s duplex\n",
				   slave->speed == SPEED_UNKNOWN ? 0 : slave->speed,
				   slave->duplex ? "full" : "half");

			bond_miimon_link_change(bond, slave, BOND_LINK_UP);

<<<<<<< HEAD
			if (!rcu_access_pointer(bond->curr_active_slave) || slave == primary ||
			    slave->prio > rcu_dereference(bond->curr_active_slave)->prio)
=======
			active = rtnl_dereference(bond->curr_active_slave);
			if (!active || slave == primary || slave->prio > active->prio)
>>>>>>> 310bc395
				do_failover = true;

			continue;

		case BOND_LINK_DOWN:
			if (slave->link_failure_count < UINT_MAX)
				slave->link_failure_count++;

			bond_set_slave_link_state(slave, BOND_LINK_DOWN,
						  BOND_SLAVE_NOTIFY_NOW);

			if (BOND_MODE(bond) == BOND_MODE_ACTIVEBACKUP ||
			    BOND_MODE(bond) == BOND_MODE_8023AD)
				bond_set_slave_inactive_flags(slave,
							      BOND_SLAVE_NOTIFY_NOW);

			slave_info(bond->dev, slave->dev, "link status definitely down, disabling slave\n");

			bond_miimon_link_change(bond, slave, BOND_LINK_DOWN);

			if (slave == rcu_access_pointer(bond->curr_active_slave))
				do_failover = true;

			continue;

		default:
			slave_err(bond->dev, slave->dev, "invalid new link %d on slave\n",
				  slave->link_new_state);
			bond_propose_link_state(slave, BOND_LINK_NOCHANGE);

			continue;
		}
	}

	if (do_failover) {
		block_netpoll_tx();
		bond_select_active_slave(bond);
		unblock_netpoll_tx();
	}

	bond_set_carrier(bond);
}

/* bond_mii_monitor
 *
 * Really a wrapper that splits the mii monitor into two phases: an
 * inspection, then (if inspection indicates something needs to be done)
 * an acquisition of appropriate locks followed by a commit phase to
 * implement whatever link state changes are indicated.
 */
static void bond_mii_monitor(struct work_struct *work)
{
	struct bonding *bond = container_of(work, struct bonding,
					    mii_work.work);
	bool should_notify_peers = false;
	bool commit;
	unsigned long delay;
	struct slave *slave;
	struct list_head *iter;

	delay = msecs_to_jiffies(bond->params.miimon);

	if (!bond_has_slaves(bond))
		goto re_arm;

	rcu_read_lock();
	should_notify_peers = bond_should_notify_peers(bond);
	commit = !!bond_miimon_inspect(bond);
	if (bond->send_peer_notif) {
		rcu_read_unlock();
		if (rtnl_trylock()) {
			bond->send_peer_notif--;
			rtnl_unlock();
		}
	} else {
		rcu_read_unlock();
	}

	if (commit) {
		/* Race avoidance with bond_close cancel of workqueue */
		if (!rtnl_trylock()) {
			delay = 1;
			should_notify_peers = false;
			goto re_arm;
		}

		bond_for_each_slave(bond, slave, iter) {
			bond_commit_link_state(slave, BOND_SLAVE_NOTIFY_LATER);
		}
		bond_miimon_commit(bond);

		rtnl_unlock();	/* might sleep, hold no other locks */
	}

re_arm:
	if (bond->params.miimon)
		queue_delayed_work(bond->wq, &bond->mii_work, delay);

	if (should_notify_peers) {
		if (!rtnl_trylock())
			return;
		call_netdevice_notifiers(NETDEV_NOTIFY_PEERS, bond->dev);
		rtnl_unlock();
	}
}

static int bond_upper_dev_walk(struct net_device *upper,
			       struct netdev_nested_priv *priv)
{
	__be32 ip = *(__be32 *)priv->data;

	return ip == bond_confirm_addr(upper, 0, ip);
}

static bool bond_has_this_ip(struct bonding *bond, __be32 ip)
{
	struct netdev_nested_priv priv = {
		.data = (void *)&ip,
	};
	bool ret = false;

	if (ip == bond_confirm_addr(bond->dev, 0, ip))
		return true;

	rcu_read_lock();
	if (netdev_walk_all_upper_dev_rcu(bond->dev, bond_upper_dev_walk, &priv))
		ret = true;
	rcu_read_unlock();

	return ret;
}

static bool bond_handle_vlan(struct slave *slave, struct bond_vlan_tag *tags,
			     struct sk_buff *skb)
{
	struct net_device *bond_dev = slave->bond->dev;
	struct net_device *slave_dev = slave->dev;
	struct bond_vlan_tag *outer_tag = tags;

	if (!tags || tags->vlan_proto == VLAN_N_VID)
		return true;

	tags++;

	/* Go through all the tags backwards and add them to the packet */
	while (tags->vlan_proto != VLAN_N_VID) {
		if (!tags->vlan_id) {
			tags++;
			continue;
		}

		slave_dbg(bond_dev, slave_dev, "inner tag: proto %X vid %X\n",
			  ntohs(outer_tag->vlan_proto), tags->vlan_id);
		skb = vlan_insert_tag_set_proto(skb, tags->vlan_proto,
						tags->vlan_id);
		if (!skb) {
			net_err_ratelimited("failed to insert inner VLAN tag\n");
			return false;
		}

		tags++;
	}
	/* Set the outer tag */
	if (outer_tag->vlan_id) {
		slave_dbg(bond_dev, slave_dev, "outer tag: proto %X vid %X\n",
			  ntohs(outer_tag->vlan_proto), outer_tag->vlan_id);
		__vlan_hwaccel_put_tag(skb, outer_tag->vlan_proto,
				       outer_tag->vlan_id);
	}

	return true;
}

/* We go to the (large) trouble of VLAN tagging ARP frames because
 * switches in VLAN mode (especially if ports are configured as
 * "native" to a VLAN) might not pass non-tagged frames.
 */
static void bond_arp_send(struct slave *slave, int arp_op, __be32 dest_ip,
			  __be32 src_ip, struct bond_vlan_tag *tags)
{
	struct net_device *bond_dev = slave->bond->dev;
	struct net_device *slave_dev = slave->dev;
	struct sk_buff *skb;

	slave_dbg(bond_dev, slave_dev, "arp %d on slave: dst %pI4 src %pI4\n",
		  arp_op, &dest_ip, &src_ip);

	skb = arp_create(arp_op, ETH_P_ARP, dest_ip, slave_dev, src_ip,
			 NULL, slave_dev->dev_addr, NULL);

	if (!skb) {
		net_err_ratelimited("ARP packet allocation failed\n");
		return;
	}

	if (bond_handle_vlan(slave, tags, skb)) {
		slave_update_last_tx(slave);
		arp_xmit(skb);
	}

	return;
}

/* Validate the device path between the @start_dev and the @end_dev.
 * The path is valid if the @end_dev is reachable through device
 * stacking.
 * When the path is validated, collect any vlan information in the
 * path.
 */
struct bond_vlan_tag *bond_verify_device_path(struct net_device *start_dev,
					      struct net_device *end_dev,
					      int level)
{
	struct bond_vlan_tag *tags;
	struct net_device *upper;
	struct list_head  *iter;

	if (start_dev == end_dev) {
		tags = kcalloc(level + 1, sizeof(*tags), GFP_ATOMIC);
		if (!tags)
			return ERR_PTR(-ENOMEM);
		tags[level].vlan_proto = VLAN_N_VID;
		return tags;
	}

	netdev_for_each_upper_dev_rcu(start_dev, upper, iter) {
		tags = bond_verify_device_path(upper, end_dev, level + 1);
		if (IS_ERR_OR_NULL(tags)) {
			if (IS_ERR(tags))
				return tags;
			continue;
		}
		if (is_vlan_dev(upper)) {
			tags[level].vlan_proto = vlan_dev_vlan_proto(upper);
			tags[level].vlan_id = vlan_dev_vlan_id(upper);
		}

		return tags;
	}

	return NULL;
}

static void bond_arp_send_all(struct bonding *bond, struct slave *slave)
{
	struct rtable *rt;
	struct bond_vlan_tag *tags;
	__be32 *targets = bond->params.arp_targets, addr;
	int i;

	for (i = 0; i < BOND_MAX_ARP_TARGETS && targets[i]; i++) {
		slave_dbg(bond->dev, slave->dev, "%s: target %pI4\n",
			  __func__, &targets[i]);
		tags = NULL;

		/* Find out through which dev should the packet go */
		rt = ip_route_output(dev_net(bond->dev), targets[i], 0,
				     RTO_ONLINK, 0);
		if (IS_ERR(rt)) {
			/* there's no route to target - try to send arp
			 * probe to generate any traffic (arp_validate=0)
			 */
			if (bond->params.arp_validate)
				pr_warn_once("%s: no route to arp_ip_target %pI4 and arp_validate is set\n",
					     bond->dev->name,
					     &targets[i]);
			bond_arp_send(slave, ARPOP_REQUEST, targets[i],
				      0, tags);
			continue;
		}

		/* bond device itself */
		if (rt->dst.dev == bond->dev)
			goto found;

		rcu_read_lock();
		tags = bond_verify_device_path(bond->dev, rt->dst.dev, 0);
		rcu_read_unlock();

		if (!IS_ERR_OR_NULL(tags))
			goto found;

		/* Not our device - skip */
		slave_dbg(bond->dev, slave->dev, "no path to arp_ip_target %pI4 via rt.dev %s\n",
			   &targets[i], rt->dst.dev ? rt->dst.dev->name : "NULL");

		ip_rt_put(rt);
		continue;

found:
		addr = bond_confirm_addr(rt->dst.dev, targets[i], 0);
		ip_rt_put(rt);
		bond_arp_send(slave, ARPOP_REQUEST, targets[i], addr, tags);
		kfree(tags);
	}
}

static void bond_validate_arp(struct bonding *bond, struct slave *slave, __be32 sip, __be32 tip)
{
	int i;

	if (!sip || !bond_has_this_ip(bond, tip)) {
		slave_dbg(bond->dev, slave->dev, "%s: sip %pI4 tip %pI4 not found\n",
			   __func__, &sip, &tip);
		return;
	}

	i = bond_get_targets_ip(bond->params.arp_targets, sip);
	if (i == -1) {
		slave_dbg(bond->dev, slave->dev, "%s: sip %pI4 not found in targets\n",
			   __func__, &sip);
		return;
	}
	slave->last_rx = jiffies;
	slave->target_last_arp_rx[i] = jiffies;
}

static int bond_arp_rcv(const struct sk_buff *skb, struct bonding *bond,
			struct slave *slave)
{
	struct arphdr *arp = (struct arphdr *)skb->data;
	struct slave *curr_active_slave, *curr_arp_slave;
	unsigned char *arp_ptr;
	__be32 sip, tip;
	unsigned int alen;

	alen = arp_hdr_len(bond->dev);

	if (alen > skb_headlen(skb)) {
		arp = kmalloc(alen, GFP_ATOMIC);
		if (!arp)
			goto out_unlock;
		if (skb_copy_bits(skb, 0, arp, alen) < 0)
			goto out_unlock;
	}

	if (arp->ar_hln != bond->dev->addr_len ||
	    skb->pkt_type == PACKET_OTHERHOST ||
	    skb->pkt_type == PACKET_LOOPBACK ||
	    arp->ar_hrd != htons(ARPHRD_ETHER) ||
	    arp->ar_pro != htons(ETH_P_IP) ||
	    arp->ar_pln != 4)
		goto out_unlock;

	arp_ptr = (unsigned char *)(arp + 1);
	arp_ptr += bond->dev->addr_len;
	memcpy(&sip, arp_ptr, 4);
	arp_ptr += 4 + bond->dev->addr_len;
	memcpy(&tip, arp_ptr, 4);

	slave_dbg(bond->dev, slave->dev, "%s: %s/%d av %d sv %d sip %pI4 tip %pI4\n",
		  __func__, slave->dev->name, bond_slave_state(slave),
		  bond->params.arp_validate, slave_do_arp_validate(bond, slave),
		  &sip, &tip);

	curr_active_slave = rcu_dereference(bond->curr_active_slave);
	curr_arp_slave = rcu_dereference(bond->current_arp_slave);

	/* We 'trust' the received ARP enough to validate it if:
	 *
	 * (a) the slave receiving the ARP is active (which includes the
	 * current ARP slave, if any), or
	 *
	 * (b) the receiving slave isn't active, but there is a currently
	 * active slave and it received valid arp reply(s) after it became
	 * the currently active slave, or
	 *
	 * (c) there is an ARP slave that sent an ARP during the prior ARP
	 * interval, and we receive an ARP reply on any slave.  We accept
	 * these because switch FDB update delays may deliver the ARP
	 * reply to a slave other than the sender of the ARP request.
	 *
	 * Note: for (b), backup slaves are receiving the broadcast ARP
	 * request, not a reply.  This request passes from the sending
	 * slave through the L2 switch(es) to the receiving slave.  Since
	 * this is checking the request, sip/tip are swapped for
	 * validation.
	 *
	 * This is done to avoid endless looping when we can't reach the
	 * arp_ip_target and fool ourselves with our own arp requests.
	 */
	if (bond_is_active_slave(slave))
		bond_validate_arp(bond, slave, sip, tip);
	else if (curr_active_slave &&
		 time_after(slave_last_rx(bond, curr_active_slave),
			    curr_active_slave->last_link_up))
		bond_validate_arp(bond, slave, tip, sip);
	else if (curr_arp_slave && (arp->ar_op == htons(ARPOP_REPLY)) &&
		 bond_time_in_interval(bond, slave_last_tx(curr_arp_slave), 1))
		bond_validate_arp(bond, slave, sip, tip);

out_unlock:
	if (arp != (struct arphdr *)skb->data)
		kfree(arp);
	return RX_HANDLER_ANOTHER;
}

#if IS_ENABLED(CONFIG_IPV6)
static void bond_ns_send(struct slave *slave, const struct in6_addr *daddr,
			 const struct in6_addr *saddr, struct bond_vlan_tag *tags)
{
	struct net_device *bond_dev = slave->bond->dev;
	struct net_device *slave_dev = slave->dev;
	struct in6_addr mcaddr;
	struct sk_buff *skb;

	slave_dbg(bond_dev, slave_dev, "NS on slave: dst %pI6c src %pI6c\n",
		  daddr, saddr);

	skb = ndisc_ns_create(slave_dev, daddr, saddr, 0);
	if (!skb) {
		net_err_ratelimited("NS packet allocation failed\n");
		return;
	}

	addrconf_addr_solict_mult(daddr, &mcaddr);
	if (bond_handle_vlan(slave, tags, skb)) {
		slave_update_last_tx(slave);
		ndisc_send_skb(skb, &mcaddr, saddr);
	}
}

static void bond_ns_send_all(struct bonding *bond, struct slave *slave)
{
	struct in6_addr *targets = bond->params.ns_targets;
	struct bond_vlan_tag *tags;
	struct dst_entry *dst;
	struct in6_addr saddr;
	struct flowi6 fl6;
	int i;

	for (i = 0; i < BOND_MAX_NS_TARGETS && !ipv6_addr_any(&targets[i]); i++) {
		slave_dbg(bond->dev, slave->dev, "%s: target %pI6c\n",
			  __func__, &targets[i]);
		tags = NULL;

		/* Find out through which dev should the packet go */
		memset(&fl6, 0, sizeof(struct flowi6));
		fl6.daddr = targets[i];
		fl6.flowi6_oif = bond->dev->ifindex;

		dst = ip6_route_output(dev_net(bond->dev), NULL, &fl6);
		if (dst->error) {
			dst_release(dst);
			/* there's no route to target - try to send arp
			 * probe to generate any traffic (arp_validate=0)
			 */
			if (bond->params.arp_validate)
				pr_warn_once("%s: no route to ns_ip6_target %pI6c and arp_validate is set\n",
					     bond->dev->name,
					     &targets[i]);
			bond_ns_send(slave, &targets[i], &in6addr_any, tags);
			continue;
		}

		/* bond device itself */
		if (dst->dev == bond->dev)
			goto found;

		rcu_read_lock();
		tags = bond_verify_device_path(bond->dev, dst->dev, 0);
		rcu_read_unlock();

		if (!IS_ERR_OR_NULL(tags))
			goto found;

		/* Not our device - skip */
		slave_dbg(bond->dev, slave->dev, "no path to ns_ip6_target %pI6c via dst->dev %s\n",
			  &targets[i], dst->dev ? dst->dev->name : "NULL");

		dst_release(dst);
		continue;

found:
		if (!ipv6_dev_get_saddr(dev_net(dst->dev), dst->dev, &targets[i], 0, &saddr))
			bond_ns_send(slave, &targets[i], &saddr, tags);
		else
			bond_ns_send(slave, &targets[i], &in6addr_any, tags);

		dst_release(dst);
		kfree(tags);
	}
}

static int bond_confirm_addr6(struct net_device *dev,
			      struct netdev_nested_priv *priv)
{
	struct in6_addr *addr = (struct in6_addr *)priv->data;

	return ipv6_chk_addr(dev_net(dev), addr, dev, 0);
}

static bool bond_has_this_ip6(struct bonding *bond, struct in6_addr *addr)
{
	struct netdev_nested_priv priv = {
		.data = addr,
	};
	int ret = false;

	if (bond_confirm_addr6(bond->dev, &priv))
		return true;

	rcu_read_lock();
	if (netdev_walk_all_upper_dev_rcu(bond->dev, bond_confirm_addr6, &priv))
		ret = true;
	rcu_read_unlock();

	return ret;
}

static void bond_validate_na(struct bonding *bond, struct slave *slave,
			     struct in6_addr *saddr, struct in6_addr *daddr)
{
	int i;

	/* Ignore NAs that:
	 * 1. Source address is unspecified address.
	 * 2. Dest address is neither all-nodes multicast address nor
	 *    exist on bond interface.
	 */
	if (ipv6_addr_any(saddr) ||
	    (!ipv6_addr_equal(daddr, &in6addr_linklocal_allnodes) &&
	     !bond_has_this_ip6(bond, daddr))) {
		slave_dbg(bond->dev, slave->dev, "%s: sip %pI6c tip %pI6c not found\n",
			  __func__, saddr, daddr);
		return;
	}

	i = bond_get_targets_ip6(bond->params.ns_targets, saddr);
	if (i == -1) {
		slave_dbg(bond->dev, slave->dev, "%s: sip %pI6c not found in targets\n",
			  __func__, saddr);
		return;
	}
	slave->last_rx = jiffies;
	slave->target_last_arp_rx[i] = jiffies;
}

static int bond_na_rcv(const struct sk_buff *skb, struct bonding *bond,
		       struct slave *slave)
{
	struct slave *curr_active_slave, *curr_arp_slave;
	struct in6_addr *saddr, *daddr;
	struct {
		struct ipv6hdr ip6;
		struct icmp6hdr icmp6;
	} *combined, _combined;

	if (skb->pkt_type == PACKET_OTHERHOST ||
	    skb->pkt_type == PACKET_LOOPBACK)
		goto out;

	combined = skb_header_pointer(skb, 0, sizeof(_combined), &_combined);
	if (!combined || combined->ip6.nexthdr != NEXTHDR_ICMP ||
	    combined->icmp6.icmp6_type != NDISC_NEIGHBOUR_ADVERTISEMENT)
		goto out;

	saddr = &combined->ip6.saddr;
	daddr = &combined->ip6.daddr;

	slave_dbg(bond->dev, slave->dev, "%s: %s/%d av %d sv %d sip %pI6c tip %pI6c\n",
		  __func__, slave->dev->name, bond_slave_state(slave),
		  bond->params.arp_validate, slave_do_arp_validate(bond, slave),
		  saddr, daddr);

	curr_active_slave = rcu_dereference(bond->curr_active_slave);
	curr_arp_slave = rcu_dereference(bond->current_arp_slave);

	/* We 'trust' the received ARP enough to validate it if:
	 * see bond_arp_rcv().
	 */
	if (bond_is_active_slave(slave))
		bond_validate_na(bond, slave, saddr, daddr);
	else if (curr_active_slave &&
		 time_after(slave_last_rx(bond, curr_active_slave),
			    curr_active_slave->last_link_up))
		bond_validate_na(bond, slave, saddr, daddr);
	else if (curr_arp_slave &&
		 bond_time_in_interval(bond, slave_last_tx(curr_arp_slave), 1))
		bond_validate_na(bond, slave, saddr, daddr);

out:
	return RX_HANDLER_ANOTHER;
}
#endif

int bond_rcv_validate(const struct sk_buff *skb, struct bonding *bond,
		      struct slave *slave)
{
#if IS_ENABLED(CONFIG_IPV6)
	bool is_ipv6 = skb->protocol == __cpu_to_be16(ETH_P_IPV6);
#endif
	bool is_arp = skb->protocol == __cpu_to_be16(ETH_P_ARP);

	slave_dbg(bond->dev, slave->dev, "%s: skb->dev %s\n",
		  __func__, skb->dev->name);

	/* Use arp validate logic for both ARP and NS */
	if (!slave_do_arp_validate(bond, slave)) {
		if ((slave_do_arp_validate_only(bond) && is_arp) ||
#if IS_ENABLED(CONFIG_IPV6)
		    (slave_do_arp_validate_only(bond) && is_ipv6) ||
#endif
		    !slave_do_arp_validate_only(bond))
			slave->last_rx = jiffies;
		return RX_HANDLER_ANOTHER;
	} else if (is_arp) {
		return bond_arp_rcv(skb, bond, slave);
#if IS_ENABLED(CONFIG_IPV6)
	} else if (is_ipv6) {
		return bond_na_rcv(skb, bond, slave);
#endif
	} else {
		return RX_HANDLER_ANOTHER;
	}
}

static void bond_send_validate(struct bonding *bond, struct slave *slave)
{
	bond_arp_send_all(bond, slave);
#if IS_ENABLED(CONFIG_IPV6)
	bond_ns_send_all(bond, slave);
#endif
}

/* function to verify if we're in the arp_interval timeslice, returns true if
 * (last_act - arp_interval) <= jiffies <= (last_act + mod * arp_interval +
 * arp_interval/2) . the arp_interval/2 is needed for really fast networks.
 */
static bool bond_time_in_interval(struct bonding *bond, unsigned long last_act,
				  int mod)
{
	int delta_in_ticks = msecs_to_jiffies(bond->params.arp_interval);

	return time_in_range(jiffies,
			     last_act - delta_in_ticks,
			     last_act + mod * delta_in_ticks + delta_in_ticks/2);
}

/* This function is called regularly to monitor each slave's link
 * ensuring that traffic is being sent and received when arp monitoring
 * is used in load-balancing mode. if the adapter has been dormant, then an
 * arp is transmitted to generate traffic. see activebackup_arp_monitor for
 * arp monitoring in active backup mode.
 */
static void bond_loadbalance_arp_mon(struct bonding *bond)
{
	struct slave *slave, *oldcurrent;
	struct list_head *iter;
	int do_failover = 0, slave_state_changed = 0;

	if (!bond_has_slaves(bond))
		goto re_arm;

	rcu_read_lock();

	oldcurrent = rcu_dereference(bond->curr_active_slave);
	/* see if any of the previous devices are up now (i.e. they have
	 * xmt and rcv traffic). the curr_active_slave does not come into
	 * the picture unless it is null. also, slave->last_link_up is not
	 * needed here because we send an arp on each slave and give a slave
	 * as long as it needs to get the tx/rx within the delta.
	 * TODO: what about up/down delay in arp mode? it wasn't here before
	 *       so it can wait
	 */
	bond_for_each_slave_rcu(bond, slave, iter) {
		unsigned long last_tx = slave_last_tx(slave);

		bond_propose_link_state(slave, BOND_LINK_NOCHANGE);

		if (slave->link != BOND_LINK_UP) {
			if (bond_time_in_interval(bond, last_tx, 1) &&
			    bond_time_in_interval(bond, slave->last_rx, 1)) {

				bond_propose_link_state(slave, BOND_LINK_UP);
				slave_state_changed = 1;

				/* primary_slave has no meaning in round-robin
				 * mode. the window of a slave being up and
				 * curr_active_slave being null after enslaving
				 * is closed.
				 */
				if (!oldcurrent) {
					slave_info(bond->dev, slave->dev, "link status definitely up\n");
					do_failover = 1;
				} else {
					slave_info(bond->dev, slave->dev, "interface is now up\n");
				}
			}
		} else {
			/* slave->link == BOND_LINK_UP */

			/* not all switches will respond to an arp request
			 * when the source ip is 0, so don't take the link down
			 * if we don't know our ip yet
			 */
			if (!bond_time_in_interval(bond, last_tx, bond->params.missed_max) ||
			    !bond_time_in_interval(bond, slave->last_rx, bond->params.missed_max)) {

				bond_propose_link_state(slave, BOND_LINK_DOWN);
				slave_state_changed = 1;

				if (slave->link_failure_count < UINT_MAX)
					slave->link_failure_count++;

				slave_info(bond->dev, slave->dev, "interface is now down\n");

				if (slave == oldcurrent)
					do_failover = 1;
			}
		}

		/* note: if switch is in round-robin mode, all links
		 * must tx arp to ensure all links rx an arp - otherwise
		 * links may oscillate or not come up at all; if switch is
		 * in something like xor mode, there is nothing we can
		 * do - all replies will be rx'ed on same link causing slaves
		 * to be unstable during low/no traffic periods
		 */
		if (bond_slave_is_up(slave))
			bond_send_validate(bond, slave);
	}

	rcu_read_unlock();

	if (do_failover || slave_state_changed) {
		if (!rtnl_trylock())
			goto re_arm;

		bond_for_each_slave(bond, slave, iter) {
			if (slave->link_new_state != BOND_LINK_NOCHANGE)
				slave->link = slave->link_new_state;
		}

		if (slave_state_changed) {
			bond_slave_state_change(bond);
			if (BOND_MODE(bond) == BOND_MODE_XOR)
				bond_update_slave_arr(bond, NULL);
		}
		if (do_failover) {
			block_netpoll_tx();
			bond_select_active_slave(bond);
			unblock_netpoll_tx();
		}
		rtnl_unlock();
	}

re_arm:
	if (bond->params.arp_interval)
		queue_delayed_work(bond->wq, &bond->arp_work,
				   msecs_to_jiffies(bond->params.arp_interval));
}

/* Called to inspect slaves for active-backup mode ARP monitor link state
 * changes.  Sets proposed link state in slaves to specify what action
 * should take place for the slave.  Returns 0 if no changes are found, >0
 * if changes to link states must be committed.
 *
 * Called with rcu_read_lock held.
 */
static int bond_ab_arp_inspect(struct bonding *bond)
{
	unsigned long last_tx, last_rx;
	struct list_head *iter;
	struct slave *slave;
	int commit = 0;

	bond_for_each_slave_rcu(bond, slave, iter) {
		bond_propose_link_state(slave, BOND_LINK_NOCHANGE);
		last_rx = slave_last_rx(bond, slave);

		if (slave->link != BOND_LINK_UP) {
			if (bond_time_in_interval(bond, last_rx, 1)) {
				bond_propose_link_state(slave, BOND_LINK_UP);
				commit++;
			} else if (slave->link == BOND_LINK_BACK) {
				bond_propose_link_state(slave, BOND_LINK_FAIL);
				commit++;
			}
			continue;
		}

		/* Give slaves 2*delta after being enslaved or made
		 * active.  This avoids bouncing, as the last receive
		 * times need a full ARP monitor cycle to be updated.
		 */
		if (bond_time_in_interval(bond, slave->last_link_up, 2))
			continue;

		/* Backup slave is down if:
		 * - No current_arp_slave AND
		 * - more than (missed_max+1)*delta since last receive AND
		 * - the bond has an IP address
		 *
		 * Note: a non-null current_arp_slave indicates
		 * the curr_active_slave went down and we are
		 * searching for a new one; under this condition
		 * we only take the curr_active_slave down - this
		 * gives each slave a chance to tx/rx traffic
		 * before being taken out
		 */
		if (!bond_is_active_slave(slave) &&
		    !rcu_access_pointer(bond->current_arp_slave) &&
		    !bond_time_in_interval(bond, last_rx, bond->params.missed_max + 1)) {
			bond_propose_link_state(slave, BOND_LINK_DOWN);
			commit++;
		}

		/* Active slave is down if:
		 * - more than missed_max*delta since transmitting OR
		 * - (more than missed_max*delta since receive AND
		 *    the bond has an IP address)
		 */
		last_tx = slave_last_tx(slave);
		if (bond_is_active_slave(slave) &&
		    (!bond_time_in_interval(bond, last_tx, bond->params.missed_max) ||
		     !bond_time_in_interval(bond, last_rx, bond->params.missed_max))) {
			bond_propose_link_state(slave, BOND_LINK_DOWN);
			commit++;
		}
	}

	return commit;
}

/* Called to commit link state changes noted by inspection step of
 * active-backup mode ARP monitor.
 *
 * Called with RTNL hold.
 */
static void bond_ab_arp_commit(struct bonding *bond)
{
	bool do_failover = false;
	struct list_head *iter;
	unsigned long last_tx;
	struct slave *slave;

	bond_for_each_slave(bond, slave, iter) {
		switch (slave->link_new_state) {
		case BOND_LINK_NOCHANGE:
			continue;

		case BOND_LINK_UP:
			last_tx = slave_last_tx(slave);
			if (rtnl_dereference(bond->curr_active_slave) != slave ||
			    (!rtnl_dereference(bond->curr_active_slave) &&
			     bond_time_in_interval(bond, last_tx, 1))) {
				struct slave *current_arp_slave;

				current_arp_slave = rtnl_dereference(bond->current_arp_slave);
				bond_set_slave_link_state(slave, BOND_LINK_UP,
							  BOND_SLAVE_NOTIFY_NOW);
				if (current_arp_slave) {
					bond_set_slave_inactive_flags(
						current_arp_slave,
						BOND_SLAVE_NOTIFY_NOW);
					RCU_INIT_POINTER(bond->current_arp_slave, NULL);
				}

				slave_info(bond->dev, slave->dev, "link status definitely up\n");

				if (!rtnl_dereference(bond->curr_active_slave) ||
				    slave == rtnl_dereference(bond->primary_slave) ||
				    slave->prio > rtnl_dereference(bond->curr_active_slave)->prio)
					do_failover = true;

			}

			continue;

		case BOND_LINK_DOWN:
			if (slave->link_failure_count < UINT_MAX)
				slave->link_failure_count++;

			bond_set_slave_link_state(slave, BOND_LINK_DOWN,
						  BOND_SLAVE_NOTIFY_NOW);
			bond_set_slave_inactive_flags(slave,
						      BOND_SLAVE_NOTIFY_NOW);

			slave_info(bond->dev, slave->dev, "link status definitely down, disabling slave\n");

			if (slave == rtnl_dereference(bond->curr_active_slave)) {
				RCU_INIT_POINTER(bond->current_arp_slave, NULL);
				do_failover = true;
			}

			continue;

		case BOND_LINK_FAIL:
			bond_set_slave_link_state(slave, BOND_LINK_FAIL,
						  BOND_SLAVE_NOTIFY_NOW);
			bond_set_slave_inactive_flags(slave,
						      BOND_SLAVE_NOTIFY_NOW);

			/* A slave has just been enslaved and has become
			 * the current active slave.
			 */
			if (rtnl_dereference(bond->curr_active_slave))
				RCU_INIT_POINTER(bond->current_arp_slave, NULL);
			continue;

		default:
			slave_err(bond->dev, slave->dev,
				  "impossible: link_new_state %d on slave\n",
				  slave->link_new_state);
			continue;
		}
	}

	if (do_failover) {
		block_netpoll_tx();
		bond_select_active_slave(bond);
		unblock_netpoll_tx();
	}

	bond_set_carrier(bond);
}

/* Send ARP probes for active-backup mode ARP monitor.
 *
 * Called with rcu_read_lock held.
 */
static bool bond_ab_arp_probe(struct bonding *bond)
{
	struct slave *slave, *before = NULL, *new_slave = NULL,
		     *curr_arp_slave = rcu_dereference(bond->current_arp_slave),
		     *curr_active_slave = rcu_dereference(bond->curr_active_slave);
	struct list_head *iter;
	bool found = false;
	bool should_notify_rtnl = BOND_SLAVE_NOTIFY_LATER;

	if (curr_arp_slave && curr_active_slave)
		netdev_info(bond->dev, "PROBE: c_arp %s && cas %s BAD\n",
			    curr_arp_slave->dev->name,
			    curr_active_slave->dev->name);

	if (curr_active_slave) {
		bond_send_validate(bond, curr_active_slave);
		return should_notify_rtnl;
	}

	/* if we don't have a curr_active_slave, search for the next available
	 * backup slave from the current_arp_slave and make it the candidate
	 * for becoming the curr_active_slave
	 */

	if (!curr_arp_slave) {
		curr_arp_slave = bond_first_slave_rcu(bond);
		if (!curr_arp_slave)
			return should_notify_rtnl;
	}

	bond_for_each_slave_rcu(bond, slave, iter) {
		if (!found && !before && bond_slave_is_up(slave))
			before = slave;

		if (found && !new_slave && bond_slave_is_up(slave))
			new_slave = slave;
		/* if the link state is up at this point, we
		 * mark it down - this can happen if we have
		 * simultaneous link failures and
		 * reselect_active_interface doesn't make this
		 * one the current slave so it is still marked
		 * up when it is actually down
		 */
		if (!bond_slave_is_up(slave) && slave->link == BOND_LINK_UP) {
			bond_set_slave_link_state(slave, BOND_LINK_DOWN,
						  BOND_SLAVE_NOTIFY_LATER);
			if (slave->link_failure_count < UINT_MAX)
				slave->link_failure_count++;

			bond_set_slave_inactive_flags(slave,
						      BOND_SLAVE_NOTIFY_LATER);

			slave_info(bond->dev, slave->dev, "backup interface is now down\n");
		}
		if (slave == curr_arp_slave)
			found = true;
	}

	if (!new_slave && before)
		new_slave = before;

	if (!new_slave)
		goto check_state;

	bond_set_slave_link_state(new_slave, BOND_LINK_BACK,
				  BOND_SLAVE_NOTIFY_LATER);
	bond_set_slave_active_flags(new_slave, BOND_SLAVE_NOTIFY_LATER);
	bond_send_validate(bond, new_slave);
	new_slave->last_link_up = jiffies;
	rcu_assign_pointer(bond->current_arp_slave, new_slave);

check_state:
	bond_for_each_slave_rcu(bond, slave, iter) {
		if (slave->should_notify || slave->should_notify_link) {
			should_notify_rtnl = BOND_SLAVE_NOTIFY_NOW;
			break;
		}
	}
	return should_notify_rtnl;
}

static void bond_activebackup_arp_mon(struct bonding *bond)
{
	bool should_notify_peers = false;
	bool should_notify_rtnl = false;
	int delta_in_ticks;

	delta_in_ticks = msecs_to_jiffies(bond->params.arp_interval);

	if (!bond_has_slaves(bond))
		goto re_arm;

	rcu_read_lock();

	should_notify_peers = bond_should_notify_peers(bond);

	if (bond_ab_arp_inspect(bond)) {
		rcu_read_unlock();

		/* Race avoidance with bond_close flush of workqueue */
		if (!rtnl_trylock()) {
			delta_in_ticks = 1;
			should_notify_peers = false;
			goto re_arm;
		}

		bond_ab_arp_commit(bond);

		rtnl_unlock();
		rcu_read_lock();
	}

	should_notify_rtnl = bond_ab_arp_probe(bond);
	rcu_read_unlock();

re_arm:
	if (bond->params.arp_interval)
		queue_delayed_work(bond->wq, &bond->arp_work, delta_in_ticks);

	if (should_notify_peers || should_notify_rtnl) {
		if (!rtnl_trylock())
			return;

		if (should_notify_peers) {
			bond->send_peer_notif--;
			call_netdevice_notifiers(NETDEV_NOTIFY_PEERS,
						 bond->dev);
		}
		if (should_notify_rtnl) {
			bond_slave_state_notify(bond);
			bond_slave_link_notify(bond);
		}

		rtnl_unlock();
	}
}

static void bond_arp_monitor(struct work_struct *work)
{
	struct bonding *bond = container_of(work, struct bonding,
					    arp_work.work);

	if (BOND_MODE(bond) == BOND_MODE_ACTIVEBACKUP)
		bond_activebackup_arp_mon(bond);
	else
		bond_loadbalance_arp_mon(bond);
}

/*-------------------------- netdev event handling --------------------------*/

/* Change device name */
static int bond_event_changename(struct bonding *bond)
{
	bond_remove_proc_entry(bond);
	bond_create_proc_entry(bond);

	bond_debug_reregister(bond);

	return NOTIFY_DONE;
}

static int bond_master_netdev_event(unsigned long event,
				    struct net_device *bond_dev)
{
	struct bonding *event_bond = netdev_priv(bond_dev);

	netdev_dbg(bond_dev, "%s called\n", __func__);

	switch (event) {
	case NETDEV_CHANGENAME:
		return bond_event_changename(event_bond);
	case NETDEV_UNREGISTER:
		bond_remove_proc_entry(event_bond);
#ifdef CONFIG_XFRM_OFFLOAD
		xfrm_dev_state_flush(dev_net(bond_dev), bond_dev, true);
#endif /* CONFIG_XFRM_OFFLOAD */
		break;
	case NETDEV_REGISTER:
		bond_create_proc_entry(event_bond);
		break;
	default:
		break;
	}

	return NOTIFY_DONE;
}

static int bond_slave_netdev_event(unsigned long event,
				   struct net_device *slave_dev)
{
	struct slave *slave = bond_slave_get_rtnl(slave_dev), *primary;
	struct bonding *bond;
	struct net_device *bond_dev;

	/* A netdev event can be generated while enslaving a device
	 * before netdev_rx_handler_register is called in which case
	 * slave will be NULL
	 */
	if (!slave) {
		netdev_dbg(slave_dev, "%s called on NULL slave\n", __func__);
		return NOTIFY_DONE;
	}

	bond_dev = slave->bond->dev;
	bond = slave->bond;
	primary = rtnl_dereference(bond->primary_slave);

	slave_dbg(bond_dev, slave_dev, "%s called\n", __func__);

	switch (event) {
	case NETDEV_UNREGISTER:
		if (bond_dev->type != ARPHRD_ETHER)
			bond_release_and_destroy(bond_dev, slave_dev);
		else
			__bond_release_one(bond_dev, slave_dev, false, true);
		break;
	case NETDEV_UP:
	case NETDEV_CHANGE:
		/* For 802.3ad mode only:
		 * Getting invalid Speed/Duplex values here will put slave
		 * in weird state. Mark it as link-fail if the link was
		 * previously up or link-down if it hasn't yet come up, and
		 * let link-monitoring (miimon) set it right when correct
		 * speeds/duplex are available.
		 */
		if (bond_update_speed_duplex(slave) &&
		    BOND_MODE(bond) == BOND_MODE_8023AD) {
			if (slave->last_link_up)
				slave->link = BOND_LINK_FAIL;
			else
				slave->link = BOND_LINK_DOWN;
		}

		if (BOND_MODE(bond) == BOND_MODE_8023AD)
			bond_3ad_adapter_speed_duplex_changed(slave);
		fallthrough;
	case NETDEV_DOWN:
		/* Refresh slave-array if applicable!
		 * If the setup does not use miimon or arpmon (mode-specific!),
		 * then these events will not cause the slave-array to be
		 * refreshed. This will cause xmit to use a slave that is not
		 * usable. Avoid such situation by refeshing the array at these
		 * events. If these (miimon/arpmon) parameters are configured
		 * then array gets refreshed twice and that should be fine!
		 */
		if (bond_mode_can_use_xmit_hash(bond))
			bond_update_slave_arr(bond, NULL);
		break;
	case NETDEV_CHANGEMTU:
		/* TODO: Should slaves be allowed to
		 * independently alter their MTU?  For
		 * an active-backup bond, slaves need
		 * not be the same type of device, so
		 * MTUs may vary.  For other modes,
		 * slaves arguably should have the
		 * same MTUs. To do this, we'd need to
		 * take over the slave's change_mtu
		 * function for the duration of their
		 * servitude.
		 */
		break;
	case NETDEV_CHANGENAME:
		/* we don't care if we don't have primary set */
		if (!bond_uses_primary(bond) ||
		    !bond->params.primary[0])
			break;

		if (slave == primary) {
			/* slave's name changed - he's no longer primary */
			RCU_INIT_POINTER(bond->primary_slave, NULL);
		} else if (!strcmp(slave_dev->name, bond->params.primary)) {
			/* we have a new primary slave */
			rcu_assign_pointer(bond->primary_slave, slave);
		} else { /* we didn't change primary - exit */
			break;
		}

		netdev_info(bond->dev, "Primary slave changed to %s, reselecting active slave\n",
			    primary ? slave_dev->name : "none");

		block_netpoll_tx();
		bond_select_active_slave(bond);
		unblock_netpoll_tx();
		break;
	case NETDEV_FEAT_CHANGE:
		bond_compute_features(bond);
		break;
	case NETDEV_RESEND_IGMP:
		/* Propagate to master device */
		call_netdevice_notifiers(event, slave->bond->dev);
		break;
	default:
		break;
	}

	return NOTIFY_DONE;
}

/* bond_netdev_event: handle netdev notifier chain events.
 *
 * This function receives events for the netdev chain.  The caller (an
 * ioctl handler calling blocking_notifier_call_chain) holds the necessary
 * locks for us to safely manipulate the slave devices (RTNL lock,
 * dev_probe_lock).
 */
static int bond_netdev_event(struct notifier_block *this,
			     unsigned long event, void *ptr)
{
	struct net_device *event_dev = netdev_notifier_info_to_dev(ptr);

	netdev_dbg(event_dev, "%s received %s\n",
		   __func__, netdev_cmd_to_name(event));

	if (!(event_dev->priv_flags & IFF_BONDING))
		return NOTIFY_DONE;

	if (event_dev->flags & IFF_MASTER) {
		int ret;

		ret = bond_master_netdev_event(event, event_dev);
		if (ret != NOTIFY_DONE)
			return ret;
	}

	if (event_dev->flags & IFF_SLAVE)
		return bond_slave_netdev_event(event, event_dev);

	return NOTIFY_DONE;
}

static struct notifier_block bond_netdev_notifier = {
	.notifier_call = bond_netdev_event,
};

/*---------------------------- Hashing Policies -----------------------------*/

/* Helper to access data in a packet, with or without a backing skb.
 * If skb is given the data is linearized if necessary via pskb_may_pull.
 */
static inline const void *bond_pull_data(struct sk_buff *skb,
					 const void *data, int hlen, int n)
{
	if (likely(n <= hlen))
		return data;
	else if (skb && likely(pskb_may_pull(skb, n)))
		return skb->head;

	return NULL;
}

/* L2 hash helper */
static inline u32 bond_eth_hash(struct sk_buff *skb, const void *data, int mhoff, int hlen)
{
	struct ethhdr *ep;

	data = bond_pull_data(skb, data, hlen, mhoff + sizeof(struct ethhdr));
	if (!data)
		return 0;

	ep = (struct ethhdr *)(data + mhoff);
	return ep->h_dest[5] ^ ep->h_source[5] ^ be16_to_cpu(ep->h_proto);
}

static bool bond_flow_ip(struct sk_buff *skb, struct flow_keys *fk, const void *data,
			 int hlen, __be16 l2_proto, int *nhoff, int *ip_proto, bool l34)
{
	const struct ipv6hdr *iph6;
	const struct iphdr *iph;

	if (l2_proto == htons(ETH_P_IP)) {
		data = bond_pull_data(skb, data, hlen, *nhoff + sizeof(*iph));
		if (!data)
			return false;

		iph = (const struct iphdr *)(data + *nhoff);
		iph_to_flow_copy_v4addrs(fk, iph);
		*nhoff += iph->ihl << 2;
		if (!ip_is_fragment(iph))
			*ip_proto = iph->protocol;
	} else if (l2_proto == htons(ETH_P_IPV6)) {
		data = bond_pull_data(skb, data, hlen, *nhoff + sizeof(*iph6));
		if (!data)
			return false;

		iph6 = (const struct ipv6hdr *)(data + *nhoff);
		iph_to_flow_copy_v6addrs(fk, iph6);
		*nhoff += sizeof(*iph6);
		*ip_proto = iph6->nexthdr;
	} else {
		return false;
	}

	if (l34 && *ip_proto >= 0)
		fk->ports.ports = __skb_flow_get_ports(skb, *nhoff, *ip_proto, data, hlen);

	return true;
}

static u32 bond_vlan_srcmac_hash(struct sk_buff *skb, const void *data, int mhoff, int hlen)
{
	u32 srcmac_vendor = 0, srcmac_dev = 0;
	struct ethhdr *mac_hdr;
	u16 vlan = 0;
	int i;

	data = bond_pull_data(skb, data, hlen, mhoff + sizeof(struct ethhdr));
	if (!data)
		return 0;
	mac_hdr = (struct ethhdr *)(data + mhoff);

	for (i = 0; i < 3; i++)
		srcmac_vendor = (srcmac_vendor << 8) | mac_hdr->h_source[i];

	for (i = 3; i < ETH_ALEN; i++)
		srcmac_dev = (srcmac_dev << 8) | mac_hdr->h_source[i];

	if (skb && skb_vlan_tag_present(skb))
		vlan = skb_vlan_tag_get(skb);

	return vlan ^ srcmac_vendor ^ srcmac_dev;
}

/* Extract the appropriate headers based on bond's xmit policy */
static bool bond_flow_dissect(struct bonding *bond, struct sk_buff *skb, const void *data,
			      __be16 l2_proto, int nhoff, int hlen, struct flow_keys *fk)
{
	bool l34 = bond->params.xmit_policy == BOND_XMIT_POLICY_LAYER34;
	int ip_proto = -1;

	switch (bond->params.xmit_policy) {
	case BOND_XMIT_POLICY_ENCAP23:
	case BOND_XMIT_POLICY_ENCAP34:
		memset(fk, 0, sizeof(*fk));
		return __skb_flow_dissect(NULL, skb, &flow_keys_bonding,
					  fk, data, l2_proto, nhoff, hlen, 0);
	default:
		break;
	}

	fk->ports.ports = 0;
	memset(&fk->icmp, 0, sizeof(fk->icmp));
	if (!bond_flow_ip(skb, fk, data, hlen, l2_proto, &nhoff, &ip_proto, l34))
		return false;

	/* ICMP error packets contains at least 8 bytes of the header
	 * of the packet which generated the error. Use this information
	 * to correlate ICMP error packets within the same flow which
	 * generated the error.
	 */
	if (ip_proto == IPPROTO_ICMP || ip_proto == IPPROTO_ICMPV6) {
		skb_flow_get_icmp_tci(skb, &fk->icmp, data, nhoff, hlen);
		if (ip_proto == IPPROTO_ICMP) {
			if (!icmp_is_err(fk->icmp.type))
				return true;

			nhoff += sizeof(struct icmphdr);
		} else if (ip_proto == IPPROTO_ICMPV6) {
			if (!icmpv6_is_err(fk->icmp.type))
				return true;

			nhoff += sizeof(struct icmp6hdr);
		}
		return bond_flow_ip(skb, fk, data, hlen, l2_proto, &nhoff, &ip_proto, l34);
	}

	return true;
}

static u32 bond_ip_hash(u32 hash, struct flow_keys *flow, int xmit_policy)
{
	hash ^= (__force u32)flow_get_u32_dst(flow) ^
		(__force u32)flow_get_u32_src(flow);
	hash ^= (hash >> 16);
	hash ^= (hash >> 8);

	/* discard lowest hash bit to deal with the common even ports pattern */
	if (xmit_policy == BOND_XMIT_POLICY_LAYER34 ||
		xmit_policy == BOND_XMIT_POLICY_ENCAP34)
		return hash >> 1;

	return hash;
}

/* Generate hash based on xmit policy. If @skb is given it is used to linearize
 * the data as required, but this function can be used without it if the data is
 * known to be linear (e.g. with xdp_buff).
 */
static u32 __bond_xmit_hash(struct bonding *bond, struct sk_buff *skb, const void *data,
			    __be16 l2_proto, int mhoff, int nhoff, int hlen)
{
	struct flow_keys flow;
	u32 hash;

	if (bond->params.xmit_policy == BOND_XMIT_POLICY_VLAN_SRCMAC)
		return bond_vlan_srcmac_hash(skb, data, mhoff, hlen);

	if (bond->params.xmit_policy == BOND_XMIT_POLICY_LAYER2 ||
	    !bond_flow_dissect(bond, skb, data, l2_proto, nhoff, hlen, &flow))
		return bond_eth_hash(skb, data, mhoff, hlen);

	if (bond->params.xmit_policy == BOND_XMIT_POLICY_LAYER23 ||
	    bond->params.xmit_policy == BOND_XMIT_POLICY_ENCAP23) {
		hash = bond_eth_hash(skb, data, mhoff, hlen);
	} else {
		if (flow.icmp.id)
			memcpy(&hash, &flow.icmp, sizeof(hash));
		else
			memcpy(&hash, &flow.ports.ports, sizeof(hash));
	}

	return bond_ip_hash(hash, &flow, bond->params.xmit_policy);
}

/**
 * bond_xmit_hash - generate a hash value based on the xmit policy
 * @bond: bonding device
 * @skb: buffer to use for headers
 *
 * This function will extract the necessary headers from the skb buffer and use
 * them to generate a hash based on the xmit_policy set in the bonding device
 */
u32 bond_xmit_hash(struct bonding *bond, struct sk_buff *skb)
{
	if (bond->params.xmit_policy == BOND_XMIT_POLICY_ENCAP34 &&
	    skb->l4_hash)
		return skb->hash;

	return __bond_xmit_hash(bond, skb, skb->data, skb->protocol,
				skb_mac_offset(skb), skb_network_offset(skb),
				skb_headlen(skb));
}

/**
 * bond_xmit_hash_xdp - generate a hash value based on the xmit policy
 * @bond: bonding device
 * @xdp: buffer to use for headers
 *
 * The XDP variant of bond_xmit_hash.
 */
static u32 bond_xmit_hash_xdp(struct bonding *bond, struct xdp_buff *xdp)
{
	struct ethhdr *eth;

	if (xdp->data + sizeof(struct ethhdr) > xdp->data_end)
		return 0;

	eth = (struct ethhdr *)xdp->data;

	return __bond_xmit_hash(bond, NULL, xdp->data, eth->h_proto, 0,
				sizeof(struct ethhdr), xdp->data_end - xdp->data);
}

/*-------------------------- Device entry points ----------------------------*/

void bond_work_init_all(struct bonding *bond)
{
	INIT_DELAYED_WORK(&bond->mcast_work,
			  bond_resend_igmp_join_requests_delayed);
	INIT_DELAYED_WORK(&bond->alb_work, bond_alb_monitor);
	INIT_DELAYED_WORK(&bond->mii_work, bond_mii_monitor);
	INIT_DELAYED_WORK(&bond->arp_work, bond_arp_monitor);
	INIT_DELAYED_WORK(&bond->ad_work, bond_3ad_state_machine_handler);
	INIT_DELAYED_WORK(&bond->slave_arr_work, bond_slave_arr_handler);
}

static void bond_work_cancel_all(struct bonding *bond)
{
	cancel_delayed_work_sync(&bond->mii_work);
	cancel_delayed_work_sync(&bond->arp_work);
	cancel_delayed_work_sync(&bond->alb_work);
	cancel_delayed_work_sync(&bond->ad_work);
	cancel_delayed_work_sync(&bond->mcast_work);
	cancel_delayed_work_sync(&bond->slave_arr_work);
}

static int bond_open(struct net_device *bond_dev)
{
	struct bonding *bond = netdev_priv(bond_dev);
	struct list_head *iter;
	struct slave *slave;

	if (BOND_MODE(bond) == BOND_MODE_ROUNDROBIN && !bond->rr_tx_counter) {
		bond->rr_tx_counter = alloc_percpu(u32);
		if (!bond->rr_tx_counter)
			return -ENOMEM;
	}

	/* reset slave->backup and slave->inactive */
	if (bond_has_slaves(bond)) {
		bond_for_each_slave(bond, slave, iter) {
			if (bond_uses_primary(bond) &&
			    slave != rcu_access_pointer(bond->curr_active_slave)) {
				bond_set_slave_inactive_flags(slave,
							      BOND_SLAVE_NOTIFY_NOW);
			} else if (BOND_MODE(bond) != BOND_MODE_8023AD) {
				bond_set_slave_active_flags(slave,
							    BOND_SLAVE_NOTIFY_NOW);
			}
		}
	}

	if (bond_is_lb(bond)) {
		/* bond_alb_initialize must be called before the timer
		 * is started.
		 */
		if (bond_alb_initialize(bond, (BOND_MODE(bond) == BOND_MODE_ALB)))
			return -ENOMEM;
		if (bond->params.tlb_dynamic_lb || BOND_MODE(bond) == BOND_MODE_ALB)
			queue_delayed_work(bond->wq, &bond->alb_work, 0);
	}

	if (bond->params.miimon)  /* link check interval, in milliseconds. */
		queue_delayed_work(bond->wq, &bond->mii_work, 0);

	if (bond->params.arp_interval) {  /* arp interval, in milliseconds. */
		queue_delayed_work(bond->wq, &bond->arp_work, 0);
		bond->recv_probe = bond_rcv_validate;
	}

	if (BOND_MODE(bond) == BOND_MODE_8023AD) {
		queue_delayed_work(bond->wq, &bond->ad_work, 0);
		/* register to receive LACPDUs */
		bond->recv_probe = bond_3ad_lacpdu_recv;
		bond_3ad_initiate_agg_selection(bond, 1);

		bond_for_each_slave(bond, slave, iter)
			dev_mc_add(slave->dev, lacpdu_mcast_addr);
	}

	if (bond_mode_can_use_xmit_hash(bond))
		bond_update_slave_arr(bond, NULL);

	return 0;
}

static int bond_close(struct net_device *bond_dev)
{
	struct bonding *bond = netdev_priv(bond_dev);
	struct slave *slave;

	bond_work_cancel_all(bond);
	bond->send_peer_notif = 0;
	if (bond_is_lb(bond))
		bond_alb_deinitialize(bond);
	bond->recv_probe = NULL;

	if (bond_uses_primary(bond)) {
		rcu_read_lock();
		slave = rcu_dereference(bond->curr_active_slave);
		if (slave)
			bond_hw_addr_flush(bond_dev, slave->dev);
		rcu_read_unlock();
	} else {
		struct list_head *iter;

		bond_for_each_slave(bond, slave, iter)
			bond_hw_addr_flush(bond_dev, slave->dev);
	}

	return 0;
}

/* fold stats, assuming all rtnl_link_stats64 fields are u64, but
 * that some drivers can provide 32bit values only.
 */
static void bond_fold_stats(struct rtnl_link_stats64 *_res,
			    const struct rtnl_link_stats64 *_new,
			    const struct rtnl_link_stats64 *_old)
{
	const u64 *new = (const u64 *)_new;
	const u64 *old = (const u64 *)_old;
	u64 *res = (u64 *)_res;
	int i;

	for (i = 0; i < sizeof(*_res) / sizeof(u64); i++) {
		u64 nv = new[i];
		u64 ov = old[i];
		s64 delta = nv - ov;

		/* detects if this particular field is 32bit only */
		if (((nv | ov) >> 32) == 0)
			delta = (s64)(s32)((u32)nv - (u32)ov);

		/* filter anomalies, some drivers reset their stats
		 * at down/up events.
		 */
		if (delta > 0)
			res[i] += delta;
	}
}

#ifdef CONFIG_LOCKDEP
static int bond_get_lowest_level_rcu(struct net_device *dev)
{
	struct net_device *ldev, *next, *now, *dev_stack[MAX_NEST_DEV + 1];
	struct list_head *niter, *iter, *iter_stack[MAX_NEST_DEV + 1];
	int cur = 0, max = 0;

	now = dev;
	iter = &dev->adj_list.lower;

	while (1) {
		next = NULL;
		while (1) {
			ldev = netdev_next_lower_dev_rcu(now, &iter);
			if (!ldev)
				break;

			next = ldev;
			niter = &ldev->adj_list.lower;
			dev_stack[cur] = now;
			iter_stack[cur++] = iter;
			if (max <= cur)
				max = cur;
			break;
		}

		if (!next) {
			if (!cur)
				return max;
			next = dev_stack[--cur];
			niter = iter_stack[cur];
		}

		now = next;
		iter = niter;
	}

	return max;
}
#endif

static void bond_get_stats(struct net_device *bond_dev,
			   struct rtnl_link_stats64 *stats)
{
	struct bonding *bond = netdev_priv(bond_dev);
	struct rtnl_link_stats64 temp;
	struct list_head *iter;
	struct slave *slave;
	int nest_level = 0;


	rcu_read_lock();
#ifdef CONFIG_LOCKDEP
	nest_level = bond_get_lowest_level_rcu(bond_dev);
#endif

	spin_lock_nested(&bond->stats_lock, nest_level);
	memcpy(stats, &bond->bond_stats, sizeof(*stats));

	bond_for_each_slave_rcu(bond, slave, iter) {
		const struct rtnl_link_stats64 *new =
			dev_get_stats(slave->dev, &temp);

		bond_fold_stats(stats, new, &slave->slave_stats);

		/* save off the slave stats for the next run */
		memcpy(&slave->slave_stats, new, sizeof(*new));
	}

	memcpy(&bond->bond_stats, stats, sizeof(*stats));
	spin_unlock(&bond->stats_lock);
	rcu_read_unlock();
}

static int bond_eth_ioctl(struct net_device *bond_dev, struct ifreq *ifr, int cmd)
{
	struct bonding *bond = netdev_priv(bond_dev);
	struct mii_ioctl_data *mii = NULL;
	const struct net_device_ops *ops;
	struct net_device *real_dev;
	struct hwtstamp_config cfg;
	struct ifreq ifrr;
	int res = 0;

	netdev_dbg(bond_dev, "bond_eth_ioctl: cmd=%d\n", cmd);

	switch (cmd) {
	case SIOCGMIIPHY:
		mii = if_mii(ifr);
		if (!mii)
			return -EINVAL;

		mii->phy_id = 0;
		fallthrough;
	case SIOCGMIIREG:
		/* We do this again just in case we were called by SIOCGMIIREG
		 * instead of SIOCGMIIPHY.
		 */
		mii = if_mii(ifr);
		if (!mii)
			return -EINVAL;

		if (mii->reg_num == 1) {
			mii->val_out = 0;
			if (netif_carrier_ok(bond->dev))
				mii->val_out = BMSR_LSTATUS;
		}

		break;
	case SIOCSHWTSTAMP:
		if (copy_from_user(&cfg, ifr->ifr_data, sizeof(cfg)))
			return -EFAULT;

		if (!(cfg.flags & HWTSTAMP_FLAG_BONDED_PHC_INDEX))
			return -EOPNOTSUPP;

		fallthrough;
	case SIOCGHWTSTAMP:
		real_dev = bond_option_active_slave_get_rcu(bond);
		if (!real_dev)
			return -EOPNOTSUPP;

		strscpy_pad(ifrr.ifr_name, real_dev->name, IFNAMSIZ);
		ifrr.ifr_ifru = ifr->ifr_ifru;

		ops = real_dev->netdev_ops;
		if (netif_device_present(real_dev) && ops->ndo_eth_ioctl) {
			res = ops->ndo_eth_ioctl(real_dev, &ifrr, cmd);
			if (res)
				return res;

			ifr->ifr_ifru = ifrr.ifr_ifru;
			if (copy_from_user(&cfg, ifr->ifr_data, sizeof(cfg)))
				return -EFAULT;

			/* Set the BOND_PHC_INDEX flag to notify user space */
			cfg.flags |= HWTSTAMP_FLAG_BONDED_PHC_INDEX;

			return copy_to_user(ifr->ifr_data, &cfg, sizeof(cfg)) ?
				-EFAULT : 0;
		}
		fallthrough;
	default:
		res = -EOPNOTSUPP;
	}

	return res;
}

static int bond_do_ioctl(struct net_device *bond_dev, struct ifreq *ifr, int cmd)
{
	struct bonding *bond = netdev_priv(bond_dev);
	struct net_device *slave_dev = NULL;
	struct ifbond k_binfo;
	struct ifbond __user *u_binfo = NULL;
	struct ifslave k_sinfo;
	struct ifslave __user *u_sinfo = NULL;
	struct bond_opt_value newval;
	struct net *net;
	int res = 0;

	netdev_dbg(bond_dev, "bond_ioctl: cmd=%d\n", cmd);

	switch (cmd) {
	case SIOCBONDINFOQUERY:
		u_binfo = (struct ifbond __user *)ifr->ifr_data;

		if (copy_from_user(&k_binfo, u_binfo, sizeof(ifbond)))
			return -EFAULT;

		bond_info_query(bond_dev, &k_binfo);
		if (copy_to_user(u_binfo, &k_binfo, sizeof(ifbond)))
			return -EFAULT;

		return 0;
	case SIOCBONDSLAVEINFOQUERY:
		u_sinfo = (struct ifslave __user *)ifr->ifr_data;

		if (copy_from_user(&k_sinfo, u_sinfo, sizeof(ifslave)))
			return -EFAULT;

		res = bond_slave_info_query(bond_dev, &k_sinfo);
		if (res == 0 &&
		    copy_to_user(u_sinfo, &k_sinfo, sizeof(ifslave)))
			return -EFAULT;

		return res;
	default:
		break;
	}

	net = dev_net(bond_dev);

	if (!ns_capable(net->user_ns, CAP_NET_ADMIN))
		return -EPERM;

	slave_dev = __dev_get_by_name(net, ifr->ifr_slave);

	slave_dbg(bond_dev, slave_dev, "slave_dev=%p:\n", slave_dev);

	if (!slave_dev)
		return -ENODEV;

	switch (cmd) {
	case SIOCBONDENSLAVE:
		res = bond_enslave(bond_dev, slave_dev, NULL);
		break;
	case SIOCBONDRELEASE:
		res = bond_release(bond_dev, slave_dev);
		break;
	case SIOCBONDSETHWADDR:
		res = bond_set_dev_addr(bond_dev, slave_dev);
		break;
	case SIOCBONDCHANGEACTIVE:
		bond_opt_initstr(&newval, slave_dev->name);
		res = __bond_opt_set_notify(bond, BOND_OPT_ACTIVE_SLAVE,
					    &newval);
		break;
	default:
		res = -EOPNOTSUPP;
	}

	return res;
}

static int bond_siocdevprivate(struct net_device *bond_dev, struct ifreq *ifr,
			       void __user *data, int cmd)
{
	struct ifreq ifrdata = { .ifr_data = data };

	switch (cmd) {
	case BOND_INFO_QUERY_OLD:
		return bond_do_ioctl(bond_dev, &ifrdata, SIOCBONDINFOQUERY);
	case BOND_SLAVE_INFO_QUERY_OLD:
		return bond_do_ioctl(bond_dev, &ifrdata, SIOCBONDSLAVEINFOQUERY);
	case BOND_ENSLAVE_OLD:
		return bond_do_ioctl(bond_dev, ifr, SIOCBONDENSLAVE);
	case BOND_RELEASE_OLD:
		return bond_do_ioctl(bond_dev, ifr, SIOCBONDRELEASE);
	case BOND_SETHWADDR_OLD:
		return bond_do_ioctl(bond_dev, ifr, SIOCBONDSETHWADDR);
	case BOND_CHANGE_ACTIVE_OLD:
		return bond_do_ioctl(bond_dev, ifr, SIOCBONDCHANGEACTIVE);
	}

	return -EOPNOTSUPP;
}

static void bond_change_rx_flags(struct net_device *bond_dev, int change)
{
	struct bonding *bond = netdev_priv(bond_dev);

	if (change & IFF_PROMISC)
		bond_set_promiscuity(bond,
				     bond_dev->flags & IFF_PROMISC ? 1 : -1);

	if (change & IFF_ALLMULTI)
		bond_set_allmulti(bond,
				  bond_dev->flags & IFF_ALLMULTI ? 1 : -1);
}

static void bond_set_rx_mode(struct net_device *bond_dev)
{
	struct bonding *bond = netdev_priv(bond_dev);
	struct list_head *iter;
	struct slave *slave;

	rcu_read_lock();
	if (bond_uses_primary(bond)) {
		slave = rcu_dereference(bond->curr_active_slave);
		if (slave) {
			dev_uc_sync(slave->dev, bond_dev);
			dev_mc_sync(slave->dev, bond_dev);
		}
	} else {
		bond_for_each_slave_rcu(bond, slave, iter) {
			dev_uc_sync_multiple(slave->dev, bond_dev);
			dev_mc_sync_multiple(slave->dev, bond_dev);
		}
	}
	rcu_read_unlock();
}

static int bond_neigh_init(struct neighbour *n)
{
	struct bonding *bond = netdev_priv(n->dev);
	const struct net_device_ops *slave_ops;
	struct neigh_parms parms;
	struct slave *slave;
	int ret = 0;

	rcu_read_lock();
	slave = bond_first_slave_rcu(bond);
	if (!slave)
		goto out;
	slave_ops = slave->dev->netdev_ops;
	if (!slave_ops->ndo_neigh_setup)
		goto out;

	/* TODO: find another way [1] to implement this.
	 * Passing a zeroed structure is fragile,
	 * but at least we do not pass garbage.
	 *
	 * [1] One way would be that ndo_neigh_setup() never touch
	 *     struct neigh_parms, but propagate the new neigh_setup()
	 *     back to ___neigh_create() / neigh_parms_alloc()
	 */
	memset(&parms, 0, sizeof(parms));
	ret = slave_ops->ndo_neigh_setup(slave->dev, &parms);

	if (ret)
		goto out;

	if (parms.neigh_setup)
		ret = parms.neigh_setup(n);
out:
	rcu_read_unlock();
	return ret;
}

/* The bonding ndo_neigh_setup is called at init time beofre any
 * slave exists. So we must declare proxy setup function which will
 * be used at run time to resolve the actual slave neigh param setup.
 *
 * It's also called by master devices (such as vlans) to setup their
 * underlying devices. In that case - do nothing, we're already set up from
 * our init.
 */
static int bond_neigh_setup(struct net_device *dev,
			    struct neigh_parms *parms)
{
	/* modify only our neigh_parms */
	if (parms->dev == dev)
		parms->neigh_setup = bond_neigh_init;

	return 0;
}

/* Change the MTU of all of a master's slaves to match the master */
static int bond_change_mtu(struct net_device *bond_dev, int new_mtu)
{
	struct bonding *bond = netdev_priv(bond_dev);
	struct slave *slave, *rollback_slave;
	struct list_head *iter;
	int res = 0;

	netdev_dbg(bond_dev, "bond=%p, new_mtu=%d\n", bond, new_mtu);

	bond_for_each_slave(bond, slave, iter) {
		slave_dbg(bond_dev, slave->dev, "s %p c_m %p\n",
			   slave, slave->dev->netdev_ops->ndo_change_mtu);

		res = dev_set_mtu(slave->dev, new_mtu);

		if (res) {
			/* If we failed to set the slave's mtu to the new value
			 * we must abort the operation even in ACTIVE_BACKUP
			 * mode, because if we allow the backup slaves to have
			 * different mtu values than the active slave we'll
			 * need to change their mtu when doing a failover. That
			 * means changing their mtu from timer context, which
			 * is probably not a good idea.
			 */
			slave_dbg(bond_dev, slave->dev, "err %d setting mtu to %d\n",
				  res, new_mtu);
			goto unwind;
		}
	}

	bond_dev->mtu = new_mtu;

	return 0;

unwind:
	/* unwind from head to the slave that failed */
	bond_for_each_slave(bond, rollback_slave, iter) {
		int tmp_res;

		if (rollback_slave == slave)
			break;

		tmp_res = dev_set_mtu(rollback_slave->dev, bond_dev->mtu);
		if (tmp_res)
			slave_dbg(bond_dev, rollback_slave->dev, "unwind err %d\n",
				  tmp_res);
	}

	return res;
}

/* Change HW address
 *
 * Note that many devices must be down to change the HW address, and
 * downing the master releases all slaves.  We can make bonds full of
 * bonding devices to test this, however.
 */
static int bond_set_mac_address(struct net_device *bond_dev, void *addr)
{
	struct bonding *bond = netdev_priv(bond_dev);
	struct slave *slave, *rollback_slave;
	struct sockaddr_storage *ss = addr, tmp_ss;
	struct list_head *iter;
	int res = 0;

	if (BOND_MODE(bond) == BOND_MODE_ALB)
		return bond_alb_set_mac_address(bond_dev, addr);


	netdev_dbg(bond_dev, "%s: bond=%p\n", __func__, bond);

	/* If fail_over_mac is enabled, do nothing and return success.
	 * Returning an error causes ifenslave to fail.
	 */
	if (bond->params.fail_over_mac &&
	    BOND_MODE(bond) == BOND_MODE_ACTIVEBACKUP)
		return 0;

	if (!is_valid_ether_addr(ss->__data))
		return -EADDRNOTAVAIL;

	bond_for_each_slave(bond, slave, iter) {
		slave_dbg(bond_dev, slave->dev, "%s: slave=%p\n",
			  __func__, slave);
		res = dev_set_mac_address(slave->dev, addr, NULL);
		if (res) {
			/* TODO: consider downing the slave
			 * and retry ?
			 * User should expect communications
			 * breakage anyway until ARP finish
			 * updating, so...
			 */
			slave_dbg(bond_dev, slave->dev, "%s: err %d\n",
				  __func__, res);
			goto unwind;
		}
	}

	/* success */
	dev_addr_set(bond_dev, ss->__data);
	return 0;

unwind:
	memcpy(tmp_ss.__data, bond_dev->dev_addr, bond_dev->addr_len);
	tmp_ss.ss_family = bond_dev->type;

	/* unwind from head to the slave that failed */
	bond_for_each_slave(bond, rollback_slave, iter) {
		int tmp_res;

		if (rollback_slave == slave)
			break;

		tmp_res = dev_set_mac_address(rollback_slave->dev,
					      (struct sockaddr *)&tmp_ss, NULL);
		if (tmp_res) {
			slave_dbg(bond_dev, rollback_slave->dev, "%s: unwind err %d\n",
				   __func__, tmp_res);
		}
	}

	return res;
}

/**
 * bond_get_slave_by_id - get xmit slave with slave_id
 * @bond: bonding device that is transmitting
 * @slave_id: slave id up to slave_cnt-1 through which to transmit
 *
 * This function tries to get slave with slave_id but in case
 * it fails, it tries to find the first available slave for transmission.
 */
static struct slave *bond_get_slave_by_id(struct bonding *bond,
					  int slave_id)
{
	struct list_head *iter;
	struct slave *slave;
	int i = slave_id;

	/* Here we start from the slave with slave_id */
	bond_for_each_slave_rcu(bond, slave, iter) {
		if (--i < 0) {
			if (bond_slave_can_tx(slave))
				return slave;
		}
	}

	/* Here we start from the first slave up to slave_id */
	i = slave_id;
	bond_for_each_slave_rcu(bond, slave, iter) {
		if (--i < 0)
			break;
		if (bond_slave_can_tx(slave))
			return slave;
	}
	/* no slave that can tx has been found */
	return NULL;
}

/**
 * bond_rr_gen_slave_id - generate slave id based on packets_per_slave
 * @bond: bonding device to use
 *
 * Based on the value of the bonding device's packets_per_slave parameter
 * this function generates a slave id, which is usually used as the next
 * slave to transmit through.
 */
static u32 bond_rr_gen_slave_id(struct bonding *bond)
{
	u32 slave_id;
	struct reciprocal_value reciprocal_packets_per_slave;
	int packets_per_slave = bond->params.packets_per_slave;

	switch (packets_per_slave) {
	case 0:
		slave_id = get_random_u32();
		break;
	case 1:
		slave_id = this_cpu_inc_return(*bond->rr_tx_counter);
		break;
	default:
		reciprocal_packets_per_slave =
			bond->params.reciprocal_packets_per_slave;
		slave_id = this_cpu_inc_return(*bond->rr_tx_counter);
		slave_id = reciprocal_divide(slave_id,
					     reciprocal_packets_per_slave);
		break;
	}

	return slave_id;
}

static struct slave *bond_xmit_roundrobin_slave_get(struct bonding *bond,
						    struct sk_buff *skb)
{
	struct slave *slave;
	int slave_cnt;
	u32 slave_id;

	/* Start with the curr_active_slave that joined the bond as the
	 * default for sending IGMP traffic.  For failover purposes one
	 * needs to maintain some consistency for the interface that will
	 * send the join/membership reports.  The curr_active_slave found
	 * will send all of this type of traffic.
	 */
	if (skb->protocol == htons(ETH_P_IP)) {
		int noff = skb_network_offset(skb);
		struct iphdr *iph;

		if (unlikely(!pskb_may_pull(skb, noff + sizeof(*iph))))
			goto non_igmp;

		iph = ip_hdr(skb);
		if (iph->protocol == IPPROTO_IGMP) {
			slave = rcu_dereference(bond->curr_active_slave);
			if (slave)
				return slave;
			return bond_get_slave_by_id(bond, 0);
		}
	}

non_igmp:
	slave_cnt = READ_ONCE(bond->slave_cnt);
	if (likely(slave_cnt)) {
		slave_id = bond_rr_gen_slave_id(bond) % slave_cnt;
		return bond_get_slave_by_id(bond, slave_id);
	}
	return NULL;
}

static struct slave *bond_xdp_xmit_roundrobin_slave_get(struct bonding *bond,
							struct xdp_buff *xdp)
{
	struct slave *slave;
	int slave_cnt;
	u32 slave_id;
	const struct ethhdr *eth;
	void *data = xdp->data;

	if (data + sizeof(struct ethhdr) > xdp->data_end)
		goto non_igmp;

	eth = (struct ethhdr *)data;
	data += sizeof(struct ethhdr);

	/* See comment on IGMP in bond_xmit_roundrobin_slave_get() */
	if (eth->h_proto == htons(ETH_P_IP)) {
		const struct iphdr *iph;

		if (data + sizeof(struct iphdr) > xdp->data_end)
			goto non_igmp;

		iph = (struct iphdr *)data;

		if (iph->protocol == IPPROTO_IGMP) {
			slave = rcu_dereference(bond->curr_active_slave);
			if (slave)
				return slave;
			return bond_get_slave_by_id(bond, 0);
		}
	}

non_igmp:
	slave_cnt = READ_ONCE(bond->slave_cnt);
	if (likely(slave_cnt)) {
		slave_id = bond_rr_gen_slave_id(bond) % slave_cnt;
		return bond_get_slave_by_id(bond, slave_id);
	}
	return NULL;
}

static netdev_tx_t bond_xmit_roundrobin(struct sk_buff *skb,
					struct net_device *bond_dev)
{
	struct bonding *bond = netdev_priv(bond_dev);
	struct slave *slave;

	slave = bond_xmit_roundrobin_slave_get(bond, skb);
	if (likely(slave))
		return bond_dev_queue_xmit(bond, skb, slave->dev);

	return bond_tx_drop(bond_dev, skb);
}

static struct slave *bond_xmit_activebackup_slave_get(struct bonding *bond)
{
	return rcu_dereference(bond->curr_active_slave);
}

/* In active-backup mode, we know that bond->curr_active_slave is always valid if
 * the bond has a usable interface.
 */
static netdev_tx_t bond_xmit_activebackup(struct sk_buff *skb,
					  struct net_device *bond_dev)
{
	struct bonding *bond = netdev_priv(bond_dev);
	struct slave *slave;

	slave = bond_xmit_activebackup_slave_get(bond);
	if (slave)
		return bond_dev_queue_xmit(bond, skb, slave->dev);

	return bond_tx_drop(bond_dev, skb);
}

/* Use this to update slave_array when (a) it's not appropriate to update
 * slave_array right away (note that update_slave_array() may sleep)
 * and / or (b) RTNL is not held.
 */
void bond_slave_arr_work_rearm(struct bonding *bond, unsigned long delay)
{
	queue_delayed_work(bond->wq, &bond->slave_arr_work, delay);
}

/* Slave array work handler. Holds only RTNL */
static void bond_slave_arr_handler(struct work_struct *work)
{
	struct bonding *bond = container_of(work, struct bonding,
					    slave_arr_work.work);
	int ret;

	if (!rtnl_trylock())
		goto err;

	ret = bond_update_slave_arr(bond, NULL);
	rtnl_unlock();
	if (ret) {
		pr_warn_ratelimited("Failed to update slave array from WT\n");
		goto err;
	}
	return;

err:
	bond_slave_arr_work_rearm(bond, 1);
}

static void bond_skip_slave(struct bond_up_slave *slaves,
			    struct slave *skipslave)
{
	int idx;

	/* Rare situation where caller has asked to skip a specific
	 * slave but allocation failed (most likely!). BTW this is
	 * only possible when the call is initiated from
	 * __bond_release_one(). In this situation; overwrite the
	 * skipslave entry in the array with the last entry from the
	 * array to avoid a situation where the xmit path may choose
	 * this to-be-skipped slave to send a packet out.
	 */
	for (idx = 0; slaves && idx < slaves->count; idx++) {
		if (skipslave == slaves->arr[idx]) {
			slaves->arr[idx] =
				slaves->arr[slaves->count - 1];
			slaves->count--;
			break;
		}
	}
}

static void bond_set_slave_arr(struct bonding *bond,
			       struct bond_up_slave *usable_slaves,
			       struct bond_up_slave *all_slaves)
{
	struct bond_up_slave *usable, *all;

	usable = rtnl_dereference(bond->usable_slaves);
	rcu_assign_pointer(bond->usable_slaves, usable_slaves);
	kfree_rcu(usable, rcu);

	all = rtnl_dereference(bond->all_slaves);
	rcu_assign_pointer(bond->all_slaves, all_slaves);
	kfree_rcu(all, rcu);
}

static void bond_reset_slave_arr(struct bonding *bond)
{
	struct bond_up_slave *usable, *all;

	usable = rtnl_dereference(bond->usable_slaves);
	if (usable) {
		RCU_INIT_POINTER(bond->usable_slaves, NULL);
		kfree_rcu(usable, rcu);
	}

	all = rtnl_dereference(bond->all_slaves);
	if (all) {
		RCU_INIT_POINTER(bond->all_slaves, NULL);
		kfree_rcu(all, rcu);
	}
}

/* Build the usable slaves array in control path for modes that use xmit-hash
 * to determine the slave interface -
 * (a) BOND_MODE_8023AD
 * (b) BOND_MODE_XOR
 * (c) (BOND_MODE_TLB || BOND_MODE_ALB) && tlb_dynamic_lb == 0
 *
 * The caller is expected to hold RTNL only and NO other lock!
 */
int bond_update_slave_arr(struct bonding *bond, struct slave *skipslave)
{
	struct bond_up_slave *usable_slaves = NULL, *all_slaves = NULL;
	struct slave *slave;
	struct list_head *iter;
	int agg_id = 0;
	int ret = 0;

	might_sleep();

	usable_slaves = kzalloc(struct_size(usable_slaves, arr,
					    bond->slave_cnt), GFP_KERNEL);
	all_slaves = kzalloc(struct_size(all_slaves, arr,
					 bond->slave_cnt), GFP_KERNEL);
	if (!usable_slaves || !all_slaves) {
		ret = -ENOMEM;
		goto out;
	}
	if (BOND_MODE(bond) == BOND_MODE_8023AD) {
		struct ad_info ad_info;

		spin_lock_bh(&bond->mode_lock);
		if (bond_3ad_get_active_agg_info(bond, &ad_info)) {
			spin_unlock_bh(&bond->mode_lock);
			pr_debug("bond_3ad_get_active_agg_info failed\n");
			/* No active aggragator means it's not safe to use
			 * the previous array.
			 */
			bond_reset_slave_arr(bond);
			goto out;
		}
		spin_unlock_bh(&bond->mode_lock);
		agg_id = ad_info.aggregator_id;
	}
	bond_for_each_slave(bond, slave, iter) {
		if (skipslave == slave)
			continue;

		all_slaves->arr[all_slaves->count++] = slave;
		if (BOND_MODE(bond) == BOND_MODE_8023AD) {
			struct aggregator *agg;

			agg = SLAVE_AD_INFO(slave)->port.aggregator;
			if (!agg || agg->aggregator_identifier != agg_id)
				continue;
		}
		if (!bond_slave_can_tx(slave))
			continue;

		slave_dbg(bond->dev, slave->dev, "Adding slave to tx hash array[%d]\n",
			  usable_slaves->count);

		usable_slaves->arr[usable_slaves->count++] = slave;
	}

	bond_set_slave_arr(bond, usable_slaves, all_slaves);
	return ret;
out:
	if (ret != 0 && skipslave) {
		bond_skip_slave(rtnl_dereference(bond->all_slaves),
				skipslave);
		bond_skip_slave(rtnl_dereference(bond->usable_slaves),
				skipslave);
	}
	kfree_rcu(all_slaves, rcu);
	kfree_rcu(usable_slaves, rcu);

	return ret;
}

static struct slave *bond_xmit_3ad_xor_slave_get(struct bonding *bond,
						 struct sk_buff *skb,
						 struct bond_up_slave *slaves)
{
	struct slave *slave;
	unsigned int count;
	u32 hash;

	hash = bond_xmit_hash(bond, skb);
	count = slaves ? READ_ONCE(slaves->count) : 0;
	if (unlikely(!count))
		return NULL;

	slave = slaves->arr[hash % count];
	return slave;
}

static struct slave *bond_xdp_xmit_3ad_xor_slave_get(struct bonding *bond,
						     struct xdp_buff *xdp)
{
	struct bond_up_slave *slaves;
	unsigned int count;
	u32 hash;

	hash = bond_xmit_hash_xdp(bond, xdp);
	slaves = rcu_dereference(bond->usable_slaves);
	count = slaves ? READ_ONCE(slaves->count) : 0;
	if (unlikely(!count))
		return NULL;

	return slaves->arr[hash % count];
}

/* Use this Xmit function for 3AD as well as XOR modes. The current
 * usable slave array is formed in the control path. The xmit function
 * just calculates hash and sends the packet out.
 */
static netdev_tx_t bond_3ad_xor_xmit(struct sk_buff *skb,
				     struct net_device *dev)
{
	struct bonding *bond = netdev_priv(dev);
	struct bond_up_slave *slaves;
	struct slave *slave;

	slaves = rcu_dereference(bond->usable_slaves);
	slave = bond_xmit_3ad_xor_slave_get(bond, skb, slaves);
	if (likely(slave))
		return bond_dev_queue_xmit(bond, skb, slave->dev);

	return bond_tx_drop(dev, skb);
}

/* in broadcast mode, we send everything to all usable interfaces. */
static netdev_tx_t bond_xmit_broadcast(struct sk_buff *skb,
				       struct net_device *bond_dev)
{
	struct bonding *bond = netdev_priv(bond_dev);
	struct slave *slave = NULL;
	struct list_head *iter;
	bool xmit_suc = false;
	bool skb_used = false;

	bond_for_each_slave_rcu(bond, slave, iter) {
		struct sk_buff *skb2;

		if (!(bond_slave_is_up(slave) && slave->link == BOND_LINK_UP))
			continue;

		if (bond_is_last_slave(bond, slave)) {
			skb2 = skb;
			skb_used = true;
		} else {
			skb2 = skb_clone(skb, GFP_ATOMIC);
			if (!skb2) {
				net_err_ratelimited("%s: Error: %s: skb_clone() failed\n",
						    bond_dev->name, __func__);
				continue;
			}
		}

		if (bond_dev_queue_xmit(bond, skb2, slave->dev) == NETDEV_TX_OK)
			xmit_suc = true;
	}

	if (!skb_used)
		dev_kfree_skb_any(skb);

	if (xmit_suc)
		return NETDEV_TX_OK;

	dev_core_stats_tx_dropped_inc(bond_dev);
	return NET_XMIT_DROP;
}

/*------------------------- Device initialization ---------------------------*/

/* Lookup the slave that corresponds to a qid */
static inline int bond_slave_override(struct bonding *bond,
				      struct sk_buff *skb)
{
	struct slave *slave = NULL;
	struct list_head *iter;

	if (!skb_rx_queue_recorded(skb))
		return 1;

	/* Find out if any slaves have the same mapping as this skb. */
	bond_for_each_slave_rcu(bond, slave, iter) {
		if (slave->queue_id == skb_get_queue_mapping(skb)) {
			if (bond_slave_is_up(slave) &&
			    slave->link == BOND_LINK_UP) {
				bond_dev_queue_xmit(bond, skb, slave->dev);
				return 0;
			}
			/* If the slave isn't UP, use default transmit policy. */
			break;
		}
	}

	return 1;
}


static u16 bond_select_queue(struct net_device *dev, struct sk_buff *skb,
			     struct net_device *sb_dev)
{
	/* This helper function exists to help dev_pick_tx get the correct
	 * destination queue.  Using a helper function skips a call to
	 * skb_tx_hash and will put the skbs in the queue we expect on their
	 * way down to the bonding driver.
	 */
	u16 txq = skb_rx_queue_recorded(skb) ? skb_get_rx_queue(skb) : 0;

	/* Save the original txq to restore before passing to the driver */
	qdisc_skb_cb(skb)->slave_dev_queue_mapping = skb_get_queue_mapping(skb);

	if (unlikely(txq >= dev->real_num_tx_queues)) {
		do {
			txq -= dev->real_num_tx_queues;
		} while (txq >= dev->real_num_tx_queues);
	}
	return txq;
}

static struct net_device *bond_xmit_get_slave(struct net_device *master_dev,
					      struct sk_buff *skb,
					      bool all_slaves)
{
	struct bonding *bond = netdev_priv(master_dev);
	struct bond_up_slave *slaves;
	struct slave *slave = NULL;

	switch (BOND_MODE(bond)) {
	case BOND_MODE_ROUNDROBIN:
		slave = bond_xmit_roundrobin_slave_get(bond, skb);
		break;
	case BOND_MODE_ACTIVEBACKUP:
		slave = bond_xmit_activebackup_slave_get(bond);
		break;
	case BOND_MODE_8023AD:
	case BOND_MODE_XOR:
		if (all_slaves)
			slaves = rcu_dereference(bond->all_slaves);
		else
			slaves = rcu_dereference(bond->usable_slaves);
		slave = bond_xmit_3ad_xor_slave_get(bond, skb, slaves);
		break;
	case BOND_MODE_BROADCAST:
		break;
	case BOND_MODE_ALB:
		slave = bond_xmit_alb_slave_get(bond, skb);
		break;
	case BOND_MODE_TLB:
		slave = bond_xmit_tlb_slave_get(bond, skb);
		break;
	default:
		/* Should never happen, mode already checked */
		WARN_ONCE(true, "Unknown bonding mode");
		break;
	}

	if (slave)
		return slave->dev;
	return NULL;
}

static void bond_sk_to_flow(struct sock *sk, struct flow_keys *flow)
{
	switch (sk->sk_family) {
#if IS_ENABLED(CONFIG_IPV6)
	case AF_INET6:
		if (ipv6_only_sock(sk) ||
		    ipv6_addr_type(&sk->sk_v6_daddr) != IPV6_ADDR_MAPPED) {
			flow->control.addr_type = FLOW_DISSECTOR_KEY_IPV6_ADDRS;
			flow->addrs.v6addrs.src = inet6_sk(sk)->saddr;
			flow->addrs.v6addrs.dst = sk->sk_v6_daddr;
			break;
		}
		fallthrough;
#endif
	default: /* AF_INET */
		flow->control.addr_type = FLOW_DISSECTOR_KEY_IPV4_ADDRS;
		flow->addrs.v4addrs.src = inet_sk(sk)->inet_rcv_saddr;
		flow->addrs.v4addrs.dst = inet_sk(sk)->inet_daddr;
		break;
	}

	flow->ports.src = inet_sk(sk)->inet_sport;
	flow->ports.dst = inet_sk(sk)->inet_dport;
}

/**
 * bond_sk_hash_l34 - generate a hash value based on the socket's L3 and L4 fields
 * @sk: socket to use for headers
 *
 * This function will extract the necessary field from the socket and use
 * them to generate a hash based on the LAYER34 xmit_policy.
 * Assumes that sk is a TCP or UDP socket.
 */
static u32 bond_sk_hash_l34(struct sock *sk)
{
	struct flow_keys flow;
	u32 hash;

	bond_sk_to_flow(sk, &flow);

	/* L4 */
	memcpy(&hash, &flow.ports.ports, sizeof(hash));
	/* L3 */
	return bond_ip_hash(hash, &flow, BOND_XMIT_POLICY_LAYER34);
}

static struct net_device *__bond_sk_get_lower_dev(struct bonding *bond,
						  struct sock *sk)
{
	struct bond_up_slave *slaves;
	struct slave *slave;
	unsigned int count;
	u32 hash;

	slaves = rcu_dereference(bond->usable_slaves);
	count = slaves ? READ_ONCE(slaves->count) : 0;
	if (unlikely(!count))
		return NULL;

	hash = bond_sk_hash_l34(sk);
	slave = slaves->arr[hash % count];

	return slave->dev;
}

static struct net_device *bond_sk_get_lower_dev(struct net_device *dev,
						struct sock *sk)
{
	struct bonding *bond = netdev_priv(dev);
	struct net_device *lower = NULL;

	rcu_read_lock();
	if (bond_sk_check(bond))
		lower = __bond_sk_get_lower_dev(bond, sk);
	rcu_read_unlock();

	return lower;
}

#if IS_ENABLED(CONFIG_TLS_DEVICE)
static netdev_tx_t bond_tls_device_xmit(struct bonding *bond, struct sk_buff *skb,
					struct net_device *dev)
{
	struct net_device *tls_netdev = rcu_dereference(tls_get_ctx(skb->sk)->netdev);

	/* tls_netdev might become NULL, even if tls_is_sk_tx_device_offloaded
	 * was true, if tls_device_down is running in parallel, but it's OK,
	 * because bond_get_slave_by_dev has a NULL check.
	 */
	if (likely(bond_get_slave_by_dev(bond, tls_netdev)))
		return bond_dev_queue_xmit(bond, skb, tls_netdev);
	return bond_tx_drop(dev, skb);
}
#endif

static netdev_tx_t __bond_start_xmit(struct sk_buff *skb, struct net_device *dev)
{
	struct bonding *bond = netdev_priv(dev);

	if (bond_should_override_tx_queue(bond) &&
	    !bond_slave_override(bond, skb))
		return NETDEV_TX_OK;

#if IS_ENABLED(CONFIG_TLS_DEVICE)
	if (skb->sk && tls_is_sk_tx_device_offloaded(skb->sk))
		return bond_tls_device_xmit(bond, skb, dev);
#endif

	switch (BOND_MODE(bond)) {
	case BOND_MODE_ROUNDROBIN:
		return bond_xmit_roundrobin(skb, dev);
	case BOND_MODE_ACTIVEBACKUP:
		return bond_xmit_activebackup(skb, dev);
	case BOND_MODE_8023AD:
	case BOND_MODE_XOR:
		return bond_3ad_xor_xmit(skb, dev);
	case BOND_MODE_BROADCAST:
		return bond_xmit_broadcast(skb, dev);
	case BOND_MODE_ALB:
		return bond_alb_xmit(skb, dev);
	case BOND_MODE_TLB:
		return bond_tlb_xmit(skb, dev);
	default:
		/* Should never happen, mode already checked */
		netdev_err(dev, "Unknown bonding mode %d\n", BOND_MODE(bond));
		WARN_ON_ONCE(1);
		return bond_tx_drop(dev, skb);
	}
}

static netdev_tx_t bond_start_xmit(struct sk_buff *skb, struct net_device *dev)
{
	struct bonding *bond = netdev_priv(dev);
	netdev_tx_t ret = NETDEV_TX_OK;

	/* If we risk deadlock from transmitting this in the
	 * netpoll path, tell netpoll to queue the frame for later tx
	 */
	if (unlikely(is_netpoll_tx_blocked(dev)))
		return NETDEV_TX_BUSY;

	rcu_read_lock();
	if (bond_has_slaves(bond))
		ret = __bond_start_xmit(skb, dev);
	else
		ret = bond_tx_drop(dev, skb);
	rcu_read_unlock();

	return ret;
}

static struct net_device *
bond_xdp_get_xmit_slave(struct net_device *bond_dev, struct xdp_buff *xdp)
{
	struct bonding *bond = netdev_priv(bond_dev);
	struct slave *slave;

	/* Caller needs to hold rcu_read_lock() */

	switch (BOND_MODE(bond)) {
	case BOND_MODE_ROUNDROBIN:
		slave = bond_xdp_xmit_roundrobin_slave_get(bond, xdp);
		break;

	case BOND_MODE_ACTIVEBACKUP:
		slave = bond_xmit_activebackup_slave_get(bond);
		break;

	case BOND_MODE_8023AD:
	case BOND_MODE_XOR:
		slave = bond_xdp_xmit_3ad_xor_slave_get(bond, xdp);
		break;

	default:
		/* Should never happen. Mode guarded by bond_xdp_check() */
		netdev_err(bond_dev, "Unknown bonding mode %d for xdp xmit\n", BOND_MODE(bond));
		WARN_ON_ONCE(1);
		return NULL;
	}

	if (slave)
		return slave->dev;

	return NULL;
}

static int bond_xdp_xmit(struct net_device *bond_dev,
			 int n, struct xdp_frame **frames, u32 flags)
{
	int nxmit, err = -ENXIO;

	rcu_read_lock();

	for (nxmit = 0; nxmit < n; nxmit++) {
		struct xdp_frame *frame = frames[nxmit];
		struct xdp_frame *frames1[] = {frame};
		struct net_device *slave_dev;
		struct xdp_buff xdp;

		xdp_convert_frame_to_buff(frame, &xdp);

		slave_dev = bond_xdp_get_xmit_slave(bond_dev, &xdp);
		if (!slave_dev) {
			err = -ENXIO;
			break;
		}

		err = slave_dev->netdev_ops->ndo_xdp_xmit(slave_dev, 1, frames1, flags);
		if (err < 1)
			break;
	}

	rcu_read_unlock();

	/* If error happened on the first frame then we can pass the error up, otherwise
	 * report the number of frames that were xmitted.
	 */
	if (err < 0)
		return (nxmit == 0 ? err : nxmit);

	return nxmit;
}

static int bond_xdp_set(struct net_device *dev, struct bpf_prog *prog,
			struct netlink_ext_ack *extack)
{
	struct bonding *bond = netdev_priv(dev);
	struct list_head *iter;
	struct slave *slave, *rollback_slave;
	struct bpf_prog *old_prog;
	struct netdev_bpf xdp = {
		.command = XDP_SETUP_PROG,
		.flags   = 0,
		.prog    = prog,
		.extack  = extack,
	};
	int err;

	ASSERT_RTNL();

	if (!bond_xdp_check(bond))
		return -EOPNOTSUPP;

	old_prog = bond->xdp_prog;
	bond->xdp_prog = prog;

	bond_for_each_slave(bond, slave, iter) {
		struct net_device *slave_dev = slave->dev;

		if (!slave_dev->netdev_ops->ndo_bpf ||
		    !slave_dev->netdev_ops->ndo_xdp_xmit) {
			SLAVE_NL_ERR(dev, slave_dev, extack,
				     "Slave device does not support XDP");
			err = -EOPNOTSUPP;
			goto err;
		}

		if (dev_xdp_prog_count(slave_dev) > 0) {
			SLAVE_NL_ERR(dev, slave_dev, extack,
				     "Slave has XDP program loaded, please unload before enslaving");
			err = -EOPNOTSUPP;
			goto err;
		}

		err = slave_dev->netdev_ops->ndo_bpf(slave_dev, &xdp);
		if (err < 0) {
			/* ndo_bpf() sets extack error message */
			slave_err(dev, slave_dev, "Error %d calling ndo_bpf\n", err);
			goto err;
		}
		if (prog)
			bpf_prog_inc(prog);
	}

	if (prog) {
		static_branch_inc(&bpf_master_redirect_enabled_key);
	} else if (old_prog) {
		bpf_prog_put(old_prog);
		static_branch_dec(&bpf_master_redirect_enabled_key);
	}

	return 0;

err:
	/* unwind the program changes */
	bond->xdp_prog = old_prog;
	xdp.prog = old_prog;
	xdp.extack = NULL; /* do not overwrite original error */

	bond_for_each_slave(bond, rollback_slave, iter) {
		struct net_device *slave_dev = rollback_slave->dev;
		int err_unwind;

		if (slave == rollback_slave)
			break;

		err_unwind = slave_dev->netdev_ops->ndo_bpf(slave_dev, &xdp);
		if (err_unwind < 0)
			slave_err(dev, slave_dev,
				  "Error %d when unwinding XDP program change\n", err_unwind);
		else if (xdp.prog)
			bpf_prog_inc(xdp.prog);
	}
	return err;
}

static int bond_xdp(struct net_device *dev, struct netdev_bpf *xdp)
{
	switch (xdp->command) {
	case XDP_SETUP_PROG:
		return bond_xdp_set(dev, xdp->prog, xdp->extack);
	default:
		return -EINVAL;
	}
}

static u32 bond_mode_bcast_speed(struct slave *slave, u32 speed)
{
	if (speed == 0 || speed == SPEED_UNKNOWN)
		speed = slave->speed;
	else
		speed = min(speed, slave->speed);

	return speed;
}

static int bond_ethtool_get_link_ksettings(struct net_device *bond_dev,
					   struct ethtool_link_ksettings *cmd)
{
	struct bonding *bond = netdev_priv(bond_dev);
	struct list_head *iter;
	struct slave *slave;
	u32 speed = 0;

	cmd->base.duplex = DUPLEX_UNKNOWN;
	cmd->base.port = PORT_OTHER;

	/* Since bond_slave_can_tx returns false for all inactive or down slaves, we
	 * do not need to check mode.  Though link speed might not represent
	 * the true receive or transmit bandwidth (not all modes are symmetric)
	 * this is an accurate maximum.
	 */
	bond_for_each_slave(bond, slave, iter) {
		if (bond_slave_can_tx(slave)) {
			if (slave->speed != SPEED_UNKNOWN) {
				if (BOND_MODE(bond) == BOND_MODE_BROADCAST)
					speed = bond_mode_bcast_speed(slave,
								      speed);
				else
					speed += slave->speed;
			}
			if (cmd->base.duplex == DUPLEX_UNKNOWN &&
			    slave->duplex != DUPLEX_UNKNOWN)
				cmd->base.duplex = slave->duplex;
		}
	}
	cmd->base.speed = speed ? : SPEED_UNKNOWN;

	return 0;
}

static void bond_ethtool_get_drvinfo(struct net_device *bond_dev,
				     struct ethtool_drvinfo *drvinfo)
{
	strscpy(drvinfo->driver, DRV_NAME, sizeof(drvinfo->driver));
	snprintf(drvinfo->fw_version, sizeof(drvinfo->fw_version), "%d",
		 BOND_ABI_VERSION);
}

static int bond_ethtool_get_ts_info(struct net_device *bond_dev,
				    struct ethtool_ts_info *info)
{
	struct bonding *bond = netdev_priv(bond_dev);
	const struct ethtool_ops *ops;
	struct net_device *real_dev;
	struct phy_device *phydev;
	int ret = 0;

	rcu_read_lock();
	real_dev = bond_option_active_slave_get_rcu(bond);
	dev_hold(real_dev);
	rcu_read_unlock();

	if (real_dev) {
		ops = real_dev->ethtool_ops;
		phydev = real_dev->phydev;

		if (phy_has_tsinfo(phydev)) {
			ret = phy_ts_info(phydev, info);
			goto out;
		} else if (ops->get_ts_info) {
			ret = ops->get_ts_info(real_dev, info);
			goto out;
		}
	}

	info->so_timestamping = SOF_TIMESTAMPING_RX_SOFTWARE |
				SOF_TIMESTAMPING_SOFTWARE;
	info->phc_index = -1;

out:
	dev_put(real_dev);
	return ret;
}

static const struct ethtool_ops bond_ethtool_ops = {
	.get_drvinfo		= bond_ethtool_get_drvinfo,
	.get_link		= ethtool_op_get_link,
	.get_link_ksettings	= bond_ethtool_get_link_ksettings,
	.get_ts_info		= bond_ethtool_get_ts_info,
};

static const struct net_device_ops bond_netdev_ops = {
	.ndo_init		= bond_init,
	.ndo_uninit		= bond_uninit,
	.ndo_open		= bond_open,
	.ndo_stop		= bond_close,
	.ndo_start_xmit		= bond_start_xmit,
	.ndo_select_queue	= bond_select_queue,
	.ndo_get_stats64	= bond_get_stats,
	.ndo_eth_ioctl		= bond_eth_ioctl,
	.ndo_siocbond		= bond_do_ioctl,
	.ndo_siocdevprivate	= bond_siocdevprivate,
	.ndo_change_rx_flags	= bond_change_rx_flags,
	.ndo_set_rx_mode	= bond_set_rx_mode,
	.ndo_change_mtu		= bond_change_mtu,
	.ndo_set_mac_address	= bond_set_mac_address,
	.ndo_neigh_setup	= bond_neigh_setup,
	.ndo_vlan_rx_add_vid	= bond_vlan_rx_add_vid,
	.ndo_vlan_rx_kill_vid	= bond_vlan_rx_kill_vid,
#ifdef CONFIG_NET_POLL_CONTROLLER
	.ndo_netpoll_setup	= bond_netpoll_setup,
	.ndo_netpoll_cleanup	= bond_netpoll_cleanup,
	.ndo_poll_controller	= bond_poll_controller,
#endif
	.ndo_add_slave		= bond_enslave,
	.ndo_del_slave		= bond_release,
	.ndo_fix_features	= bond_fix_features,
	.ndo_features_check	= passthru_features_check,
	.ndo_get_xmit_slave	= bond_xmit_get_slave,
	.ndo_sk_get_lower_dev	= bond_sk_get_lower_dev,
	.ndo_bpf		= bond_xdp,
	.ndo_xdp_xmit           = bond_xdp_xmit,
	.ndo_xdp_get_xmit_slave = bond_xdp_get_xmit_slave,
};

static const struct device_type bond_type = {
	.name = "bond",
};

static void bond_destructor(struct net_device *bond_dev)
{
	struct bonding *bond = netdev_priv(bond_dev);

	if (bond->wq)
		destroy_workqueue(bond->wq);

	if (bond->rr_tx_counter)
		free_percpu(bond->rr_tx_counter);
}

void bond_setup(struct net_device *bond_dev)
{
	struct bonding *bond = netdev_priv(bond_dev);

	spin_lock_init(&bond->mode_lock);
	bond->params = bonding_defaults;

	/* Initialize pointers */
	bond->dev = bond_dev;

	/* Initialize the device entry points */
	ether_setup(bond_dev);
	bond_dev->max_mtu = ETH_MAX_MTU;
	bond_dev->netdev_ops = &bond_netdev_ops;
	bond_dev->ethtool_ops = &bond_ethtool_ops;

	bond_dev->needs_free_netdev = true;
	bond_dev->priv_destructor = bond_destructor;

	SET_NETDEV_DEVTYPE(bond_dev, &bond_type);

	/* Initialize the device options */
	bond_dev->flags |= IFF_MASTER;
	bond_dev->priv_flags |= IFF_BONDING | IFF_UNICAST_FLT | IFF_NO_QUEUE;
	bond_dev->priv_flags &= ~(IFF_XMIT_DST_RELEASE | IFF_TX_SKB_SHARING);

#ifdef CONFIG_XFRM_OFFLOAD
	/* set up xfrm device ops (only supported in active-backup right now) */
	bond_dev->xfrmdev_ops = &bond_xfrmdev_ops;
	INIT_LIST_HEAD(&bond->ipsec_list);
	spin_lock_init(&bond->ipsec_lock);
#endif /* CONFIG_XFRM_OFFLOAD */

	/* don't acquire bond device's netif_tx_lock when transmitting */
	bond_dev->features |= NETIF_F_LLTX;

	/* By default, we declare the bond to be fully
	 * VLAN hardware accelerated capable. Special
	 * care is taken in the various xmit functions
	 * when there are slaves that are not hw accel
	 * capable
	 */

	/* Don't allow bond devices to change network namespaces. */
	bond_dev->features |= NETIF_F_NETNS_LOCAL;

	bond_dev->hw_features = BOND_VLAN_FEATURES |
				NETIF_F_HW_VLAN_CTAG_RX |
				NETIF_F_HW_VLAN_CTAG_FILTER;

	bond_dev->hw_features |= NETIF_F_GSO_ENCAP_ALL;
	bond_dev->features |= bond_dev->hw_features;
	bond_dev->features |= NETIF_F_HW_VLAN_CTAG_TX | NETIF_F_HW_VLAN_STAG_TX;
#ifdef CONFIG_XFRM_OFFLOAD
	bond_dev->hw_features |= BOND_XFRM_FEATURES;
	/* Only enable XFRM features if this is an active-backup config */
	if (BOND_MODE(bond) == BOND_MODE_ACTIVEBACKUP)
		bond_dev->features |= BOND_XFRM_FEATURES;
#endif /* CONFIG_XFRM_OFFLOAD */
}

/* Destroy a bonding device.
 * Must be under rtnl_lock when this function is called.
 */
static void bond_uninit(struct net_device *bond_dev)
{
	struct bonding *bond = netdev_priv(bond_dev);
	struct bond_up_slave *usable, *all;
	struct list_head *iter;
	struct slave *slave;

	bond_netpoll_cleanup(bond_dev);

	/* Release the bonded slaves */
	bond_for_each_slave(bond, slave, iter)
		__bond_release_one(bond_dev, slave->dev, true, true);
	netdev_info(bond_dev, "Released all slaves\n");

	usable = rtnl_dereference(bond->usable_slaves);
	if (usable) {
		RCU_INIT_POINTER(bond->usable_slaves, NULL);
		kfree_rcu(usable, rcu);
	}

	all = rtnl_dereference(bond->all_slaves);
	if (all) {
		RCU_INIT_POINTER(bond->all_slaves, NULL);
		kfree_rcu(all, rcu);
	}

	list_del(&bond->bond_list);

	bond_debug_unregister(bond);
}

/*------------------------- Module initialization ---------------------------*/

static int bond_check_params(struct bond_params *params)
{
	int arp_validate_value, fail_over_mac_value, primary_reselect_value, i;
	struct bond_opt_value newval;
	const struct bond_opt_value *valptr;
	int arp_all_targets_value = 0;
	u16 ad_actor_sys_prio = 0;
	u16 ad_user_port_key = 0;
	__be32 arp_target[BOND_MAX_ARP_TARGETS] = { 0 };
	int arp_ip_count;
	int bond_mode	= BOND_MODE_ROUNDROBIN;
	int xmit_hashtype = BOND_XMIT_POLICY_LAYER2;
	int lacp_fast = 0;
	int tlb_dynamic_lb;

	/* Convert string parameters. */
	if (mode) {
		bond_opt_initstr(&newval, mode);
		valptr = bond_opt_parse(bond_opt_get(BOND_OPT_MODE), &newval);
		if (!valptr) {
			pr_err("Error: Invalid bonding mode \"%s\"\n", mode);
			return -EINVAL;
		}
		bond_mode = valptr->value;
	}

	if (xmit_hash_policy) {
		if (bond_mode == BOND_MODE_ROUNDROBIN ||
		    bond_mode == BOND_MODE_ACTIVEBACKUP ||
		    bond_mode == BOND_MODE_BROADCAST) {
			pr_info("xmit_hash_policy param is irrelevant in mode %s\n",
				bond_mode_name(bond_mode));
		} else {
			bond_opt_initstr(&newval, xmit_hash_policy);
			valptr = bond_opt_parse(bond_opt_get(BOND_OPT_XMIT_HASH),
						&newval);
			if (!valptr) {
				pr_err("Error: Invalid xmit_hash_policy \"%s\"\n",
				       xmit_hash_policy);
				return -EINVAL;
			}
			xmit_hashtype = valptr->value;
		}
	}

	if (lacp_rate) {
		if (bond_mode != BOND_MODE_8023AD) {
			pr_info("lacp_rate param is irrelevant in mode %s\n",
				bond_mode_name(bond_mode));
		} else {
			bond_opt_initstr(&newval, lacp_rate);
			valptr = bond_opt_parse(bond_opt_get(BOND_OPT_LACP_RATE),
						&newval);
			if (!valptr) {
				pr_err("Error: Invalid lacp rate \"%s\"\n",
				       lacp_rate);
				return -EINVAL;
			}
			lacp_fast = valptr->value;
		}
	}

	if (ad_select) {
		bond_opt_initstr(&newval, ad_select);
		valptr = bond_opt_parse(bond_opt_get(BOND_OPT_AD_SELECT),
					&newval);
		if (!valptr) {
			pr_err("Error: Invalid ad_select \"%s\"\n", ad_select);
			return -EINVAL;
		}
		params->ad_select = valptr->value;
		if (bond_mode != BOND_MODE_8023AD)
			pr_warn("ad_select param only affects 802.3ad mode\n");
	} else {
		params->ad_select = BOND_AD_STABLE;
	}

	if (max_bonds < 0) {
		pr_warn("Warning: max_bonds (%d) not in range %d-%d, so it was reset to BOND_DEFAULT_MAX_BONDS (%d)\n",
			max_bonds, 0, INT_MAX, BOND_DEFAULT_MAX_BONDS);
		max_bonds = BOND_DEFAULT_MAX_BONDS;
	}

	if (miimon < 0) {
		pr_warn("Warning: miimon module parameter (%d), not in range 0-%d, so it was reset to 0\n",
			miimon, INT_MAX);
		miimon = 0;
	}

	if (updelay < 0) {
		pr_warn("Warning: updelay module parameter (%d), not in range 0-%d, so it was reset to 0\n",
			updelay, INT_MAX);
		updelay = 0;
	}

	if (downdelay < 0) {
		pr_warn("Warning: downdelay module parameter (%d), not in range 0-%d, so it was reset to 0\n",
			downdelay, INT_MAX);
		downdelay = 0;
	}

	if ((use_carrier != 0) && (use_carrier != 1)) {
		pr_warn("Warning: use_carrier module parameter (%d), not of valid value (0/1), so it was set to 1\n",
			use_carrier);
		use_carrier = 1;
	}

	if (num_peer_notif < 0 || num_peer_notif > 255) {
		pr_warn("Warning: num_grat_arp/num_unsol_na (%d) not in range 0-255 so it was reset to 1\n",
			num_peer_notif);
		num_peer_notif = 1;
	}

	/* reset values for 802.3ad/TLB/ALB */
	if (!bond_mode_uses_arp(bond_mode)) {
		if (!miimon) {
			pr_warn("Warning: miimon must be specified, otherwise bonding will not detect link failure, speed and duplex which are essential for 802.3ad operation\n");
			pr_warn("Forcing miimon to 100msec\n");
			miimon = BOND_DEFAULT_MIIMON;
		}
	}

	if (tx_queues < 1 || tx_queues > 255) {
		pr_warn("Warning: tx_queues (%d) should be between 1 and 255, resetting to %d\n",
			tx_queues, BOND_DEFAULT_TX_QUEUES);
		tx_queues = BOND_DEFAULT_TX_QUEUES;
	}

	if ((all_slaves_active != 0) && (all_slaves_active != 1)) {
		pr_warn("Warning: all_slaves_active module parameter (%d), not of valid value (0/1), so it was set to 0\n",
			all_slaves_active);
		all_slaves_active = 0;
	}

	if (resend_igmp < 0 || resend_igmp > 255) {
		pr_warn("Warning: resend_igmp (%d) should be between 0 and 255, resetting to %d\n",
			resend_igmp, BOND_DEFAULT_RESEND_IGMP);
		resend_igmp = BOND_DEFAULT_RESEND_IGMP;
	}

	bond_opt_initval(&newval, packets_per_slave);
	if (!bond_opt_parse(bond_opt_get(BOND_OPT_PACKETS_PER_SLAVE), &newval)) {
		pr_warn("Warning: packets_per_slave (%d) should be between 0 and %u resetting to 1\n",
			packets_per_slave, USHRT_MAX);
		packets_per_slave = 1;
	}

	if (bond_mode == BOND_MODE_ALB) {
		pr_notice("In ALB mode you might experience client disconnections upon reconnection of a link if the bonding module updelay parameter (%d msec) is incompatible with the forwarding delay time of the switch\n",
			  updelay);
	}

	if (!miimon) {
		if (updelay || downdelay) {
			/* just warn the user the up/down delay will have
			 * no effect since miimon is zero...
			 */
			pr_warn("Warning: miimon module parameter not set and updelay (%d) or downdelay (%d) module parameter is set; updelay and downdelay have no effect unless miimon is set\n",
				updelay, downdelay);
		}
	} else {
		/* don't allow arp monitoring */
		if (arp_interval) {
			pr_warn("Warning: miimon (%d) and arp_interval (%d) can't be used simultaneously, disabling ARP monitoring\n",
				miimon, arp_interval);
			arp_interval = 0;
		}

		if ((updelay % miimon) != 0) {
			pr_warn("Warning: updelay (%d) is not a multiple of miimon (%d), updelay rounded to %d ms\n",
				updelay, miimon, (updelay / miimon) * miimon);
		}

		updelay /= miimon;

		if ((downdelay % miimon) != 0) {
			pr_warn("Warning: downdelay (%d) is not a multiple of miimon (%d), downdelay rounded to %d ms\n",
				downdelay, miimon,
				(downdelay / miimon) * miimon);
		}

		downdelay /= miimon;
	}

	if (arp_interval < 0) {
		pr_warn("Warning: arp_interval module parameter (%d), not in range 0-%d, so it was reset to 0\n",
			arp_interval, INT_MAX);
		arp_interval = 0;
	}

	for (arp_ip_count = 0, i = 0;
	     (arp_ip_count < BOND_MAX_ARP_TARGETS) && arp_ip_target[i]; i++) {
		__be32 ip;

		/* not a complete check, but good enough to catch mistakes */
		if (!in4_pton(arp_ip_target[i], -1, (u8 *)&ip, -1, NULL) ||
		    !bond_is_ip_target_ok(ip)) {
			pr_warn("Warning: bad arp_ip_target module parameter (%s), ARP monitoring will not be performed\n",
				arp_ip_target[i]);
			arp_interval = 0;
		} else {
			if (bond_get_targets_ip(arp_target, ip) == -1)
				arp_target[arp_ip_count++] = ip;
			else
				pr_warn("Warning: duplicate address %pI4 in arp_ip_target, skipping\n",
					&ip);
		}
	}

	if (arp_interval && !arp_ip_count) {
		/* don't allow arping if no arp_ip_target given... */
		pr_warn("Warning: arp_interval module parameter (%d) specified without providing an arp_ip_target parameter, arp_interval was reset to 0\n",
			arp_interval);
		arp_interval = 0;
	}

	if (arp_validate) {
		if (!arp_interval) {
			pr_err("arp_validate requires arp_interval\n");
			return -EINVAL;
		}

		bond_opt_initstr(&newval, arp_validate);
		valptr = bond_opt_parse(bond_opt_get(BOND_OPT_ARP_VALIDATE),
					&newval);
		if (!valptr) {
			pr_err("Error: invalid arp_validate \"%s\"\n",
			       arp_validate);
			return -EINVAL;
		}
		arp_validate_value = valptr->value;
	} else {
		arp_validate_value = 0;
	}

	if (arp_all_targets) {
		bond_opt_initstr(&newval, arp_all_targets);
		valptr = bond_opt_parse(bond_opt_get(BOND_OPT_ARP_ALL_TARGETS),
					&newval);
		if (!valptr) {
			pr_err("Error: invalid arp_all_targets_value \"%s\"\n",
			       arp_all_targets);
			arp_all_targets_value = 0;
		} else {
			arp_all_targets_value = valptr->value;
		}
	}

	if (miimon) {
		pr_info("MII link monitoring set to %d ms\n", miimon);
	} else if (arp_interval) {
		valptr = bond_opt_get_val(BOND_OPT_ARP_VALIDATE,
					  arp_validate_value);
		pr_info("ARP monitoring set to %d ms, validate %s, with %d target(s):",
			arp_interval, valptr->string, arp_ip_count);

		for (i = 0; i < arp_ip_count; i++)
			pr_cont(" %s", arp_ip_target[i]);

		pr_cont("\n");

	} else if (max_bonds) {
		/* miimon and arp_interval not set, we need one so things
		 * work as expected, see bonding.txt for details
		 */
		pr_debug("Warning: either miimon or arp_interval and arp_ip_target module parameters must be specified, otherwise bonding will not detect link failures! see bonding.txt for details\n");
	}

	if (primary && !bond_mode_uses_primary(bond_mode)) {
		/* currently, using a primary only makes sense
		 * in active backup, TLB or ALB modes
		 */
		pr_warn("Warning: %s primary device specified but has no effect in %s mode\n",
			primary, bond_mode_name(bond_mode));
		primary = NULL;
	}

	if (primary && primary_reselect) {
		bond_opt_initstr(&newval, primary_reselect);
		valptr = bond_opt_parse(bond_opt_get(BOND_OPT_PRIMARY_RESELECT),
					&newval);
		if (!valptr) {
			pr_err("Error: Invalid primary_reselect \"%s\"\n",
			       primary_reselect);
			return -EINVAL;
		}
		primary_reselect_value = valptr->value;
	} else {
		primary_reselect_value = BOND_PRI_RESELECT_ALWAYS;
	}

	if (fail_over_mac) {
		bond_opt_initstr(&newval, fail_over_mac);
		valptr = bond_opt_parse(bond_opt_get(BOND_OPT_FAIL_OVER_MAC),
					&newval);
		if (!valptr) {
			pr_err("Error: invalid fail_over_mac \"%s\"\n",
			       fail_over_mac);
			return -EINVAL;
		}
		fail_over_mac_value = valptr->value;
		if (bond_mode != BOND_MODE_ACTIVEBACKUP)
			pr_warn("Warning: fail_over_mac only affects active-backup mode\n");
	} else {
		fail_over_mac_value = BOND_FOM_NONE;
	}

	bond_opt_initstr(&newval, "default");
	valptr = bond_opt_parse(
			bond_opt_get(BOND_OPT_AD_ACTOR_SYS_PRIO),
				     &newval);
	if (!valptr) {
		pr_err("Error: No ad_actor_sys_prio default value");
		return -EINVAL;
	}
	ad_actor_sys_prio = valptr->value;

	valptr = bond_opt_parse(bond_opt_get(BOND_OPT_AD_USER_PORT_KEY),
				&newval);
	if (!valptr) {
		pr_err("Error: No ad_user_port_key default value");
		return -EINVAL;
	}
	ad_user_port_key = valptr->value;

	bond_opt_initstr(&newval, "default");
	valptr = bond_opt_parse(bond_opt_get(BOND_OPT_TLB_DYNAMIC_LB), &newval);
	if (!valptr) {
		pr_err("Error: No tlb_dynamic_lb default value");
		return -EINVAL;
	}
	tlb_dynamic_lb = valptr->value;

	if (lp_interval == 0) {
		pr_warn("Warning: ip_interval must be between 1 and %d, so it was reset to %d\n",
			INT_MAX, BOND_ALB_DEFAULT_LP_INTERVAL);
		lp_interval = BOND_ALB_DEFAULT_LP_INTERVAL;
	}

	/* fill params struct with the proper values */
	params->mode = bond_mode;
	params->xmit_policy = xmit_hashtype;
	params->miimon = miimon;
	params->num_peer_notif = num_peer_notif;
	params->arp_interval = arp_interval;
	params->arp_validate = arp_validate_value;
	params->arp_all_targets = arp_all_targets_value;
	params->missed_max = 2;
	params->updelay = updelay;
	params->downdelay = downdelay;
	params->peer_notif_delay = 0;
	params->use_carrier = use_carrier;
	params->lacp_active = 1;
	params->lacp_fast = lacp_fast;
	params->primary[0] = 0;
	params->primary_reselect = primary_reselect_value;
	params->fail_over_mac = fail_over_mac_value;
	params->tx_queues = tx_queues;
	params->all_slaves_active = all_slaves_active;
	params->resend_igmp = resend_igmp;
	params->min_links = min_links;
	params->lp_interval = lp_interval;
	params->packets_per_slave = packets_per_slave;
	params->tlb_dynamic_lb = tlb_dynamic_lb;
	params->ad_actor_sys_prio = ad_actor_sys_prio;
	eth_zero_addr(params->ad_actor_system);
	params->ad_user_port_key = ad_user_port_key;
	if (packets_per_slave > 0) {
		params->reciprocal_packets_per_slave =
			reciprocal_value(packets_per_slave);
	} else {
		/* reciprocal_packets_per_slave is unused if
		 * packets_per_slave is 0 or 1, just initialize it
		 */
		params->reciprocal_packets_per_slave =
			(struct reciprocal_value) { 0 };
	}

	if (primary)
		strscpy_pad(params->primary, primary, sizeof(params->primary));

	memcpy(params->arp_targets, arp_target, sizeof(arp_target));
#if IS_ENABLED(CONFIG_IPV6)
	memset(params->ns_targets, 0, sizeof(struct in6_addr) * BOND_MAX_NS_TARGETS);
#endif

	return 0;
}

/* Called from registration process */
static int bond_init(struct net_device *bond_dev)
{
	struct bonding *bond = netdev_priv(bond_dev);
	struct bond_net *bn = net_generic(dev_net(bond_dev), bond_net_id);

	netdev_dbg(bond_dev, "Begin bond_init\n");

	bond->wq = alloc_ordered_workqueue(bond_dev->name, WQ_MEM_RECLAIM);
	if (!bond->wq)
		return -ENOMEM;

	spin_lock_init(&bond->stats_lock);
	netdev_lockdep_set_classes(bond_dev);

	list_add_tail(&bond->bond_list, &bn->dev_list);

	bond_prepare_sysfs_group(bond);

	bond_debug_register(bond);

	/* Ensure valid dev_addr */
	if (is_zero_ether_addr(bond_dev->dev_addr) &&
	    bond_dev->addr_assign_type == NET_ADDR_PERM)
		eth_hw_addr_random(bond_dev);

	return 0;
}

unsigned int bond_get_num_tx_queues(void)
{
	return tx_queues;
}

/* Create a new bond based on the specified name and bonding parameters.
 * If name is NULL, obtain a suitable "bond%d" name for us.
 * Caller must NOT hold rtnl_lock; we need to release it here before we
 * set up our sysfs entries.
 */
int bond_create(struct net *net, const char *name)
{
	struct net_device *bond_dev;
	struct bonding *bond;
	int res = -ENOMEM;

	rtnl_lock();

	bond_dev = alloc_netdev_mq(sizeof(struct bonding),
				   name ? name : "bond%d", NET_NAME_UNKNOWN,
				   bond_setup, tx_queues);
	if (!bond_dev)
		goto out;

	bond = netdev_priv(bond_dev);
	dev_net_set(bond_dev, net);
	bond_dev->rtnl_link_ops = &bond_link_ops;

	res = register_netdevice(bond_dev);
	if (res < 0) {
		free_netdev(bond_dev);
		goto out;
	}

	netif_carrier_off(bond_dev);

	bond_work_init_all(bond);

out:
	rtnl_unlock();
	return res;
}

static int __net_init bond_net_init(struct net *net)
{
	struct bond_net *bn = net_generic(net, bond_net_id);

	bn->net = net;
	INIT_LIST_HEAD(&bn->dev_list);

	bond_create_proc_dir(bn);
	bond_create_sysfs(bn);

	return 0;
}

static void __net_exit bond_net_exit_batch(struct list_head *net_list)
{
	struct bond_net *bn;
	struct net *net;
	LIST_HEAD(list);

	list_for_each_entry(net, net_list, exit_list) {
		bn = net_generic(net, bond_net_id);
		bond_destroy_sysfs(bn);
	}

	/* Kill off any bonds created after unregistering bond rtnl ops */
	rtnl_lock();
	list_for_each_entry(net, net_list, exit_list) {
		struct bonding *bond, *tmp_bond;

		bn = net_generic(net, bond_net_id);
		list_for_each_entry_safe(bond, tmp_bond, &bn->dev_list, bond_list)
			unregister_netdevice_queue(bond->dev, &list);
	}
	unregister_netdevice_many(&list);
	rtnl_unlock();

	list_for_each_entry(net, net_list, exit_list) {
		bn = net_generic(net, bond_net_id);
		bond_destroy_proc_dir(bn);
	}
}

static struct pernet_operations bond_net_ops = {
	.init = bond_net_init,
	.exit_batch = bond_net_exit_batch,
	.id   = &bond_net_id,
	.size = sizeof(struct bond_net),
};

static int __init bonding_init(void)
{
	int i;
	int res;

	res = bond_check_params(&bonding_defaults);
	if (res)
		goto out;

	res = register_pernet_subsys(&bond_net_ops);
	if (res)
		goto out;

	res = bond_netlink_init();
	if (res)
		goto err_link;

	bond_create_debugfs();

	for (i = 0; i < max_bonds; i++) {
		res = bond_create(&init_net, NULL);
		if (res)
			goto err;
	}

	skb_flow_dissector_init(&flow_keys_bonding,
				flow_keys_bonding_keys,
				ARRAY_SIZE(flow_keys_bonding_keys));

	register_netdevice_notifier(&bond_netdev_notifier);
out:
	return res;
err:
	bond_destroy_debugfs();
	bond_netlink_fini();
err_link:
	unregister_pernet_subsys(&bond_net_ops);
	goto out;

}

static void __exit bonding_exit(void)
{
	unregister_netdevice_notifier(&bond_netdev_notifier);

	bond_destroy_debugfs();

	bond_netlink_fini();
	unregister_pernet_subsys(&bond_net_ops);

#ifdef CONFIG_NET_POLL_CONTROLLER
	/* Make sure we don't have an imbalance on our netpoll blocking */
	WARN_ON(atomic_read(&netpoll_block_tx));
#endif
}

module_init(bonding_init);
module_exit(bonding_exit);
MODULE_LICENSE("GPL");
MODULE_DESCRIPTION(DRV_DESCRIPTION);
MODULE_AUTHOR("Thomas Davis, tadavis@lbl.gov and many others");<|MERGE_RESOLUTION|>--- conflicted
+++ resolved
@@ -2654,17 +2654,11 @@
 
 static void bond_miimon_commit(struct bonding *bond)
 {
-<<<<<<< HEAD
-	struct slave *slave, *primary;
-	bool do_failover = false;
-	struct list_head *iter;
-=======
 	struct slave *slave, *primary, *active;
 	bool do_failover = false;
 	struct list_head *iter;
 
 	ASSERT_RTNL();
->>>>>>> 310bc395
 
 	bond_for_each_slave(bond, slave, iter) {
 		switch (slave->link_new_state) {
@@ -2708,13 +2702,8 @@
 
 			bond_miimon_link_change(bond, slave, BOND_LINK_UP);
 
-<<<<<<< HEAD
-			if (!rcu_access_pointer(bond->curr_active_slave) || slave == primary ||
-			    slave->prio > rcu_dereference(bond->curr_active_slave)->prio)
-=======
 			active = rtnl_dereference(bond->curr_active_slave);
 			if (!active || slave == primary || slave->prio > active->prio)
->>>>>>> 310bc395
 				do_failover = true;
 
 			continue;
