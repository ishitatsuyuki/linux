/******************************************************************************
 *
 * Copyright(c) 2003 - 2011 Intel Corporation. All rights reserved.
 *
 * Portions of this file are derived from the ipw3945 project, as well
 * as portions of the ieee80211 subsystem header files.
 *
 * This program is free software; you can redistribute it and/or modify it
 * under the terms of version 2 of the GNU General Public License as
 * published by the Free Software Foundation.
 *
 * This program is distributed in the hope that it will be useful, but WITHOUT
 * ANY WARRANTY; without even the implied warranty of MERCHANTABILITY or
 * FITNESS FOR A PARTICULAR PURPOSE.  See the GNU General Public License for
 * more details.
 *
 * You should have received a copy of the GNU General Public License along with
 * this program; if not, write to the Free Software Foundation, Inc.,
 * 51 Franklin Street, Fifth Floor, Boston, MA 02110, USA
 *
 * The full GNU General Public License is included in this distribution in the
 * file called LICENSE.
 *
 * Contact Information:
 *  Intel Linux Wireless <ilw@linux.intel.com>
 * Intel Corporation, 5200 N.E. Elam Young Parkway, Hillsboro, OR 97124-6497
 *
 *****************************************************************************/
#include <linux/kernel.h>
#include <linux/module.h>
#include <linux/init.h>
#include <linux/slab.h>
#include <linux/delay.h>
#include <linux/sched.h>
#include <linux/skbuff.h>
#include <linux/netdevice.h>
#include <linux/firmware.h>
#include <linux/etherdevice.h>
#include <linux/if_arp.h>

#include <net/mac80211.h>

#include <asm/div64.h>

#include "iwl-eeprom.h"
#include "iwl-dev.h"
#include "iwl-core.h"
#include "iwl-io.h"
#include "iwl-agn-calib.h"
#include "iwl-agn.h"
#include "iwl-shared.h"
#include "iwl-bus.h"
#include "iwl-trans.h"

/******************************************************************************
 *
 * module boiler plate
 *
 ******************************************************************************/

/*
 * module name, copyright, version, etc.
 */
#define DRV_DESCRIPTION	"Intel(R) Wireless WiFi Link AGN driver for Linux"

#ifdef CONFIG_IWLWIFI_DEBUG
#define VD "d"
#else
#define VD
#endif

#define DRV_VERSION     IWLWIFI_VERSION VD


MODULE_DESCRIPTION(DRV_DESCRIPTION);
MODULE_VERSION(DRV_VERSION);
MODULE_AUTHOR(DRV_COPYRIGHT " " DRV_AUTHOR);
MODULE_LICENSE("GPL");
MODULE_ALIAS("iwlagn");

void iwl_update_chain_flags(struct iwl_priv *priv)
{
	struct iwl_rxon_context *ctx;

	for_each_context(priv, ctx) {
		iwlagn_set_rxon_chain(priv, ctx);
		if (ctx->active.rx_chain != ctx->staging.rx_chain)
			iwlagn_commit_rxon(priv, ctx);
	}
}

/* Parse the beacon frame to find the TIM element and set tim_idx & tim_size */
static void iwl_set_beacon_tim(struct iwl_priv *priv,
			       struct iwl_tx_beacon_cmd *tx_beacon_cmd,
			       u8 *beacon, u32 frame_size)
{
	u16 tim_idx;
	struct ieee80211_mgmt *mgmt = (struct ieee80211_mgmt *)beacon;

	/*
	 * The index is relative to frame start but we start looking at the
	 * variable-length part of the beacon.
	 */
	tim_idx = mgmt->u.beacon.variable - beacon;

	/* Parse variable-length elements of beacon to find WLAN_EID_TIM */
	while ((tim_idx < (frame_size - 2)) &&
			(beacon[tim_idx] != WLAN_EID_TIM))
		tim_idx += beacon[tim_idx+1] + 2;

	/* If TIM field was found, set variables */
	if ((tim_idx < (frame_size - 1)) && (beacon[tim_idx] == WLAN_EID_TIM)) {
		tx_beacon_cmd->tim_idx = cpu_to_le16(tim_idx);
		tx_beacon_cmd->tim_size = beacon[tim_idx+1];
	} else
		IWL_WARN(priv, "Unable to find TIM Element in beacon\n");
}

int iwlagn_send_beacon_cmd(struct iwl_priv *priv)
{
	struct iwl_tx_beacon_cmd *tx_beacon_cmd;
	struct iwl_host_cmd cmd = {
		.id = REPLY_TX_BEACON,
		.flags = CMD_SYNC,
	};
	struct ieee80211_tx_info *info;
	u32 frame_size;
	u32 rate_flags;
	u32 rate;

	/*
	 * We have to set up the TX command, the TX Beacon command, and the
	 * beacon contents.
	 */

	lockdep_assert_held(&priv->shrd->mutex);

	if (!priv->beacon_ctx) {
		IWL_ERR(priv, "trying to build beacon w/o beacon context!\n");
		return 0;
	}

	if (WARN_ON(!priv->beacon_skb))
		return -EINVAL;

	/* Allocate beacon command */
	if (!priv->beacon_cmd)
		priv->beacon_cmd = kzalloc(sizeof(*tx_beacon_cmd), GFP_KERNEL);
	tx_beacon_cmd = priv->beacon_cmd;
	if (!tx_beacon_cmd)
		return -ENOMEM;

	frame_size = priv->beacon_skb->len;

	/* Set up TX command fields */
	tx_beacon_cmd->tx.len = cpu_to_le16((u16)frame_size);
	tx_beacon_cmd->tx.sta_id = priv->beacon_ctx->bcast_sta_id;
	tx_beacon_cmd->tx.stop_time.life_time = TX_CMD_LIFE_TIME_INFINITE;
	tx_beacon_cmd->tx.tx_flags = TX_CMD_FLG_SEQ_CTL_MSK |
		TX_CMD_FLG_TSF_MSK | TX_CMD_FLG_STA_RATE_MSK;

	/* Set up TX beacon command fields */
	iwl_set_beacon_tim(priv, tx_beacon_cmd, priv->beacon_skb->data,
			   frame_size);

	/* Set up packet rate and flags */
	info = IEEE80211_SKB_CB(priv->beacon_skb);

	/*
	 * Let's set up the rate at least somewhat correctly;
	 * it will currently not actually be used by the uCode,
	 * it uses the broadcast station's rate instead.
	 */
	if (info->control.rates[0].idx < 0 ||
	    info->control.rates[0].flags & IEEE80211_TX_RC_MCS)
		rate = 0;
	else
		rate = info->control.rates[0].idx;

	priv->mgmt_tx_ant = iwl_toggle_tx_ant(priv, priv->mgmt_tx_ant,
					      hw_params(priv).valid_tx_ant);
	rate_flags = iwl_ant_idx_to_flags(priv->mgmt_tx_ant);

	/* In mac80211, rates for 5 GHz start at 0 */
	if (info->band == IEEE80211_BAND_5GHZ)
		rate += IWL_FIRST_OFDM_RATE;
	else if (rate >= IWL_FIRST_CCK_RATE && rate <= IWL_LAST_CCK_RATE)
		rate_flags |= RATE_MCS_CCK_MSK;

	tx_beacon_cmd->tx.rate_n_flags =
			iwl_hw_set_rate_n_flags(rate, rate_flags);

	/* Submit command */
	cmd.len[0] = sizeof(*tx_beacon_cmd);
	cmd.data[0] = tx_beacon_cmd;
	cmd.dataflags[0] = IWL_HCMD_DFL_NOCOPY;
	cmd.len[1] = frame_size;
	cmd.data[1] = priv->beacon_skb->data;
	cmd.dataflags[1] = IWL_HCMD_DFL_NOCOPY;

	return iwl_trans_send_cmd(trans(priv), &cmd);
}

static void iwl_bg_beacon_update(struct work_struct *work)
{
	struct iwl_priv *priv =
		container_of(work, struct iwl_priv, beacon_update);
	struct sk_buff *beacon;

	mutex_lock(&priv->shrd->mutex);
	if (!priv->beacon_ctx) {
		IWL_ERR(priv, "updating beacon w/o beacon context!\n");
		goto out;
	}

	if (priv->beacon_ctx->vif->type != NL80211_IFTYPE_AP) {
		/*
		 * The ucode will send beacon notifications even in
		 * IBSS mode, but we don't want to process them. But
		 * we need to defer the type check to here due to
		 * requiring locking around the beacon_ctx access.
		 */
		goto out;
	}

	/* Pull updated AP beacon from mac80211. will fail if not in AP mode */
	beacon = ieee80211_beacon_get(priv->hw, priv->beacon_ctx->vif);
	if (!beacon) {
		IWL_ERR(priv, "update beacon failed -- keeping old\n");
		goto out;
	}

	/* new beacon skb is allocated every time; dispose previous.*/
	dev_kfree_skb(priv->beacon_skb);

	priv->beacon_skb = beacon;

	iwlagn_send_beacon_cmd(priv);
 out:
	mutex_unlock(&priv->shrd->mutex);
}

static void iwl_bg_bt_runtime_config(struct work_struct *work)
{
	struct iwl_priv *priv =
		container_of(work, struct iwl_priv, bt_runtime_config);

	if (test_bit(STATUS_EXIT_PENDING, &priv->shrd->status))
		return;

	/* dont send host command if rf-kill is on */
	if (!iwl_is_ready_rf(priv->shrd))
		return;
	iwlagn_send_advance_bt_config(priv);
}

static void iwl_bg_bt_full_concurrency(struct work_struct *work)
{
	struct iwl_priv *priv =
		container_of(work, struct iwl_priv, bt_full_concurrency);
	struct iwl_rxon_context *ctx;

	mutex_lock(&priv->shrd->mutex);

	if (test_bit(STATUS_EXIT_PENDING, &priv->shrd->status))
		goto out;

	/* dont send host command if rf-kill is on */
	if (!iwl_is_ready_rf(priv->shrd))
		goto out;

	IWL_DEBUG_INFO(priv, "BT coex in %s mode\n",
		       priv->bt_full_concurrent ?
		       "full concurrency" : "3-wire");

	/*
	 * LQ & RXON updated cmds must be sent before BT Config cmd
	 * to avoid 3-wire collisions
	 */
	for_each_context(priv, ctx) {
		iwlagn_set_rxon_chain(priv, ctx);
		iwlagn_commit_rxon(priv, ctx);
	}

	iwlagn_send_advance_bt_config(priv);
out:
	mutex_unlock(&priv->shrd->mutex);
}

/**
 * iwl_bg_statistics_periodic - Timer callback to queue statistics
 *
 * This callback is provided in order to send a statistics request.
 *
 * This timer function is continually reset to execute within
 * REG_RECALIB_PERIOD seconds since the last STATISTICS_NOTIFICATION
 * was received.  We need to ensure we receive the statistics in order
 * to update the temperature used for calibrating the TXPOWER.
 */
static void iwl_bg_statistics_periodic(unsigned long data)
{
	struct iwl_priv *priv = (struct iwl_priv *)data;

	if (test_bit(STATUS_EXIT_PENDING, &priv->shrd->status))
		return;

	/* dont send host command if rf-kill is on */
	if (!iwl_is_ready_rf(priv->shrd))
		return;

	iwl_send_statistics_request(priv, CMD_ASYNC, false);
}


static void iwl_print_cont_event_trace(struct iwl_priv *priv, u32 base,
					u32 start_idx, u32 num_events,
					u32 mode)
{
	u32 i;
	u32 ptr;        /* SRAM byte address of log data */
	u32 ev, time, data; /* event log data */
	unsigned long reg_flags;

	if (mode == 0)
		ptr = base + (4 * sizeof(u32)) + (start_idx * 2 * sizeof(u32));
	else
		ptr = base + (4 * sizeof(u32)) + (start_idx * 3 * sizeof(u32));

	/* Make sure device is powered up for SRAM reads */
	spin_lock_irqsave(&bus(priv)->reg_lock, reg_flags);
	if (iwl_grab_nic_access(bus(priv))) {
		spin_unlock_irqrestore(&bus(priv)->reg_lock, reg_flags);
		return;
	}

	/* Set starting address; reads will auto-increment */
	iwl_write32(bus(priv), HBUS_TARG_MEM_RADDR, ptr);
	rmb();

	/*
	 * "time" is actually "data" for mode 0 (no timestamp).
	 * place event id # at far right for easier visual parsing.
	 */
	for (i = 0; i < num_events; i++) {
		ev = iwl_read32(bus(priv), HBUS_TARG_MEM_RDAT);
		time = iwl_read32(bus(priv), HBUS_TARG_MEM_RDAT);
		if (mode == 0) {
			trace_iwlwifi_dev_ucode_cont_event(priv,
							0, time, ev);
		} else {
			data = iwl_read32(bus(priv), HBUS_TARG_MEM_RDAT);
			trace_iwlwifi_dev_ucode_cont_event(priv,
						time, data, ev);
		}
	}
	/* Allow device to power down */
	iwl_release_nic_access(bus(priv));
	spin_unlock_irqrestore(&bus(priv)->reg_lock, reg_flags);
}

static void iwl_continuous_event_trace(struct iwl_priv *priv)
{
	u32 capacity;   /* event log capacity in # entries */
	u32 base;       /* SRAM byte address of event log header */
	u32 mode;       /* 0 - no timestamp, 1 - timestamp recorded */
	u32 num_wraps;  /* # times uCode wrapped to top of log */
	u32 next_entry; /* index of next entry to be written by uCode */

	base = priv->device_pointers.error_event_table;
	if (iwlagn_hw_valid_rtc_data_addr(base)) {
		capacity = iwl_read_targ_mem(bus(priv), base);
		num_wraps = iwl_read_targ_mem(bus(priv),
						base + (2 * sizeof(u32)));
		mode = iwl_read_targ_mem(bus(priv), base + (1 * sizeof(u32)));
		next_entry = iwl_read_targ_mem(bus(priv),
						base + (3 * sizeof(u32)));
	} else
		return;

	if (num_wraps == priv->event_log.num_wraps) {
		iwl_print_cont_event_trace(priv,
				       base, priv->event_log.next_entry,
				       next_entry - priv->event_log.next_entry,
				       mode);
		priv->event_log.non_wraps_count++;
	} else {
		if ((num_wraps - priv->event_log.num_wraps) > 1)
			priv->event_log.wraps_more_count++;
		else
			priv->event_log.wraps_once_count++;
		trace_iwlwifi_dev_ucode_wrap_event(priv,
				num_wraps - priv->event_log.num_wraps,
				next_entry, priv->event_log.next_entry);
		if (next_entry < priv->event_log.next_entry) {
			iwl_print_cont_event_trace(priv, base,
			       priv->event_log.next_entry,
			       capacity - priv->event_log.next_entry,
			       mode);

			iwl_print_cont_event_trace(priv, base, 0,
				next_entry, mode);
		} else {
			iwl_print_cont_event_trace(priv, base,
			       next_entry, capacity - next_entry,
			       mode);

			iwl_print_cont_event_trace(priv, base, 0,
				next_entry, mode);
		}
	}
	priv->event_log.num_wraps = num_wraps;
	priv->event_log.next_entry = next_entry;
}

/**
 * iwl_bg_ucode_trace - Timer callback to log ucode event
 *
 * The timer is continually set to execute every
 * UCODE_TRACE_PERIOD milliseconds after the last timer expired
 * this function is to perform continuous uCode event logging operation
 * if enabled
 */
static void iwl_bg_ucode_trace(unsigned long data)
{
	struct iwl_priv *priv = (struct iwl_priv *)data;

	if (test_bit(STATUS_EXIT_PENDING, &priv->shrd->status))
		return;

	if (priv->event_log.ucode_trace) {
		iwl_continuous_event_trace(priv);
		/* Reschedule the timer to occur in UCODE_TRACE_PERIOD */
		mod_timer(&priv->ucode_trace,
			 jiffies + msecs_to_jiffies(UCODE_TRACE_PERIOD));
	}
}

static void iwl_bg_tx_flush(struct work_struct *work)
{
	struct iwl_priv *priv =
		container_of(work, struct iwl_priv, tx_flush);

	if (test_bit(STATUS_EXIT_PENDING, &priv->shrd->status))
		return;

	/* do nothing if rf-kill is on */
	if (!iwl_is_ready_rf(priv->shrd))
		return;

	IWL_DEBUG_INFO(priv, "device request: flush all tx frames\n");
	iwlagn_dev_txfifo_flush(priv, IWL_DROP_ALL);
}

static void iwl_init_context(struct iwl_priv *priv, u32 ucode_flags)
{
	int i;

	/*
	 * The default context is always valid,
	 * the PAN context depends on uCode.
	 */
	priv->shrd->valid_contexts = BIT(IWL_RXON_CTX_BSS);
	if (ucode_flags & IWL_UCODE_TLV_FLAGS_PAN)
		priv->shrd->valid_contexts |= BIT(IWL_RXON_CTX_PAN);

	for (i = 0; i < NUM_IWL_RXON_CTX; i++)
		priv->contexts[i].ctxid = i;

	priv->contexts[IWL_RXON_CTX_BSS].always_active = true;
	priv->contexts[IWL_RXON_CTX_BSS].is_active = true;
	priv->contexts[IWL_RXON_CTX_BSS].rxon_cmd = REPLY_RXON;
	priv->contexts[IWL_RXON_CTX_BSS].rxon_timing_cmd = REPLY_RXON_TIMING;
	priv->contexts[IWL_RXON_CTX_BSS].rxon_assoc_cmd = REPLY_RXON_ASSOC;
	priv->contexts[IWL_RXON_CTX_BSS].qos_cmd = REPLY_QOS_PARAM;
	priv->contexts[IWL_RXON_CTX_BSS].ap_sta_id = IWL_AP_ID;
	priv->contexts[IWL_RXON_CTX_BSS].wep_key_cmd = REPLY_WEPKEY;
	priv->contexts[IWL_RXON_CTX_BSS].exclusive_interface_modes =
		BIT(NL80211_IFTYPE_ADHOC);
	priv->contexts[IWL_RXON_CTX_BSS].interface_modes =
		BIT(NL80211_IFTYPE_STATION);
	priv->contexts[IWL_RXON_CTX_BSS].ap_devtype = RXON_DEV_TYPE_AP;
	priv->contexts[IWL_RXON_CTX_BSS].ibss_devtype = RXON_DEV_TYPE_IBSS;
	priv->contexts[IWL_RXON_CTX_BSS].station_devtype = RXON_DEV_TYPE_ESS;
	priv->contexts[IWL_RXON_CTX_BSS].unused_devtype = RXON_DEV_TYPE_ESS;

	priv->contexts[IWL_RXON_CTX_PAN].rxon_cmd = REPLY_WIPAN_RXON;
	priv->contexts[IWL_RXON_CTX_PAN].rxon_timing_cmd =
		REPLY_WIPAN_RXON_TIMING;
	priv->contexts[IWL_RXON_CTX_PAN].rxon_assoc_cmd =
		REPLY_WIPAN_RXON_ASSOC;
	priv->contexts[IWL_RXON_CTX_PAN].qos_cmd = REPLY_WIPAN_QOS_PARAM;
	priv->contexts[IWL_RXON_CTX_PAN].ap_sta_id = IWL_AP_ID_PAN;
	priv->contexts[IWL_RXON_CTX_PAN].wep_key_cmd = REPLY_WIPAN_WEPKEY;
	priv->contexts[IWL_RXON_CTX_PAN].bcast_sta_id = IWLAGN_PAN_BCAST_ID;
	priv->contexts[IWL_RXON_CTX_PAN].station_flags = STA_FLG_PAN_STATION;
	priv->contexts[IWL_RXON_CTX_PAN].interface_modes =
		BIT(NL80211_IFTYPE_STATION) | BIT(NL80211_IFTYPE_AP);

	if (ucode_flags & IWL_UCODE_TLV_FLAGS_P2P)
		priv->contexts[IWL_RXON_CTX_PAN].interface_modes |=
			BIT(NL80211_IFTYPE_P2P_CLIENT) |
			BIT(NL80211_IFTYPE_P2P_GO);

	priv->contexts[IWL_RXON_CTX_PAN].ap_devtype = RXON_DEV_TYPE_CP;
	priv->contexts[IWL_RXON_CTX_PAN].station_devtype = RXON_DEV_TYPE_2STA;
	priv->contexts[IWL_RXON_CTX_PAN].unused_devtype = RXON_DEV_TYPE_P2P;

	BUILD_BUG_ON(NUM_IWL_RXON_CTX != 2);
}

static void iwl_ucode_callback(const struct firmware *ucode_raw, void *context);

#define UCODE_EXPERIMENTAL_INDEX	100
#define UCODE_EXPERIMENTAL_TAG		"exp"

static int __must_check iwl_request_firmware(struct iwl_priv *priv, bool first)
{
	const char *name_pre = priv->cfg->fw_name_pre;
	char tag[8];

	if (first) {
#ifdef CONFIG_IWLWIFI_DEBUG_EXPERIMENTAL_UCODE
		priv->fw_index = UCODE_EXPERIMENTAL_INDEX;
		strcpy(tag, UCODE_EXPERIMENTAL_TAG);
	} else if (priv->fw_index == UCODE_EXPERIMENTAL_INDEX) {
#endif
		priv->fw_index = priv->cfg->ucode_api_max;
		sprintf(tag, "%d", priv->fw_index);
	} else {
		priv->fw_index--;
		sprintf(tag, "%d", priv->fw_index);
	}

	if (priv->fw_index < priv->cfg->ucode_api_min) {
		IWL_ERR(priv, "no suitable firmware found!\n");
		return -ENOENT;
	}

	sprintf(priv->firmware_name, "%s%s%s", name_pre, tag, ".ucode");

	IWL_DEBUG_INFO(priv, "attempting to load firmware %s'%s'\n",
		       (priv->fw_index == UCODE_EXPERIMENTAL_INDEX)
				? "EXPERIMENTAL " : "",
		       priv->firmware_name);

	return request_firmware_nowait(THIS_MODULE, 1, priv->firmware_name,
				       bus(priv)->dev,
				       GFP_KERNEL, priv, iwl_ucode_callback);
}

struct iwlagn_firmware_pieces {
	const void *inst, *data, *init, *init_data, *wowlan_inst, *wowlan_data;
	size_t inst_size, data_size, init_size, init_data_size,
	       wowlan_inst_size, wowlan_data_size;

	u32 build;

	u32 init_evtlog_ptr, init_evtlog_size, init_errlog_ptr;
	u32 inst_evtlog_ptr, inst_evtlog_size, inst_errlog_ptr;
};

static int iwlagn_load_legacy_firmware(struct iwl_priv *priv,
				       const struct firmware *ucode_raw,
				       struct iwlagn_firmware_pieces *pieces)
{
	struct iwl_ucode_header *ucode = (void *)ucode_raw->data;
	u32 api_ver, hdr_size;
	const u8 *src;

	priv->ucode_ver = le32_to_cpu(ucode->ver);
	api_ver = IWL_UCODE_API(priv->ucode_ver);

	switch (api_ver) {
	default:
		hdr_size = 28;
		if (ucode_raw->size < hdr_size) {
			IWL_ERR(priv, "File size too small!\n");
			return -EINVAL;
		}
		pieces->build = le32_to_cpu(ucode->u.v2.build);
		pieces->inst_size = le32_to_cpu(ucode->u.v2.inst_size);
		pieces->data_size = le32_to_cpu(ucode->u.v2.data_size);
		pieces->init_size = le32_to_cpu(ucode->u.v2.init_size);
		pieces->init_data_size = le32_to_cpu(ucode->u.v2.init_data_size);
		src = ucode->u.v2.data;
		break;
	case 0:
	case 1:
	case 2:
		hdr_size = 24;
		if (ucode_raw->size < hdr_size) {
			IWL_ERR(priv, "File size too small!\n");
			return -EINVAL;
		}
		pieces->build = 0;
		pieces->inst_size = le32_to_cpu(ucode->u.v1.inst_size);
		pieces->data_size = le32_to_cpu(ucode->u.v1.data_size);
		pieces->init_size = le32_to_cpu(ucode->u.v1.init_size);
		pieces->init_data_size = le32_to_cpu(ucode->u.v1.init_data_size);
		src = ucode->u.v1.data;
		break;
	}

	/* Verify size of file vs. image size info in file's header */
	if (ucode_raw->size != hdr_size + pieces->inst_size +
				pieces->data_size + pieces->init_size +
				pieces->init_data_size) {

		IWL_ERR(priv,
			"uCode file size %d does not match expected size\n",
			(int)ucode_raw->size);
		return -EINVAL;
	}

	pieces->inst = src;
	src += pieces->inst_size;
	pieces->data = src;
	src += pieces->data_size;
	pieces->init = src;
	src += pieces->init_size;
	pieces->init_data = src;
	src += pieces->init_data_size;

	return 0;
}

static int iwlagn_load_firmware(struct iwl_priv *priv,
				const struct firmware *ucode_raw,
				struct iwlagn_firmware_pieces *pieces,
				struct iwlagn_ucode_capabilities *capa)
{
	struct iwl_tlv_ucode_header *ucode = (void *)ucode_raw->data;
	struct iwl_ucode_tlv *tlv;
	size_t len = ucode_raw->size;
	const u8 *data;
	int wanted_alternative = iwlagn_mod_params.wanted_ucode_alternative;
	int tmp;
	u64 alternatives;
	u32 tlv_len;
	enum iwl_ucode_tlv_type tlv_type;
	const u8 *tlv_data;

	if (len < sizeof(*ucode)) {
		IWL_ERR(priv, "uCode has invalid length: %zd\n", len);
		return -EINVAL;
	}

	if (ucode->magic != cpu_to_le32(IWL_TLV_UCODE_MAGIC)) {
		IWL_ERR(priv, "invalid uCode magic: 0X%x\n",
			le32_to_cpu(ucode->magic));
		return -EINVAL;
	}

	/*
	 * Check which alternatives are present, and "downgrade"
	 * when the chosen alternative is not present, warning
	 * the user when that happens. Some files may not have
	 * any alternatives, so don't warn in that case.
	 */
	alternatives = le64_to_cpu(ucode->alternatives);
	tmp = wanted_alternative;
	if (wanted_alternative > 63)
		wanted_alternative = 63;
	while (wanted_alternative && !(alternatives & BIT(wanted_alternative)))
		wanted_alternative--;
	if (wanted_alternative && wanted_alternative != tmp)
		IWL_WARN(priv,
			 "uCode alternative %d not available, choosing %d\n",
			 tmp, wanted_alternative);

	priv->ucode_ver = le32_to_cpu(ucode->ver);
	pieces->build = le32_to_cpu(ucode->build);
	data = ucode->data;

	len -= sizeof(*ucode);

	while (len >= sizeof(*tlv)) {
		u16 tlv_alt;

		len -= sizeof(*tlv);
		tlv = (void *)data;

		tlv_len = le32_to_cpu(tlv->length);
		tlv_type = le16_to_cpu(tlv->type);
		tlv_alt = le16_to_cpu(tlv->alternative);
		tlv_data = tlv->data;

		if (len < tlv_len) {
			IWL_ERR(priv, "invalid TLV len: %zd/%u\n",
				len, tlv_len);
			return -EINVAL;
		}
		len -= ALIGN(tlv_len, 4);
		data += sizeof(*tlv) + ALIGN(tlv_len, 4);

		/*
		 * Alternative 0 is always valid.
		 *
		 * Skip alternative TLVs that are not selected.
		 */
		if (tlv_alt != 0 && tlv_alt != wanted_alternative)
			continue;

		switch (tlv_type) {
		case IWL_UCODE_TLV_INST:
			pieces->inst = tlv_data;
			pieces->inst_size = tlv_len;
			break;
		case IWL_UCODE_TLV_DATA:
			pieces->data = tlv_data;
			pieces->data_size = tlv_len;
			break;
		case IWL_UCODE_TLV_INIT:
			pieces->init = tlv_data;
			pieces->init_size = tlv_len;
			break;
		case IWL_UCODE_TLV_INIT_DATA:
			pieces->init_data = tlv_data;
			pieces->init_data_size = tlv_len;
			break;
		case IWL_UCODE_TLV_BOOT:
			IWL_ERR(priv, "Found unexpected BOOT ucode\n");
			break;
		case IWL_UCODE_TLV_PROBE_MAX_LEN:
			if (tlv_len != sizeof(u32))
				goto invalid_tlv_len;
			capa->max_probe_length =
					le32_to_cpup((__le32 *)tlv_data);
			break;
		case IWL_UCODE_TLV_PAN:
			if (tlv_len)
				goto invalid_tlv_len;
			capa->flags |= IWL_UCODE_TLV_FLAGS_PAN;
			break;
		case IWL_UCODE_TLV_FLAGS:
			/* must be at least one u32 */
			if (tlv_len < sizeof(u32))
				goto invalid_tlv_len;
			/* and a proper number of u32s */
			if (tlv_len % sizeof(u32))
				goto invalid_tlv_len;
			/*
			 * This driver only reads the first u32 as
			 * right now no more features are defined,
			 * if that changes then either the driver
			 * will not work with the new firmware, or
			 * it'll not take advantage of new features.
			 */
			capa->flags = le32_to_cpup((__le32 *)tlv_data);
			break;
		case IWL_UCODE_TLV_INIT_EVTLOG_PTR:
			if (tlv_len != sizeof(u32))
				goto invalid_tlv_len;
			pieces->init_evtlog_ptr =
					le32_to_cpup((__le32 *)tlv_data);
			break;
		case IWL_UCODE_TLV_INIT_EVTLOG_SIZE:
			if (tlv_len != sizeof(u32))
				goto invalid_tlv_len;
			pieces->init_evtlog_size =
					le32_to_cpup((__le32 *)tlv_data);
			break;
		case IWL_UCODE_TLV_INIT_ERRLOG_PTR:
			if (tlv_len != sizeof(u32))
				goto invalid_tlv_len;
			pieces->init_errlog_ptr =
					le32_to_cpup((__le32 *)tlv_data);
			break;
		case IWL_UCODE_TLV_RUNT_EVTLOG_PTR:
			if (tlv_len != sizeof(u32))
				goto invalid_tlv_len;
			pieces->inst_evtlog_ptr =
					le32_to_cpup((__le32 *)tlv_data);
			break;
		case IWL_UCODE_TLV_RUNT_EVTLOG_SIZE:
			if (tlv_len != sizeof(u32))
				goto invalid_tlv_len;
			pieces->inst_evtlog_size =
					le32_to_cpup((__le32 *)tlv_data);
			break;
		case IWL_UCODE_TLV_RUNT_ERRLOG_PTR:
			if (tlv_len != sizeof(u32))
				goto invalid_tlv_len;
			pieces->inst_errlog_ptr =
					le32_to_cpup((__le32 *)tlv_data);
			break;
		case IWL_UCODE_TLV_ENHANCE_SENS_TBL:
			if (tlv_len)
				goto invalid_tlv_len;
			priv->enhance_sensitivity_table = true;
			break;
		case IWL_UCODE_TLV_WOWLAN_INST:
			pieces->wowlan_inst = tlv_data;
			pieces->wowlan_inst_size = tlv_len;
			break;
		case IWL_UCODE_TLV_WOWLAN_DATA:
			pieces->wowlan_data = tlv_data;
			pieces->wowlan_data_size = tlv_len;
			break;
		case IWL_UCODE_TLV_PHY_CALIBRATION_SIZE:
			if (tlv_len != sizeof(u32))
				goto invalid_tlv_len;
			capa->standard_phy_calibration_size =
					le32_to_cpup((__le32 *)tlv_data);
			break;
		default:
			IWL_DEBUG_INFO(priv, "unknown TLV: %d\n", tlv_type);
			break;
		}
	}

	if (len) {
		IWL_ERR(priv, "invalid TLV after parsing: %zd\n", len);
		iwl_print_hex_dump(priv, IWL_DL_FW, (u8 *)data, len);
		return -EINVAL;
	}

	return 0;

 invalid_tlv_len:
	IWL_ERR(priv, "TLV %d has invalid size: %u\n", tlv_type, tlv_len);
	iwl_print_hex_dump(priv, IWL_DL_FW, tlv_data, tlv_len);

	return -EINVAL;
}

/**
 * iwl_ucode_callback - callback when firmware was loaded
 *
 * If loaded successfully, copies the firmware into buffers
 * for the card to fetch (via DMA).
 */
static void iwl_ucode_callback(const struct firmware *ucode_raw, void *context)
{
	struct iwl_priv *priv = context;
	struct iwl_ucode_header *ucode;
	int err;
	struct iwlagn_firmware_pieces pieces;
	const unsigned int api_max = priv->cfg->ucode_api_max;
	unsigned int api_ok = priv->cfg->ucode_api_ok;
	const unsigned int api_min = priv->cfg->ucode_api_min;
	u32 api_ver;
	char buildstr[25];
	u32 build;
	struct iwlagn_ucode_capabilities ucode_capa = {
		.max_probe_length = 200,
		.standard_phy_calibration_size =
			IWL_DEFAULT_STANDARD_PHY_CALIBRATE_TBL_SIZE,
	};

	if (!api_ok)
		api_ok = api_max;

	memset(&pieces, 0, sizeof(pieces));

	if (!ucode_raw) {
		if (priv->fw_index <= api_ok)
			IWL_ERR(priv,
				"request for firmware file '%s' failed.\n",
				priv->firmware_name);
		goto try_again;
	}

	IWL_DEBUG_INFO(priv, "Loaded firmware file '%s' (%zd bytes).\n",
		       priv->firmware_name, ucode_raw->size);

	/* Make sure that we got at least the API version number */
	if (ucode_raw->size < 4) {
		IWL_ERR(priv, "File size way too small!\n");
		goto try_again;
	}

	/* Data from ucode file:  header followed by uCode images */
	ucode = (struct iwl_ucode_header *)ucode_raw->data;

	if (ucode->ver)
		err = iwlagn_load_legacy_firmware(priv, ucode_raw, &pieces);
	else
		err = iwlagn_load_firmware(priv, ucode_raw, &pieces,
					   &ucode_capa);

	if (err)
		goto try_again;

	api_ver = IWL_UCODE_API(priv->ucode_ver);
	build = pieces.build;

	/*
	 * api_ver should match the api version forming part of the
	 * firmware filename ... but we don't check for that and only rely
	 * on the API version read from firmware header from here on forward
	 */
	/* no api version check required for experimental uCode */
	if (priv->fw_index != UCODE_EXPERIMENTAL_INDEX) {
		if (api_ver < api_min || api_ver > api_max) {
			IWL_ERR(priv,
				"Driver unable to support your firmware API. "
				"Driver supports v%u, firmware is v%u.\n",
				api_max, api_ver);
			goto try_again;
		}

		if (api_ver < api_ok) {
			if (api_ok != api_max)
				IWL_ERR(priv, "Firmware has old API version, "
					"expected v%u through v%u, got v%u.\n",
					api_ok, api_max, api_ver);
			else
				IWL_ERR(priv, "Firmware has old API version, "
					"expected v%u, got v%u.\n",
					api_max, api_ver);
			IWL_ERR(priv, "New firmware can be obtained from "
				      "http://www.intellinuxwireless.org/.\n");
		}
	}

	if (build)
		sprintf(buildstr, " build %u%s", build,
		       (priv->fw_index == UCODE_EXPERIMENTAL_INDEX)
				? " (EXP)" : "");
	else
		buildstr[0] = '\0';

	IWL_INFO(priv, "loaded firmware version %u.%u.%u.%u%s\n",
		 IWL_UCODE_MAJOR(priv->ucode_ver),
		 IWL_UCODE_MINOR(priv->ucode_ver),
		 IWL_UCODE_API(priv->ucode_ver),
		 IWL_UCODE_SERIAL(priv->ucode_ver),
		 buildstr);

	snprintf(priv->hw->wiphy->fw_version,
		 sizeof(priv->hw->wiphy->fw_version),
		 "%u.%u.%u.%u%s",
		 IWL_UCODE_MAJOR(priv->ucode_ver),
		 IWL_UCODE_MINOR(priv->ucode_ver),
		 IWL_UCODE_API(priv->ucode_ver),
		 IWL_UCODE_SERIAL(priv->ucode_ver),
		 buildstr);

	/*
	 * For any of the failures below (before allocating pci memory)
	 * we will try to load a version with a smaller API -- maybe the
	 * user just got a corrupted version of the latest API.
	 */

	IWL_DEBUG_INFO(priv, "f/w package hdr ucode version raw = 0x%x\n",
		       priv->ucode_ver);
	IWL_DEBUG_INFO(priv, "f/w package hdr runtime inst size = %Zd\n",
		       pieces.inst_size);
	IWL_DEBUG_INFO(priv, "f/w package hdr runtime data size = %Zd\n",
		       pieces.data_size);
	IWL_DEBUG_INFO(priv, "f/w package hdr init inst size = %Zd\n",
		       pieces.init_size);
	IWL_DEBUG_INFO(priv, "f/w package hdr init data size = %Zd\n",
		       pieces.init_data_size);

	/* Verify that uCode images will fit in card's SRAM */
	if (pieces.inst_size > hw_params(priv).max_inst_size) {
		IWL_ERR(priv, "uCode instr len %Zd too large to fit in\n",
			pieces.inst_size);
		goto try_again;
	}

	if (pieces.data_size > hw_params(priv).max_data_size) {
		IWL_ERR(priv, "uCode data len %Zd too large to fit in\n",
			pieces.data_size);
		goto try_again;
	}

	if (pieces.init_size > hw_params(priv).max_inst_size) {
		IWL_ERR(priv, "uCode init instr len %Zd too large to fit in\n",
			pieces.init_size);
		goto try_again;
	}

	if (pieces.init_data_size > hw_params(priv).max_data_size) {
		IWL_ERR(priv, "uCode init data len %Zd too large to fit in\n",
			pieces.init_data_size);
		goto try_again;
	}

	/* Allocate ucode buffers for card's bus-master loading ... */

	/* Runtime instructions and 2 copies of data:
	 * 1) unmodified from disk
	 * 2) backup cache for save/restore during power-downs */
	if (iwl_alloc_fw_desc(bus(priv), &trans(priv)->ucode_rt.code,
			      pieces.inst, pieces.inst_size))
		goto err_pci_alloc;
	if (iwl_alloc_fw_desc(bus(priv), &trans(priv)->ucode_rt.data,
			      pieces.data, pieces.data_size))
		goto err_pci_alloc;

	/* Initialization instructions and data */
	if (pieces.init_size && pieces.init_data_size) {
		if (iwl_alloc_fw_desc(bus(priv), &trans(priv)->ucode_init.code,
				      pieces.init, pieces.init_size))
			goto err_pci_alloc;
		if (iwl_alloc_fw_desc(bus(priv), &trans(priv)->ucode_init.data,
				      pieces.init_data, pieces.init_data_size))
			goto err_pci_alloc;
	}

	/* WoWLAN instructions and data */
	if (pieces.wowlan_inst_size && pieces.wowlan_data_size) {
		if (iwl_alloc_fw_desc(bus(priv),
				      &trans(priv)->ucode_wowlan.code,
				      pieces.wowlan_inst,
				      pieces.wowlan_inst_size))
			goto err_pci_alloc;
		if (iwl_alloc_fw_desc(bus(priv),
				      &trans(priv)->ucode_wowlan.data,
				      pieces.wowlan_data,
				      pieces.wowlan_data_size))
			goto err_pci_alloc;
	}

	/* Now that we can no longer fail, copy information */

	/*
	 * The (size - 16) / 12 formula is based on the information recorded
	 * for each event, which is of mode 1 (including timestamp) for all
	 * new microcodes that include this information.
	 */
	priv->init_evtlog_ptr = pieces.init_evtlog_ptr;
	if (pieces.init_evtlog_size)
		priv->init_evtlog_size = (pieces.init_evtlog_size - 16)/12;
	else
		priv->init_evtlog_size =
			priv->cfg->base_params->max_event_log_size;
	priv->init_errlog_ptr = pieces.init_errlog_ptr;
	priv->inst_evtlog_ptr = pieces.inst_evtlog_ptr;
	if (pieces.inst_evtlog_size)
		priv->inst_evtlog_size = (pieces.inst_evtlog_size - 16)/12;
	else
		priv->inst_evtlog_size =
			priv->cfg->base_params->max_event_log_size;
	priv->inst_errlog_ptr = pieces.inst_errlog_ptr;

	priv->new_scan_threshold_behaviour =
		!!(ucode_capa.flags & IWL_UCODE_TLV_FLAGS_NEWSCAN);

	if (!(priv->cfg->sku & EEPROM_SKU_CAP_IPAN_ENABLE))
		ucode_capa.flags &= ~IWL_UCODE_TLV_FLAGS_PAN;

	/*
	 * if not PAN, then don't support P2P -- might be a uCode
	 * packaging bug or due to the eeprom check above
	 */
	if (!(ucode_capa.flags & IWL_UCODE_TLV_FLAGS_PAN))
		ucode_capa.flags &= ~IWL_UCODE_TLV_FLAGS_P2P;

	if (ucode_capa.flags & IWL_UCODE_TLV_FLAGS_PAN) {
		priv->sta_key_max_num = STA_KEY_MAX_NUM_PAN;
		priv->shrd->cmd_queue = IWL_IPAN_CMD_QUEUE_NUM;
	} else {
		priv->sta_key_max_num = STA_KEY_MAX_NUM;
		priv->shrd->cmd_queue = IWL_DEFAULT_CMD_QUEUE_NUM;
	}

	/*
	 * figure out the offset of chain noise reset and gain commands
	 * base on the size of standard phy calibration commands table size
	 */
	if (ucode_capa.standard_phy_calibration_size >
	    IWL_MAX_PHY_CALIBRATE_TBL_SIZE)
		ucode_capa.standard_phy_calibration_size =
			IWL_MAX_STANDARD_PHY_CALIBRATE_TBL_SIZE;

	priv->phy_calib_chain_noise_reset_cmd =
		ucode_capa.standard_phy_calibration_size;
	priv->phy_calib_chain_noise_gain_cmd =
		ucode_capa.standard_phy_calibration_size + 1;

	/* initialize all valid contexts */
	iwl_init_context(priv, ucode_capa.flags);

	/**************************************************
	 * This is still part of probe() in a sense...
	 *
	 * 9. Setup and register with mac80211 and debugfs
	 **************************************************/
	err = iwlagn_mac_setup_register(priv, &ucode_capa);
	if (err)
		goto out_unbind;

	err = iwl_dbgfs_register(priv, DRV_NAME);
	if (err)
		IWL_ERR(priv, "failed to create debugfs files. Ignoring error: %d\n", err);

	/* We have our copies now, allow OS release its copies */
	release_firmware(ucode_raw);
	complete(&priv->firmware_loading_complete);
	return;

 try_again:
	/* try next, if any */
	if (iwl_request_firmware(priv, false))
		goto out_unbind;
	release_firmware(ucode_raw);
	return;

 err_pci_alloc:
	IWL_ERR(priv, "failed to allocate pci memory\n");
	iwl_dealloc_ucode(trans(priv));
 out_unbind:
	complete(&priv->firmware_loading_complete);
	device_release_driver(bus(priv)->dev);
	release_firmware(ucode_raw);
}

static void iwl_rf_kill_ct_config(struct iwl_priv *priv)
{
	struct iwl_ct_kill_config cmd;
	struct iwl_ct_kill_throttling_config adv_cmd;
	unsigned long flags;
	int ret = 0;

	spin_lock_irqsave(&priv->shrd->lock, flags);
	iwl_write32(bus(priv), CSR_UCODE_DRV_GP1_CLR,
		    CSR_UCODE_DRV_GP1_REG_BIT_CT_KILL_EXIT);
	spin_unlock_irqrestore(&priv->shrd->lock, flags);
	priv->thermal_throttle.ct_kill_toggle = false;

	if (priv->cfg->base_params->support_ct_kill_exit) {
		adv_cmd.critical_temperature_enter =
			cpu_to_le32(hw_params(priv).ct_kill_threshold);
		adv_cmd.critical_temperature_exit =
			cpu_to_le32(hw_params(priv).ct_kill_exit_threshold);

		ret = iwl_trans_send_cmd_pdu(trans(priv),
				       REPLY_CT_KILL_CONFIG_CMD,
				       CMD_SYNC, sizeof(adv_cmd), &adv_cmd);
		if (ret)
			IWL_ERR(priv, "REPLY_CT_KILL_CONFIG_CMD failed\n");
		else
			IWL_DEBUG_INFO(priv, "REPLY_CT_KILL_CONFIG_CMD "
				"succeeded, critical temperature enter is %d,"
				"exit is %d\n",
				hw_params(priv).ct_kill_threshold,
				hw_params(priv).ct_kill_exit_threshold);
	} else {
		cmd.critical_temperature_R =
			cpu_to_le32(hw_params(priv).ct_kill_threshold);

		ret = iwl_trans_send_cmd_pdu(trans(priv),
				       REPLY_CT_KILL_CONFIG_CMD,
				       CMD_SYNC, sizeof(cmd), &cmd);
		if (ret)
			IWL_ERR(priv, "REPLY_CT_KILL_CONFIG_CMD failed\n");
		else
			IWL_DEBUG_INFO(priv, "REPLY_CT_KILL_CONFIG_CMD "
				"succeeded, "
				"critical temperature is %d\n",
				hw_params(priv).ct_kill_threshold);
	}
}

static int iwlagn_send_calib_cfg_rt(struct iwl_priv *priv, u32 cfg)
{
	struct iwl_calib_cfg_cmd calib_cfg_cmd;
	struct iwl_host_cmd cmd = {
		.id = CALIBRATION_CFG_CMD,
		.len = { sizeof(struct iwl_calib_cfg_cmd), },
		.data = { &calib_cfg_cmd, },
	};

	memset(&calib_cfg_cmd, 0, sizeof(calib_cfg_cmd));
	calib_cfg_cmd.ucd_calib_cfg.once.is_enable = IWL_CALIB_RT_CFG_ALL;
	calib_cfg_cmd.ucd_calib_cfg.once.start = cpu_to_le32(cfg);

	return iwl_trans_send_cmd(trans(priv), &cmd);
}


static int iwlagn_send_tx_ant_config(struct iwl_priv *priv, u8 valid_tx_ant)
{
	struct iwl_tx_ant_config_cmd tx_ant_cmd = {
	  .valid = cpu_to_le32(valid_tx_ant),
	};

	if (IWL_UCODE_API(priv->ucode_ver) > 1) {
		IWL_DEBUG_HC(priv, "select valid tx ant: %u\n", valid_tx_ant);
		return iwl_trans_send_cmd_pdu(trans(priv),
					TX_ANT_CONFIGURATION_CMD,
					CMD_SYNC,
					sizeof(struct iwl_tx_ant_config_cmd),
					&tx_ant_cmd);
	} else {
		IWL_DEBUG_HC(priv, "TX_ANT_CONFIGURATION_CMD not supported\n");
		return -EOPNOTSUPP;
	}
}

/**
 * iwl_alive_start - called after REPLY_ALIVE notification received
 *                   from protocol/runtime uCode (initialization uCode's
 *                   Alive gets handled by iwl_init_alive_start()).
 */
int iwl_alive_start(struct iwl_priv *priv)
{
	int ret = 0;
	struct iwl_rxon_context *ctx = &priv->contexts[IWL_RXON_CTX_BSS];

	/*TODO: this should go to the transport layer */
	iwl_reset_ict(trans(priv));

	IWL_DEBUG_INFO(priv, "Runtime Alive received.\n");

	/* After the ALIVE response, we can send host commands to the uCode */
	set_bit(STATUS_ALIVE, &priv->shrd->status);

	/* Enable watchdog to monitor the driver tx queues */
	iwl_setup_watchdog(priv);

	if (iwl_is_rfkill(priv->shrd))
		return -ERFKILL;

	/* download priority table before any calibration request */
	if (priv->cfg->bt_params &&
	    priv->cfg->bt_params->advanced_bt_coexist) {
		/* Configure Bluetooth device coexistence support */
		if (priv->cfg->bt_params->bt_sco_disable)
			priv->bt_enable_pspoll = false;
		else
			priv->bt_enable_pspoll = true;

		priv->bt_valid = IWLAGN_BT_ALL_VALID_MSK;
		priv->kill_ack_mask = IWLAGN_BT_KILL_ACK_MASK_DEFAULT;
		priv->kill_cts_mask = IWLAGN_BT_KILL_CTS_MASK_DEFAULT;
		iwlagn_send_advance_bt_config(priv);
		priv->bt_valid = IWLAGN_BT_VALID_ENABLE_FLAGS;
		priv->cur_rssi_ctx = NULL;

		iwlagn_send_prio_tbl(priv);

		/* FIXME: w/a to force change uCode BT state machine */
		ret = iwlagn_send_bt_env(priv, IWL_BT_COEX_ENV_OPEN,
					 BT_COEX_PRIO_TBL_EVT_INIT_CALIB2);
		if (ret)
			return ret;
		ret = iwlagn_send_bt_env(priv, IWL_BT_COEX_ENV_CLOSE,
					 BT_COEX_PRIO_TBL_EVT_INIT_CALIB2);
		if (ret)
			return ret;
	} else {
		/*
		 * default is 2-wire BT coexexistence support
		 */
		iwl_send_bt_config(priv);
	}

	if (hw_params(priv).calib_rt_cfg)
		iwlagn_send_calib_cfg_rt(priv,
					 hw_params(priv).calib_rt_cfg);

	ieee80211_wake_queues(priv->hw);

	priv->active_rate = IWL_RATES_MASK;

	/* Configure Tx antenna selection based on H/W config */
	iwlagn_send_tx_ant_config(priv, priv->cfg->valid_tx_ant);

	if (iwl_is_associated_ctx(ctx) && !priv->shrd->wowlan) {
		struct iwl_rxon_cmd *active_rxon =
				(struct iwl_rxon_cmd *)&ctx->active;
		/* apply any changes in staging */
		ctx->staging.filter_flags |= RXON_FILTER_ASSOC_MSK;
		active_rxon->filter_flags &= ~RXON_FILTER_ASSOC_MSK;
	} else {
		struct iwl_rxon_context *tmp;
		/* Initialize our rx_config data */
		for_each_context(priv, tmp)
			iwl_connection_init_rx_config(priv, tmp);

		iwlagn_set_rxon_chain(priv, ctx);
	}

	if (!priv->shrd->wowlan) {
		/* WoWLAN ucode will not reply in the same way, skip it */
		iwl_reset_run_time_calib(priv);
	}

	set_bit(STATUS_READY, &priv->shrd->status);

	/* Configure the adapter for unassociated operation */
	ret = iwlagn_commit_rxon(priv, ctx);
	if (ret)
		return ret;

	/* At this point, the NIC is initialized and operational */
	iwl_rf_kill_ct_config(priv);

	IWL_DEBUG_INFO(priv, "ALIVE processing complete.\n");

	return iwl_power_update_mode(priv, true);
}

static void iwl_cancel_deferred_work(struct iwl_priv *priv);

void __iwl_down(struct iwl_priv *priv)
{
	int exit_pending;

	IWL_DEBUG_INFO(priv, DRV_NAME " is going down\n");

	iwl_scan_cancel_timeout(priv, 200);

	/*
	 * If active, scanning won't cancel it, so say it expired.
	 * No race since we hold the mutex here and a new one
	 * can't come in at this time.
	 */
	ieee80211_remain_on_channel_expired(priv->hw);

	exit_pending =
		test_and_set_bit(STATUS_EXIT_PENDING, &priv->shrd->status);

	/* Stop TX queues watchdog. We need to have STATUS_EXIT_PENDING bit set
	 * to prevent rearm timer */
	del_timer_sync(&priv->watchdog);

	iwl_clear_ucode_stations(priv, NULL);
	iwl_dealloc_bcast_stations(priv);
	iwl_clear_driver_stations(priv);

	/* reset BT coex data */
	priv->bt_status = 0;
	priv->cur_rssi_ctx = NULL;
	priv->bt_is_sco = 0;
	if (priv->cfg->bt_params)
		priv->bt_traffic_load =
			 priv->cfg->bt_params->bt_init_traffic_load;
	else
		priv->bt_traffic_load = 0;
	priv->bt_full_concurrent = false;
	priv->bt_ci_compliance = 0;

	/* Wipe out the EXIT_PENDING status bit if we are not actually
	 * exiting the module */
	if (!exit_pending)
		clear_bit(STATUS_EXIT_PENDING, &priv->shrd->status);

	if (priv->mac80211_registered)
		ieee80211_stop_queues(priv->hw);

	iwl_trans_stop_device(trans(priv));

	/* Clear out all status bits but a few that are stable across reset */
	priv->shrd->status &=
			test_bit(STATUS_RF_KILL_HW, &priv->shrd->status) <<
				STATUS_RF_KILL_HW |
			test_bit(STATUS_GEO_CONFIGURED, &priv->shrd->status) <<
				STATUS_GEO_CONFIGURED |
			test_bit(STATUS_FW_ERROR, &priv->shrd->status) <<
				STATUS_FW_ERROR |
			test_bit(STATUS_EXIT_PENDING, &priv->shrd->status) <<
				STATUS_EXIT_PENDING;

	dev_kfree_skb(priv->beacon_skb);
	priv->beacon_skb = NULL;
}

void iwl_down(struct iwl_priv *priv)
{
	mutex_lock(&priv->shrd->mutex);
	__iwl_down(priv);
	mutex_unlock(&priv->shrd->mutex);

	iwl_cancel_deferred_work(priv);
}

/*****************************************************************************
 *
 * Workqueue callbacks
 *
 *****************************************************************************/

static void iwl_bg_run_time_calib_work(struct work_struct *work)
{
	struct iwl_priv *priv = container_of(work, struct iwl_priv,
			run_time_calib_work);

	mutex_lock(&priv->shrd->mutex);

	if (test_bit(STATUS_EXIT_PENDING, &priv->shrd->status) ||
	    test_bit(STATUS_SCANNING, &priv->shrd->status)) {
		mutex_unlock(&priv->shrd->mutex);
		return;
	}

	if (priv->start_calib) {
		iwl_chain_noise_calibration(priv);
		iwl_sensitivity_calibration(priv);
	}

	mutex_unlock(&priv->shrd->mutex);
}

void iwlagn_prepare_restart(struct iwl_priv *priv)
{
	struct iwl_rxon_context *ctx;
	bool bt_full_concurrent;
	u8 bt_ci_compliance;
	u8 bt_load;
	u8 bt_status;
	bool bt_is_sco;

	lockdep_assert_held(&priv->shrd->mutex);

	for_each_context(priv, ctx)
		ctx->vif = NULL;
	priv->is_open = 0;

	/*
	 * __iwl_down() will clear the BT status variables,
	 * which is correct, but when we restart we really
	 * want to keep them so restore them afterwards.
	 *
	 * The restart process will later pick them up and
	 * re-configure the hw when we reconfigure the BT
	 * command.
	 */
	bt_full_concurrent = priv->bt_full_concurrent;
	bt_ci_compliance = priv->bt_ci_compliance;
	bt_load = priv->bt_traffic_load;
	bt_status = priv->bt_status;
	bt_is_sco = priv->bt_is_sco;

	__iwl_down(priv);

	priv->bt_full_concurrent = bt_full_concurrent;
	priv->bt_ci_compliance = bt_ci_compliance;
	priv->bt_traffic_load = bt_load;
	priv->bt_status = bt_status;
	priv->bt_is_sco = bt_is_sco;
}

static void iwl_bg_restart(struct work_struct *data)
{
	struct iwl_priv *priv = container_of(data, struct iwl_priv, restart);

	if (test_bit(STATUS_EXIT_PENDING, &priv->shrd->status))
		return;

	if (test_and_clear_bit(STATUS_FW_ERROR, &priv->shrd->status)) {
		mutex_lock(&priv->shrd->mutex);
		iwlagn_prepare_restart(priv);
		mutex_unlock(&priv->shrd->mutex);
		iwl_cancel_deferred_work(priv);
		ieee80211_restart_hw(priv->hw);
	} else {
		WARN_ON(1);
	}
}




void iwlagn_disable_roc(struct iwl_priv *priv)
{
	struct iwl_rxon_context *ctx = &priv->contexts[IWL_RXON_CTX_PAN];

	lockdep_assert_held(&priv->shrd->mutex);

	if (!priv->hw_roc_setup)
		return;

	ctx->staging.dev_type = RXON_DEV_TYPE_P2P;
	ctx->staging.filter_flags &= ~RXON_FILTER_ASSOC_MSK;

	priv->hw_roc_channel = NULL;

	memset(ctx->staging.node_addr, 0, ETH_ALEN);

	iwlagn_commit_rxon(priv, ctx);

	ctx->is_active = false;
	priv->hw_roc_setup = false;
}

static void iwlagn_disable_roc_work(struct work_struct *work)
{
	struct iwl_priv *priv = container_of(work, struct iwl_priv,
					     hw_roc_disable_work.work);

	mutex_lock(&priv->shrd->mutex);
	iwlagn_disable_roc(priv);
	mutex_unlock(&priv->shrd->mutex);
}

/*****************************************************************************
 *
 * driver setup and teardown
 *
 *****************************************************************************/

static void iwl_setup_deferred_work(struct iwl_priv *priv)
{
	priv->shrd->workqueue = create_singlethread_workqueue(DRV_NAME);

	init_waitqueue_head(&priv->shrd->wait_command_queue);

	INIT_WORK(&priv->restart, iwl_bg_restart);
	INIT_WORK(&priv->beacon_update, iwl_bg_beacon_update);
	INIT_WORK(&priv->run_time_calib_work, iwl_bg_run_time_calib_work);
	INIT_WORK(&priv->tx_flush, iwl_bg_tx_flush);
	INIT_WORK(&priv->bt_full_concurrency, iwl_bg_bt_full_concurrency);
	INIT_WORK(&priv->bt_runtime_config, iwl_bg_bt_runtime_config);
	INIT_DELAYED_WORK(&priv->hw_roc_disable_work,
			  iwlagn_disable_roc_work);

	iwl_setup_scan_deferred_work(priv);

	if (priv->cfg->lib->bt_setup_deferred_work)
		priv->cfg->lib->bt_setup_deferred_work(priv);

	init_timer(&priv->statistics_periodic);
	priv->statistics_periodic.data = (unsigned long)priv;
	priv->statistics_periodic.function = iwl_bg_statistics_periodic;

	init_timer(&priv->ucode_trace);
	priv->ucode_trace.data = (unsigned long)priv;
	priv->ucode_trace.function = iwl_bg_ucode_trace;

	init_timer(&priv->watchdog);
	priv->watchdog.data = (unsigned long)priv;
	priv->watchdog.function = iwl_bg_watchdog;
}

static void iwl_cancel_deferred_work(struct iwl_priv *priv)
{
	if (priv->cfg->lib->cancel_deferred_work)
		priv->cfg->lib->cancel_deferred_work(priv);

	cancel_work_sync(&priv->run_time_calib_work);
	cancel_work_sync(&priv->beacon_update);

	iwl_cancel_scan_deferred_work(priv);

	cancel_work_sync(&priv->bt_full_concurrency);
	cancel_work_sync(&priv->bt_runtime_config);
	cancel_delayed_work_sync(&priv->hw_roc_disable_work);

	del_timer_sync(&priv->statistics_periodic);
	del_timer_sync(&priv->ucode_trace);
}

static void iwl_init_hw_rates(struct iwl_priv *priv,
			      struct ieee80211_rate *rates)
{
	int i;

	for (i = 0; i < IWL_RATE_COUNT_LEGACY; i++) {
		rates[i].bitrate = iwl_rates[i].ieee * 5;
		rates[i].hw_value = i; /* Rate scaling will work on indexes */
		rates[i].hw_value_short = i;
		rates[i].flags = 0;
		if ((i >= IWL_FIRST_CCK_RATE) && (i <= IWL_LAST_CCK_RATE)) {
			/*
			 * If CCK != 1M then set short preamble rate flag.
			 */
			rates[i].flags |=
				(iwl_rates[i].plcp == IWL_RATE_1M_PLCP) ?
					0 : IEEE80211_RATE_SHORT_PREAMBLE;
		}
	}
}

static int iwl_init_drv(struct iwl_priv *priv)
{
	int ret;
<<<<<<< HEAD

	spin_lock_init(&priv->shrd->sta_lock);

	mutex_init(&priv->shrd->mutex);
=======

	spin_lock_init(&priv->shrd->sta_lock);

	mutex_init(&priv->shrd->mutex);

	INIT_LIST_HEAD(&priv->calib_results);
>>>>>>> d7a4858c

	priv->ieee_channels = NULL;
	priv->ieee_rates = NULL;
	priv->band = IEEE80211_BAND_2GHZ;

	priv->iw_mode = NL80211_IFTYPE_STATION;
	priv->current_ht_config.smps = IEEE80211_SMPS_STATIC;
	priv->missed_beacon_threshold = IWL_MISSED_BEACON_THRESHOLD_DEF;
	priv->agg_tids_count = 0;

	/* initialize force reset */
	priv->force_reset[IWL_RF_RESET].reset_duration =
		IWL_DELAY_NEXT_FORCE_RF_RESET;
	priv->force_reset[IWL_FW_RESET].reset_duration =
		IWL_DELAY_NEXT_FORCE_FW_RELOAD;

	priv->rx_statistics_jiffies = jiffies;

	/* Choose which receivers/antennas to use */
	iwlagn_set_rxon_chain(priv, &priv->contexts[IWL_RXON_CTX_BSS]);

	iwl_init_scan_params(priv);

	/* init bt coex */
	if (priv->cfg->bt_params &&
	    priv->cfg->bt_params->advanced_bt_coexist) {
		priv->kill_ack_mask = IWLAGN_BT_KILL_ACK_MASK_DEFAULT;
		priv->kill_cts_mask = IWLAGN_BT_KILL_CTS_MASK_DEFAULT;
		priv->bt_valid = IWLAGN_BT_ALL_VALID_MSK;
		priv->bt_on_thresh = BT_ON_THRESHOLD_DEF;
		priv->bt_duration = BT_DURATION_LIMIT_DEF;
		priv->dynamic_frag_thresh = BT_FRAG_THRESHOLD_DEF;
	}

	ret = iwl_init_channel_map(priv);
	if (ret) {
		IWL_ERR(priv, "initializing regulatory failed: %d\n", ret);
		goto err;
	}

	ret = iwl_init_geos(priv);
	if (ret) {
		IWL_ERR(priv, "initializing geos failed: %d\n", ret);
		goto err_free_channel_map;
	}
	iwl_init_hw_rates(priv, priv->ieee_rates);
<<<<<<< HEAD

	return 0;

=======

	return 0;

>>>>>>> d7a4858c
err_free_channel_map:
	iwl_free_channel_map(priv);
err:
	return ret;
}

static void iwl_uninit_drv(struct iwl_priv *priv)
{
	iwl_calib_free_results(priv);
	iwl_free_geos(priv);
	iwl_free_channel_map(priv);
	if (priv->tx_cmd_pool)
		kmem_cache_destroy(priv->tx_cmd_pool);
	kfree(priv->scan_cmd);
	kfree(priv->beacon_cmd);
	kfree(rcu_dereference_raw(priv->noa_data));
#ifdef CONFIG_IWLWIFI_DEBUGFS
	kfree(priv->wowlan_sram);
#endif
}



static u32 iwl_hw_detect(struct iwl_priv *priv)
{
	return iwl_read32(bus(priv), CSR_HW_REV);
}

/* Size of one Rx buffer in host DRAM */
#define IWL_RX_BUF_SIZE_4K (4 * 1024)
#define IWL_RX_BUF_SIZE_8K (8 * 1024)

static int iwl_set_hw_params(struct iwl_priv *priv)
{
	if (iwlagn_mod_params.amsdu_size_8K)
		hw_params(priv).rx_page_order =
			get_order(IWL_RX_BUF_SIZE_8K);
	else
		hw_params(priv).rx_page_order =
			get_order(IWL_RX_BUF_SIZE_4K);

	if (iwlagn_mod_params.disable_11n)
		priv->cfg->sku &= ~EEPROM_SKU_CAP_11N_ENABLE;

	hw_params(priv).num_ampdu_queues =
		priv->cfg->base_params->num_of_ampdu_queues;
	hw_params(priv).shadow_reg_enable =
		priv->cfg->base_params->shadow_reg_enable;
	hw_params(priv).sku = priv->cfg->sku;
	hw_params(priv).wd_timeout = priv->cfg->base_params->wd_timeout;

	/* Device-specific setup */
	return priv->cfg->lib->set_hw_params(priv);
}

<<<<<<< HEAD

=======


static void iwl_debug_config(struct iwl_priv *priv)
{
	dev_printk(KERN_INFO, bus(priv)->dev, "CONFIG_IWLWIFI_DEBUG "
#ifdef CONFIG_IWLWIFI_DEBUG
		"enabled\n");
#else
		"disabled\n");
#endif
	dev_printk(KERN_INFO, bus(priv)->dev, "CONFIG_IWLWIFI_DEBUGFS "
#ifdef CONFIG_IWLWIFI_DEBUGFS
		"enabled\n");
#else
		"disabled\n");
#endif
	dev_printk(KERN_INFO, bus(priv)->dev, "CONFIG_IWLWIFI_DEVICE_TRACING "
#ifdef CONFIG_IWLWIFI_DEVICE_TRACING
		"enabled\n");
#else
		"disabled\n");
#endif

	dev_printk(KERN_INFO, bus(priv)->dev, "CONFIG_IWLWIFI_DEVICE_SVTOOL "
#ifdef CONFIG_IWLWIFI_DEVICE_SVTOOL
		"enabled\n");
#else
		"disabled\n");
#endif
}
>>>>>>> d7a4858c

int iwl_probe(struct iwl_bus *bus, const struct iwl_trans_ops *trans_ops,
		struct iwl_cfg *cfg)
{
	int err = 0;
	struct iwl_priv *priv;
	struct ieee80211_hw *hw;
	u16 num_mac;
	u32 hw_rev;

	/************************
	 * 1. Allocating HW data
	 ************************/
	hw = iwl_alloc_all();
	if (!hw) {
		pr_err("%s: Cannot allocate network device\n", cfg->name);
		err = -ENOMEM;
		goto out;
	}

	priv = hw->priv;
	priv->shrd = &priv->_shrd;
	bus->shrd = priv->shrd;
	priv->shrd->bus = bus;
	priv->shrd->priv = priv;

	priv->shrd->trans = trans_ops->alloc(priv->shrd);
	if (priv->shrd->trans == NULL) {
		err = -ENOMEM;
		goto out_free_traffic_mem;
	}

	/* At this point both hw and priv are allocated. */

	SET_IEEE80211_DEV(hw, bus(priv)->dev);

	/* what debugging capabilities we have */
	iwl_debug_config(priv);

	IWL_DEBUG_INFO(priv, "*** LOAD DRIVER ***\n");
	priv->cfg = cfg;

	/* is antenna coupling more than 35dB ? */
	priv->bt_ant_couple_ok =
		(iwlagn_mod_params.ant_coupling >
			IWL_BT_ANTENNA_COUPLING_THRESHOLD) ?
			true : false;

	/* enable/disable bt channel inhibition */
	priv->bt_ch_announce = iwlagn_mod_params.bt_ch_announce;
	IWL_DEBUG_INFO(priv, "BT channel inhibition is %s\n",
		       (priv->bt_ch_announce) ? "On" : "Off");

	if (iwl_alloc_traffic_mem(priv))
		IWL_ERR(priv, "Not enough memory to generate traffic log\n");

	/* these spin locks will be used in apm_ops.init and EEPROM access
	 * we should init now
	 */
	spin_lock_init(&bus(priv)->reg_lock);
	spin_lock_init(&priv->shrd->lock);

	/*
	 * stop and reset the on-board processor just in case it is in a
	 * strange state ... like being left stranded by a primary kernel
	 * and this is now the kdump kernel trying to start up
	 */
	iwl_write32(bus(priv), CSR_RESET, CSR_RESET_REG_FLAG_NEVO_RESET);

	/***********************
	 * 3. Read REV register
	 ***********************/
	hw_rev = iwl_hw_detect(priv);
	IWL_INFO(priv, "Detected %s, REV=0x%X\n",
		priv->cfg->name, hw_rev);

	err = iwl_trans_request_irq(trans(priv));
	if (err)
		goto out_free_trans;

	if (iwl_trans_prepare_card_hw(trans(priv))) {
		err = -EIO;
		IWL_WARN(priv, "Failed, HW not ready\n");
		goto out_free_trans;
	}

	/*****************
	 * 4. Read EEPROM
	 *****************/
	/* Read the EEPROM */
	err = iwl_eeprom_init(priv, hw_rev);
	if (err) {
		IWL_ERR(priv, "Unable to init EEPROM\n");
		goto out_free_trans;
	}
	err = iwl_eeprom_check_version(priv);
	if (err)
		goto out_free_eeprom;

	err = iwl_eeprom_check_sku(priv);
	if (err)
		goto out_free_eeprom;

	/* extract MAC Address */
	iwl_eeprom_get_mac(priv, priv->addresses[0].addr);
	IWL_DEBUG_INFO(priv, "MAC address: %pM\n", priv->addresses[0].addr);
	priv->hw->wiphy->addresses = priv->addresses;
	priv->hw->wiphy->n_addresses = 1;
	num_mac = iwl_eeprom_query16(priv, EEPROM_NUM_MAC_ADDRESS);
	if (num_mac > 1) {
		memcpy(priv->addresses[1].addr, priv->addresses[0].addr,
		       ETH_ALEN);
		priv->addresses[1].addr[5]++;
		priv->hw->wiphy->n_addresses++;
	}

	/************************
	 * 5. Setup HW constants
	 ************************/
	if (iwl_set_hw_params(priv)) {
		err = -ENOENT;
		IWL_ERR(priv, "failed to set hw parameters\n");
		goto out_free_eeprom;
	}

	/*******************
	 * 6. Setup priv
	 *******************/

	err = iwl_init_drv(priv);
	if (err)
		goto out_free_eeprom;
	/* At this point both hw and priv are initialized. */

	/********************
	 * 7. Setup services
	 ********************/
	iwl_setup_deferred_work(priv);
	iwl_setup_rx_handlers(priv);
	iwl_testmode_init(priv);

	/*********************************************
	 * 8. Enable interrupts
	 *********************************************/

	iwl_enable_rfkill_int(priv);

	/* If platform's RF_KILL switch is NOT set to KILL */
	if (iwl_read32(bus(priv),
			CSR_GP_CNTRL) & CSR_GP_CNTRL_REG_FLAG_HW_RF_KILL_SW)
		clear_bit(STATUS_RF_KILL_HW, &priv->shrd->status);
	else
		set_bit(STATUS_RF_KILL_HW, &priv->shrd->status);

	wiphy_rfkill_set_hw_state(priv->hw->wiphy,
		test_bit(STATUS_RF_KILL_HW, &priv->shrd->status));

	iwl_power_initialize(priv);
	iwl_tt_initialize(priv);

	init_completion(&priv->firmware_loading_complete);

	err = iwl_request_firmware(priv, true);
	if (err)
		goto out_destroy_workqueue;

	return 0;

out_destroy_workqueue:
	destroy_workqueue(priv->shrd->workqueue);
	priv->shrd->workqueue = NULL;
	iwl_uninit_drv(priv);
out_free_eeprom:
	iwl_eeprom_free(priv);
out_free_trans:
	iwl_trans_free(trans(priv));
out_free_traffic_mem:
	iwl_free_traffic_mem(priv);
	ieee80211_free_hw(priv->hw);
out:
	return err;
}

void __devexit iwl_remove(struct iwl_priv * priv)
{
	wait_for_completion(&priv->firmware_loading_complete);

	IWL_DEBUG_INFO(priv, "*** UNLOAD DRIVER ***\n");

	iwl_dbgfs_unregister(priv);

	/* ieee80211_unregister_hw call wil cause iwlagn_mac_stop to
	 * to be called and iwl_down since we are removing the device
	 * we need to set STATUS_EXIT_PENDING bit.
	 */
	set_bit(STATUS_EXIT_PENDING, &priv->shrd->status);

	iwl_testmode_cleanup(priv);
	iwl_leds_exit(priv);

	if (priv->mac80211_registered) {
		ieee80211_unregister_hw(priv->hw);
		priv->mac80211_registered = 0;
	}

	iwl_tt_exit(priv);

	/*This will stop the queues, move the device to low power state */
	iwl_trans_stop_device(trans(priv));

	iwl_dealloc_ucode(trans(priv));

	iwl_eeprom_free(priv);

	/*netif_stop_queue(dev); */
	flush_workqueue(priv->shrd->workqueue);

	/* ieee80211_unregister_hw calls iwlagn_mac_stop, which flushes
	 * priv->shrd->workqueue... so we can't take down the workqueue
	 * until now... */
	destroy_workqueue(priv->shrd->workqueue);
	priv->shrd->workqueue = NULL;
	iwl_free_traffic_mem(priv);

	iwl_trans_free(trans(priv));

	iwl_uninit_drv(priv);

	dev_kfree_skb(priv->beacon_skb);

	ieee80211_free_hw(priv->hw);
}


/*****************************************************************************
 *
 * driver and module entry point
 *
 *****************************************************************************/
static int __init iwl_init(void)
{

	int ret;
	pr_info(DRV_DESCRIPTION ", " DRV_VERSION "\n");
	pr_info(DRV_COPYRIGHT "\n");

	ret = iwlagn_rate_control_register();
	if (ret) {
		pr_err("Unable to register rate control algorithm: %d\n", ret);
		return ret;
	}

	ret = iwl_pci_register_driver();

	if (ret)
		goto error_register;
	return ret;

error_register:
	iwlagn_rate_control_unregister();
	return ret;
}

static void __exit iwl_exit(void)
{
	iwl_pci_unregister_driver();
	iwlagn_rate_control_unregister();
}

module_exit(iwl_exit);
module_init(iwl_init);

#ifdef CONFIG_IWLWIFI_DEBUG
module_param_named(debug, iwlagn_mod_params.debug_level, uint,
		   S_IRUGO | S_IWUSR);
MODULE_PARM_DESC(debug, "debug output mask");
#endif

module_param_named(swcrypto, iwlagn_mod_params.sw_crypto, int, S_IRUGO);
MODULE_PARM_DESC(swcrypto, "using crypto in software (default 0 [hardware])");
module_param_named(queues_num, iwlagn_mod_params.num_of_queues, int, S_IRUGO);
MODULE_PARM_DESC(queues_num, "number of hw queues.");
module_param_named(11n_disable, iwlagn_mod_params.disable_11n, int, S_IRUGO);
MODULE_PARM_DESC(11n_disable, "disable 11n functionality");
module_param_named(amsdu_size_8K, iwlagn_mod_params.amsdu_size_8K,
		   int, S_IRUGO);
MODULE_PARM_DESC(amsdu_size_8K, "enable 8K amsdu size");
module_param_named(fw_restart, iwlagn_mod_params.restart_fw, int, S_IRUGO);
MODULE_PARM_DESC(fw_restart, "restart firmware in case of error");

module_param_named(ucode_alternative,
		   iwlagn_mod_params.wanted_ucode_alternative,
		   int, S_IRUGO);
MODULE_PARM_DESC(ucode_alternative,
		 "specify ucode alternative to use from ucode file");

module_param_named(antenna_coupling, iwlagn_mod_params.ant_coupling,
		   int, S_IRUGO);
MODULE_PARM_DESC(antenna_coupling,
		 "specify antenna coupling in dB (defualt: 0 dB)");

module_param_named(bt_ch_inhibition, iwlagn_mod_params.bt_ch_announce,
		   bool, S_IRUGO);
MODULE_PARM_DESC(bt_ch_inhibition,
		 "Enable BT channel inhibition (default: enable)");

module_param_named(plcp_check, iwlagn_mod_params.plcp_check, bool, S_IRUGO);
MODULE_PARM_DESC(plcp_check, "Check plcp health (default: 1 [enabled])");

module_param_named(ack_check, iwlagn_mod_params.ack_check, bool, S_IRUGO);
MODULE_PARM_DESC(ack_check, "Check ack health (default: 0 [disabled])");

module_param_named(wd_disable, iwlagn_mod_params.wd_disable, int, S_IRUGO);
MODULE_PARM_DESC(wd_disable,
		"Disable stuck queue watchdog timer 0=system default, "
		"1=disable, 2=enable (default: 0)");

/*
 * set bt_coex_active to true, uCode will do kill/defer
 * every time the priority line is asserted (BT is sending signals on the
 * priority line in the PCIx).
 * set bt_coex_active to false, uCode will ignore the BT activity and
 * perform the normal operation
 *
 * User might experience transmit issue on some platform due to WiFi/BT
 * co-exist problem. The possible behaviors are:
 *   Able to scan and finding all the available AP
 *   Not able to associate with any AP
 * On those platforms, WiFi communication can be restored by set
 * "bt_coex_active" module parameter to "false"
 *
 * default: bt_coex_active = true (BT_COEX_ENABLE)
 */
module_param_named(bt_coex_active, iwlagn_mod_params.bt_coex_active,
		bool, S_IRUGO);
MODULE_PARM_DESC(bt_coex_active, "enable wifi/bt co-exist (default: enable)");

module_param_named(led_mode, iwlagn_mod_params.led_mode, int, S_IRUGO);
MODULE_PARM_DESC(led_mode, "0=system default, "
		"1=On(RF On)/Off(RF Off), 2=blinking (default: 0)");

module_param_named(power_save, iwlagn_mod_params.power_save,
		bool, S_IRUGO);
MODULE_PARM_DESC(power_save,
		 "enable WiFi power management (default: disable)");

module_param_named(power_level, iwlagn_mod_params.power_level,
		int, S_IRUGO);
MODULE_PARM_DESC(power_level,
		 "default power save level (range from 1 - 5, default: 1)");

module_param_named(auto_agg, iwlagn_mod_params.auto_agg,
		bool, S_IRUGO);
MODULE_PARM_DESC(auto_agg,
		 "enable agg w/o check traffic load (default: enable)");

/*
 * For now, keep using power level 1 instead of automatically
 * adjusting ...
 */
module_param_named(no_sleep_autoadjust, iwlagn_mod_params.no_sleep_autoadjust,
		bool, S_IRUGO);
MODULE_PARM_DESC(no_sleep_autoadjust,
		 "don't automatically adjust sleep level "
		 "according to maximum network latency (default: true)");<|MERGE_RESOLUTION|>--- conflicted
+++ resolved
@@ -1570,19 +1570,12 @@
 static int iwl_init_drv(struct iwl_priv *priv)
 {
 	int ret;
-<<<<<<< HEAD
 
 	spin_lock_init(&priv->shrd->sta_lock);
 
 	mutex_init(&priv->shrd->mutex);
-=======
-
-	spin_lock_init(&priv->shrd->sta_lock);
-
-	mutex_init(&priv->shrd->mutex);
 
 	INIT_LIST_HEAD(&priv->calib_results);
->>>>>>> d7a4858c
 
 	priv->ieee_channels = NULL;
 	priv->ieee_rates = NULL;
@@ -1629,15 +1622,9 @@
 		goto err_free_channel_map;
 	}
 	iwl_init_hw_rates(priv, priv->ieee_rates);
-<<<<<<< HEAD
 
 	return 0;
 
-=======
-
-	return 0;
-
->>>>>>> d7a4858c
 err_free_channel_map:
 	iwl_free_channel_map(priv);
 err:
@@ -1693,9 +1680,6 @@
 	return priv->cfg->lib->set_hw_params(priv);
 }
 
-<<<<<<< HEAD
-
-=======
 
 
 static void iwl_debug_config(struct iwl_priv *priv)
@@ -1726,7 +1710,6 @@
 		"disabled\n");
 #endif
 }
->>>>>>> d7a4858c
 
 int iwl_probe(struct iwl_bus *bus, const struct iwl_trans_ops *trans_ops,
 		struct iwl_cfg *cfg)
