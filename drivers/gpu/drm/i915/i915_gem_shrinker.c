--- conflicted
+++ resolved
@@ -68,11 +68,7 @@
 	if (!unlock)
 		return;
 
-<<<<<<< HEAD
-	mutex_unlock(&dev->struct_mutex);
-=======
 	mutex_unlock(&dev_priv->drm.struct_mutex);
->>>>>>> a2054256
 }
 
 static bool any_vma_pinned(struct drm_i915_gem_object *obj)
