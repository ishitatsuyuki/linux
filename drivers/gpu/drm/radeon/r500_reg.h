/*
 * Copyright 2008 Advanced Micro Devices, Inc.
 * Copyright 2008 Red Hat Inc.
 * Copyright 2009 Jerome Glisse.
 *
 * Permission is hereby granted, free of charge, to any person obtaining a
 * copy of this software and associated documentation files (the "Software"),
 * to deal in the Software without restriction, including without limitation
 * the rights to use, copy, modify, merge, publish, distribute, sublicense,
 * and/or sell copies of the Software, and to permit persons to whom the
 * Software is furnished to do so, subject to the following conditions:
 *
 * The above copyright notice and this permission notice shall be included in
 * all copies or substantial portions of the Software.
 *
 * THE SOFTWARE IS PROVIDED "AS IS", WITHOUT WARRANTY OF ANY KIND, EXPRESS OR
 * IMPLIED, INCLUDING BUT NOT LIMITED TO THE WARRANTIES OF MERCHANTABILITY,
 * FITNESS FOR A PARTICULAR PURPOSE AND NONINFRINGEMENT.  IN NO EVENT SHALL
 * THE COPYRIGHT HOLDER(S) OR AUTHOR(S) BE LIABLE FOR ANY CLAIM, DAMAGES OR
 * OTHER LIABILITY, WHETHER IN AN ACTION OF CONTRACT, TORT OR OTHERWISE,
 * ARISING FROM, OUT OF OR IN CONNECTION WITH THE SOFTWARE OR THE USE OR
 * OTHER DEALINGS IN THE SOFTWARE.
 *
 * Authors: Dave Airlie
 *          Alex Deucher
 *          Jerome Glisse
 */
#ifndef __R500_REG_H__
#define __R500_REG_H__

/* pipe config regs */
#define R300_GA_POLY_MODE				0x4288
#       define R300_FRONT_PTYPE_POINT                   (0 << 4)
#       define R300_FRONT_PTYPE_LINE                    (1 << 4)
#       define R300_FRONT_PTYPE_TRIANGE                 (2 << 4)
#       define R300_BACK_PTYPE_POINT                    (0 << 7)
#       define R300_BACK_PTYPE_LINE                     (1 << 7)
#       define R300_BACK_PTYPE_TRIANGE                  (2 << 7)
#define R300_GA_ROUND_MODE				0x428c
#       define R300_GEOMETRY_ROUND_TRUNC                (0 << 0)
#       define R300_GEOMETRY_ROUND_NEAREST              (1 << 0)
#       define R300_COLOR_ROUND_TRUNC                   (0 << 2)
#       define R300_COLOR_ROUND_NEAREST                 (1 << 2)
#define R300_GB_MSPOS0				        0x4010
#       define R300_MS_X0_SHIFT                         0
#       define R300_MS_Y0_SHIFT                         4
#       define R300_MS_X1_SHIFT                         8
#       define R300_MS_Y1_SHIFT                         12
#       define R300_MS_X2_SHIFT                         16
#       define R300_MS_Y2_SHIFT                         20
#       define R300_MSBD0_Y_SHIFT                       24
#       define R300_MSBD0_X_SHIFT                       28
#define R300_GB_MSPOS1				        0x4014
#       define R300_MS_X3_SHIFT                         0
#       define R300_MS_Y3_SHIFT                         4
#       define R300_MS_X4_SHIFT                         8
#       define R300_MS_Y4_SHIFT                         12
#       define R300_MS_X5_SHIFT                         16
#       define R300_MS_Y5_SHIFT                         20
#       define R300_MSBD1_SHIFT                         24

#define R300_GA_ENHANCE				        0x4274
#       define R300_GA_DEADLOCK_CNTL                    (1 << 0)
#       define R300_GA_FASTSYNC_CNTL                    (1 << 1)
#define R300_RB3D_DSTCACHE_CTLSTAT              0x4e4c
#	define R300_RB3D_DC_FLUSH		(2 << 0)
#	define R300_RB3D_DC_FREE		(2 << 2)
#	define R300_RB3D_DC_FINISH		(1 << 4)
#define R300_RB3D_ZCACHE_CTLSTAT			0x4f18
#       define R300_ZC_FLUSH                            (1 << 0)
#       define R300_ZC_FREE                             (1 << 1)
#       define R300_ZC_FLUSH_ALL                        0x3
#define R400_GB_PIPE_SELECT             0x402c
#define R500_DYN_SCLK_PWMEM_PIPE        0x000d /* PLL */
#define R500_SU_REG_DEST                0x42c8
#define R300_GB_TILE_CONFIG             0x4018
#       define R300_ENABLE_TILING       (1 << 0)
#       define R300_PIPE_COUNT_RV350    (0 << 1)
#       define R300_PIPE_COUNT_R300     (3 << 1)
#       define R300_PIPE_COUNT_R420_3P  (6 << 1)
#       define R300_PIPE_COUNT_R420     (7 << 1)
#       define R300_TILE_SIZE_8         (0 << 4)
#       define R300_TILE_SIZE_16        (1 << 4)
#       define R300_TILE_SIZE_32        (2 << 4)
#       define R300_SUBPIXEL_1_12       (0 << 16)
#       define R300_SUBPIXEL_1_16       (1 << 16)
#define R300_DST_PIPE_CONFIG            0x170c
#       define R300_PIPE_AUTO_CONFIG    (1 << 31)
#define R300_RB2D_DSTCACHE_MODE         0x3428
#       define R300_DC_AUTOFLUSH_ENABLE (1 << 8)
#       define R300_DC_DC_DISABLE_IGNORE_PE (1 << 17)

#define RADEON_CP_STAT		0x7C0
#define RADEON_RBBM_CMDFIFO_ADDR	0xE70
#define RADEON_RBBM_CMDFIFO_DATA	0xE74
#define RADEON_ISYNC_CNTL		0x1724
#	define RADEON_ISYNC_ANY2D_IDLE3D	(1 << 0)
#	define RADEON_ISYNC_ANY3D_IDLE2D	(1 << 1)
#	define RADEON_ISYNC_TRIG2D_IDLE3D	(1 << 2)
#	define RADEON_ISYNC_TRIG3D_IDLE2D	(1 << 3)
#	define RADEON_ISYNC_WAIT_IDLEGUI	(1 << 4)
#	define RADEON_ISYNC_CPSCRATCH_IDLEGUI	(1 << 5)

#define RS480_NB_MC_INDEX               0x168
#	define RS480_NB_MC_IND_WR_EN	(1 << 8)
#define RS480_NB_MC_DATA                0x16c

/*
 * RS690
 */
#define RS690_MCCFG_FB_LOCATION		0x100
#define		RS690_MC_FB_START_MASK		0x0000FFFF
#define		RS690_MC_FB_START_SHIFT		0
#define		RS690_MC_FB_TOP_MASK		0xFFFF0000
#define		RS690_MC_FB_TOP_SHIFT		16
#define RS690_MCCFG_AGP_LOCATION	0x101
#define		RS690_MC_AGP_START_MASK		0x0000FFFF
#define		RS690_MC_AGP_START_SHIFT	0
#define		RS690_MC_AGP_TOP_MASK		0xFFFF0000
#define		RS690_MC_AGP_TOP_SHIFT		16
#define RS690_MCCFG_AGP_BASE		0x102
#define RS690_MCCFG_AGP_BASE_2		0x103
#define RS690_MC_INIT_MISC_LAT_TIMER            0x104
#define RS690_HDP_FB_LOCATION		0x0134
#define RS690_MC_INDEX				0x78
#	define RS690_MC_INDEX_MASK		0x1ff
#	define RS690_MC_INDEX_WR_EN		(1 << 9)
#	define RS690_MC_INDEX_WR_ACK		0x7f
#define RS690_MC_DATA				0x7c
#define RS690_MC_STATUS                         0x90
#define RS690_MC_STATUS_IDLE                    (1 << 0)
#define RS480_AGP_BASE_2		0x0164
#define RS480_MC_MISC_CNTL              0x18
#	define RS480_DISABLE_GTW	(1 << 1)
#	define RS480_GART_INDEX_REG_EN	(1 << 12)
#	define RS690_BLOCK_GFX_D3_EN	(1 << 14)
#define RS480_GART_FEATURE_ID           0x2b
#	define RS480_HANG_EN	        (1 << 11)
#	define RS480_TLB_ENABLE	        (1 << 18)
#	define RS480_P2P_ENABLE	        (1 << 19)
#	define RS480_GTW_LAC_EN	        (1 << 25)
#	define RS480_2LEVEL_GART	(0 << 30)
#	define RS480_1LEVEL_GART	(1 << 30)
#	define RS480_PDC_EN	        (1 << 31)
#define RS480_GART_BASE                 0x2c
#define RS480_GART_CACHE_CNTRL          0x2e
#	define RS480_GART_CACHE_INVALIDATE (1 << 0) /* wait for it to clear */
#define RS480_AGP_ADDRESS_SPACE_SIZE    0x38
#	define RS480_GART_EN	        (1 << 0)
#	define RS480_VA_SIZE_32MB	(0 << 1)
#	define RS480_VA_SIZE_64MB	(1 << 1)
#	define RS480_VA_SIZE_128MB	(2 << 1)
#	define RS480_VA_SIZE_256MB	(3 << 1)
#	define RS480_VA_SIZE_512MB	(4 << 1)
#	define RS480_VA_SIZE_1GB	(5 << 1)
#	define RS480_VA_SIZE_2GB	(6 << 1)
#define RS480_AGP_MODE_CNTL             0x39
#	define RS480_POST_GART_Q_SIZE	(1 << 18)
#	define RS480_NONGART_SNOOP	(1 << 19)
#	define RS480_AGP_RD_BUF_SIZE	(1 << 20)
#	define RS480_REQ_TYPE_SNOOP_SHIFT 22
#	define RS480_REQ_TYPE_SNOOP_MASK  0x3
#	define RS480_REQ_TYPE_SNOOP_DIS	(1 << 24)

#define RS690_AIC_CTRL_SCRATCH		0x3A
#	define RS690_DIS_OUT_OF_PCI_GART_ACCESS	(1 << 1)

/*
 * RS600
 */
#define RS600_MC_STATUS                         0x0
#define RS600_MC_STATUS_IDLE                    (1 << 0)
#define RS600_MC_INDEX                          0x70
#       define RS600_MC_ADDR_MASK               0xffff
#       define RS600_MC_IND_SEQ_RBS_0           (1 << 16)
#       define RS600_MC_IND_SEQ_RBS_1           (1 << 17)
#       define RS600_MC_IND_SEQ_RBS_2           (1 << 18)
#       define RS600_MC_IND_SEQ_RBS_3           (1 << 19)
#       define RS600_MC_IND_AIC_RBS             (1 << 20)
#       define RS600_MC_IND_CITF_ARB0           (1 << 21)
#       define RS600_MC_IND_CITF_ARB1           (1 << 22)
#       define RS600_MC_IND_WR_EN               (1 << 23)
#define RS600_MC_DATA                           0x74
#define RS600_MC_STATUS                         0x0
#       define RS600_MC_IDLE                    (1 << 1)
#define RS600_MC_FB_LOCATION                    0x4
#define		RS600_MC_FB_START_MASK		0x0000FFFF
#define		RS600_MC_FB_START_SHIFT		0
#define		RS600_MC_FB_TOP_MASK		0xFFFF0000
#define		RS600_MC_FB_TOP_SHIFT		16
#define RS600_MC_AGP_LOCATION                   0x5
#define		RS600_MC_AGP_START_MASK		0x0000FFFF
#define		RS600_MC_AGP_START_SHIFT	0
#define		RS600_MC_AGP_TOP_MASK		0xFFFF0000
#define		RS600_MC_AGP_TOP_SHIFT		16
#define RS600_MC_AGP_BASE                          0x6
#define RS600_MC_AGP_BASE_2                        0x7
#define RS600_MC_CNTL1                          0x9
#       define RS600_ENABLE_PAGE_TABLES         (1 << 26)
#define RS600_MC_PT0_CNTL                       0x100
#       define RS600_ENABLE_PT                  (1 << 0)
#       define RS600_EFFECTIVE_L2_CACHE_SIZE(x) ((x) << 15)
#       define RS600_EFFECTIVE_L2_QUEUE_SIZE(x) ((x) << 21)
#       define RS600_INVALIDATE_ALL_L1_TLBS     (1 << 28)
#       define RS600_INVALIDATE_L2_CACHE        (1 << 29)
#define RS600_MC_PT0_CONTEXT0_CNTL              0x102
#       define RS600_ENABLE_PAGE_TABLE          (1 << 0)
#       define RS600_PAGE_TABLE_TYPE_FLAT       (0 << 1)
#define RS600_MC_PT0_SYSTEM_APERTURE_LOW_ADDR   0x112
#define RS600_MC_PT0_SYSTEM_APERTURE_HIGH_ADDR  0x114
#define RS600_MC_PT0_CONTEXT0_DEFAULT_READ_ADDR 0x11c
#define RS600_MC_PT0_CONTEXT0_FLAT_BASE_ADDR    0x12c
#define RS600_MC_PT0_CONTEXT0_FLAT_START_ADDR   0x13c
#define RS600_MC_PT0_CONTEXT0_FLAT_END_ADDR     0x14c
#define RS600_MC_PT0_CLIENT0_CNTL               0x16c
#       define RS600_ENABLE_TRANSLATION_MODE_OVERRIDE       (1 << 0)
#       define RS600_TRANSLATION_MODE_OVERRIDE              (1 << 1)
#       define RS600_SYSTEM_ACCESS_MODE_MASK                (3 << 8)
#       define RS600_SYSTEM_ACCESS_MODE_PA_ONLY             (0 << 8)
#       define RS600_SYSTEM_ACCESS_MODE_USE_SYS_MAP         (1 << 8)
#       define RS600_SYSTEM_ACCESS_MODE_IN_SYS              (2 << 8)
#       define RS600_SYSTEM_ACCESS_MODE_NOT_IN_SYS          (3 << 8)
#       define RS600_SYSTEM_APERTURE_UNMAPPED_ACCESS_PASSTHROUGH        (0 << 10)
#       define RS600_SYSTEM_APERTURE_UNMAPPED_ACCESS_DEFAULT_PAGE       (1 << 10)
#       define RS600_EFFECTIVE_L1_CACHE_SIZE(x) ((x) << 11)
#       define RS600_ENABLE_FRAGMENT_PROCESSING (1 << 14)
#       define RS600_EFFECTIVE_L1_QUEUE_SIZE(x) ((x) << 15)
#       define RS600_INVALIDATE_L1_TLB          (1 << 20)
/* rs600/rs690/rs740 */
#	define RS600_BUS_MASTER_DIS		(1 << 14)
#	define RS600_MSI_REARM		        (1 << 20)
/* see RS400_MSI_REARM in AIC_CNTL for rs480 */



#define RV515_MC_FB_LOCATION		0x01
#define		RV515_MC_FB_START_MASK		0x0000FFFF
#define		RV515_MC_FB_START_SHIFT		0
#define		RV515_MC_FB_TOP_MASK		0xFFFF0000
#define		RV515_MC_FB_TOP_SHIFT		16
#define RV515_MC_AGP_LOCATION		0x02
#define		RV515_MC_AGP_START_MASK		0x0000FFFF
#define		RV515_MC_AGP_START_SHIFT	0
#define		RV515_MC_AGP_TOP_MASK		0xFFFF0000
#define		RV515_MC_AGP_TOP_SHIFT		16
#define RV515_MC_AGP_BASE		0x03
#define RV515_MC_AGP_BASE_2		0x04

#define R520_MC_FB_LOCATION		0x04
#define		R520_MC_FB_START_MASK		0x0000FFFF
#define		R520_MC_FB_START_SHIFT		0
#define		R520_MC_FB_TOP_MASK		0xFFFF0000
#define		R520_MC_FB_TOP_SHIFT		16
#define R520_MC_AGP_LOCATION		0x05
#define		R520_MC_AGP_START_MASK		0x0000FFFF
#define		R520_MC_AGP_START_SHIFT		0
#define		R520_MC_AGP_TOP_MASK		0xFFFF0000
#define		R520_MC_AGP_TOP_SHIFT		16
#define R520_MC_AGP_BASE		0x06
#define R520_MC_AGP_BASE_2		0x07


#define AVIVO_MC_INDEX						0x0070
#define R520_MC_STATUS 0x00
#define R520_MC_STATUS_IDLE (1<<1)
#define RV515_MC_STATUS 0x08
#define RV515_MC_STATUS_IDLE (1<<4)
#define RV515_MC_INIT_MISC_LAT_TIMER            0x09
#define AVIVO_MC_DATA						0x0074

#define R520_MC_IND_INDEX 0x70
#define R520_MC_IND_WR_EN (1 << 24)
#define R520_MC_IND_DATA  0x74

#define RV515_MC_CNTL          0x5
#	define RV515_MEM_NUM_CHANNELS_MASK  0x3
#define R520_MC_CNTL0          0x8
#	define R520_MEM_NUM_CHANNELS_MASK  (0x3 << 24)
#	define R520_MEM_NUM_CHANNELS_SHIFT  24
#	define R520_MC_CHANNEL_SIZE  (1 << 23)

#define AVIVO_CP_DYN_CNTL                              0x000f /* PLL */
#       define AVIVO_CP_FORCEON                        (1 << 0)
#define AVIVO_E2_DYN_CNTL                              0x0011 /* PLL */
#       define AVIVO_E2_FORCEON                        (1 << 0)
#define AVIVO_IDCT_DYN_CNTL                            0x0013 /* PLL */
#       define AVIVO_IDCT_FORCEON                      (1 << 0)

#define AVIVO_HDP_FB_LOCATION 0x134

#define AVIVO_VGA_RENDER_CONTROL				0x0300
#       define AVIVO_VGA_VSTATUS_CNTL_MASK                      (3 << 16)
#define AVIVO_D1VGA_CONTROL					0x0330
#       define AVIVO_DVGA_CONTROL_MODE_ENABLE (1<<0)
#       define AVIVO_DVGA_CONTROL_TIMING_SELECT (1<<8)
#       define AVIVO_DVGA_CONTROL_SYNC_POLARITY_SELECT (1<<9)
#       define AVIVO_DVGA_CONTROL_OVERSCAN_TIMING_SELECT (1<<10)
#       define AVIVO_DVGA_CONTROL_OVERSCAN_COLOR_EN (1<<16)
#       define AVIVO_DVGA_CONTROL_ROTATE (1<<24)
#define AVIVO_D2VGA_CONTROL					0x0338

#define AVIVO_EXT1_PPLL_REF_DIV_SRC                             0x400
#define AVIVO_EXT1_PPLL_REF_DIV                                 0x404
#define AVIVO_EXT1_PPLL_UPDATE_LOCK                             0x408
#define AVIVO_EXT1_PPLL_UPDATE_CNTL                             0x40c

#define AVIVO_EXT2_PPLL_REF_DIV_SRC                             0x410
#define AVIVO_EXT2_PPLL_REF_DIV                                 0x414
#define AVIVO_EXT2_PPLL_UPDATE_LOCK                             0x418
#define AVIVO_EXT2_PPLL_UPDATE_CNTL                             0x41c

#define AVIVO_EXT1_PPLL_FB_DIV                                   0x430
#define AVIVO_EXT2_PPLL_FB_DIV                                   0x434

#define AVIVO_EXT1_PPLL_POST_DIV_SRC                                 0x438
#define AVIVO_EXT1_PPLL_POST_DIV                                     0x43c

#define AVIVO_EXT2_PPLL_POST_DIV_SRC                                 0x440
#define AVIVO_EXT2_PPLL_POST_DIV                                     0x444

#define AVIVO_EXT1_PPLL_CNTL                                    0x448
#define AVIVO_EXT2_PPLL_CNTL                                    0x44c

#define AVIVO_P1PLL_CNTL                                        0x450
#define AVIVO_P2PLL_CNTL                                        0x454
#define AVIVO_P1PLL_INT_SS_CNTL                                 0x458
#define AVIVO_P2PLL_INT_SS_CNTL                                 0x45c
#define AVIVO_P1PLL_TMDSA_CNTL                                  0x460
#define AVIVO_P2PLL_LVTMA_CNTL                                  0x464

#define AVIVO_PCLK_CRTC1_CNTL                                   0x480
#define AVIVO_PCLK_CRTC2_CNTL                                   0x484

#define AVIVO_D1CRTC_H_TOTAL					0x6000
#define AVIVO_D1CRTC_H_BLANK_START_END                          0x6004
#define AVIVO_D1CRTC_H_SYNC_A                                   0x6008
#define AVIVO_D1CRTC_H_SYNC_A_CNTL                              0x600c
#define AVIVO_D1CRTC_H_SYNC_B                                   0x6010
#define AVIVO_D1CRTC_H_SYNC_B_CNTL                              0x6014

#define AVIVO_D1CRTC_V_TOTAL					0x6020
#define AVIVO_D1CRTC_V_BLANK_START_END                          0x6024
#define AVIVO_D1CRTC_V_SYNC_A                                   0x6028
#define AVIVO_D1CRTC_V_SYNC_A_CNTL                              0x602c
#define AVIVO_D1CRTC_V_SYNC_B                                   0x6030
#define AVIVO_D1CRTC_V_SYNC_B_CNTL                              0x6034

#define AVIVO_D1CRTC_CONTROL                                    0x6080
#       define AVIVO_CRTC_EN                                    (1 << 0)
#define AVIVO_D1CRTC_BLANK_CONTROL                              0x6084
#define AVIVO_D1CRTC_INTERLACE_CONTROL                          0x6088
#define AVIVO_D1CRTC_INTERLACE_STATUS                           0x608c
#define AVIVO_D1CRTC_FRAME_COUNT                                0x60a4
#define AVIVO_D1CRTC_STEREO_CONTROL                             0x60c4

/* master controls */
#define AVIVO_DC_CRTC_MASTER_EN                                 0x60f8
#define AVIVO_DC_CRTC_TV_CONTROL                                0x60fc

#define AVIVO_D1GRPH_ENABLE                                     0x6100
#define AVIVO_D1GRPH_CONTROL                                    0x6104
#       define AVIVO_D1GRPH_CONTROL_DEPTH_8BPP                  (0 << 0)
#       define AVIVO_D1GRPH_CONTROL_DEPTH_16BPP                 (1 << 0)
#       define AVIVO_D1GRPH_CONTROL_DEPTH_32BPP                 (2 << 0)
#       define AVIVO_D1GRPH_CONTROL_DEPTH_64BPP                 (3 << 0)

#       define AVIVO_D1GRPH_CONTROL_8BPP_INDEXED                (0 << 8)

#       define AVIVO_D1GRPH_CONTROL_16BPP_ARGB1555              (0 << 8)
#       define AVIVO_D1GRPH_CONTROL_16BPP_RGB565                (1 << 8)
#       define AVIVO_D1GRPH_CONTROL_16BPP_ARGB4444              (2 << 8)
#       define AVIVO_D1GRPH_CONTROL_16BPP_AI88                  (3 << 8)
#       define AVIVO_D1GRPH_CONTROL_16BPP_MONO16                (4 << 8)

#       define AVIVO_D1GRPH_CONTROL_32BPP_ARGB8888              (0 << 8)
#       define AVIVO_D1GRPH_CONTROL_32BPP_ARGB2101010           (1 << 8)
#       define AVIVO_D1GRPH_CONTROL_32BPP_DIGITAL               (2 << 8)
#       define AVIVO_D1GRPH_CONTROL_32BPP_8B_ARGB2101010        (3 << 8)


#       define AVIVO_D1GRPH_CONTROL_64BPP_ARGB16161616          (0 << 8)

#       define AVIVO_D1GRPH_SWAP_RB                             (1 << 16)
#       define AVIVO_D1GRPH_TILED                               (1 << 20)
#       define AVIVO_D1GRPH_MACRO_ADDRESS_MODE                  (1 << 21)

#define AVIVO_D1GRPH_LUT_SEL                                    0x6108
#define AVIVO_D1GRPH_PRIMARY_SURFACE_ADDRESS                    0x6110
#define AVIVO_D1GRPH_SECONDARY_SURFACE_ADDRESS                  0x6118
#define AVIVO_D1GRPH_PITCH                                      0x6120
#define AVIVO_D1GRPH_SURFACE_OFFSET_X                           0x6124
#define AVIVO_D1GRPH_SURFACE_OFFSET_Y                           0x6128
#define AVIVO_D1GRPH_X_START                                    0x612c
#define AVIVO_D1GRPH_Y_START                                    0x6130
#define AVIVO_D1GRPH_X_END                                      0x6134
#define AVIVO_D1GRPH_Y_END                                      0x6138
#define AVIVO_D1GRPH_UPDATE                                     0x6144
#       define AVIVO_D1GRPH_UPDATE_LOCK                         (1 << 16)
#define AVIVO_D1GRPH_FLIP_CONTROL                               0x6148

#define AVIVO_D1CUR_CONTROL                     0x6400
#       define AVIVO_D1CURSOR_EN                (1 << 0)
#       define AVIVO_D1CURSOR_MODE_SHIFT        8
#       define AVIVO_D1CURSOR_MODE_MASK         (3 << 8)
#       define AVIVO_D1CURSOR_MODE_24BPP        2
#define AVIVO_D1CUR_SURFACE_ADDRESS             0x6408
#define AVIVO_D1CUR_SIZE                        0x6410
#define AVIVO_D1CUR_POSITION                    0x6414
#define AVIVO_D1CUR_HOT_SPOT                    0x6418
#define AVIVO_D1CUR_UPDATE                      0x6424
#       define AVIVO_D1CURSOR_UPDATE_LOCK       (1 << 16)

#define AVIVO_DC_LUT_RW_SELECT                  0x6480
#define AVIVO_DC_LUT_RW_MODE                    0x6484
#define AVIVO_DC_LUT_RW_INDEX                   0x6488
#define AVIVO_DC_LUT_SEQ_COLOR                  0x648c
#define AVIVO_DC_LUT_PWL_DATA                   0x6490
#define AVIVO_DC_LUT_30_COLOR                   0x6494
#define AVIVO_DC_LUT_READ_PIPE_SELECT           0x6498
#define AVIVO_DC_LUT_WRITE_EN_MASK              0x649c
#define AVIVO_DC_LUT_AUTOFILL                   0x64a0

#define AVIVO_DC_LUTA_CONTROL                   0x64c0
#define AVIVO_DC_LUTA_BLACK_OFFSET_BLUE         0x64c4
#define AVIVO_DC_LUTA_BLACK_OFFSET_GREEN        0x64c8
#define AVIVO_DC_LUTA_BLACK_OFFSET_RED          0x64cc
#define AVIVO_DC_LUTA_WHITE_OFFSET_BLUE         0x64d0
#define AVIVO_DC_LUTA_WHITE_OFFSET_GREEN        0x64d4
#define AVIVO_DC_LUTA_WHITE_OFFSET_RED          0x64d8

#define AVIVO_DC_LB_MEMORY_SPLIT                0x6520
#       define AVIVO_DC_LB_MEMORY_SPLIT_MASK    0x3
#       define AVIVO_DC_LB_MEMORY_SPLIT_SHIFT   0
#       define AVIVO_DC_LB_MEMORY_SPLIT_D1HALF_D2HALF  0
#       define AVIVO_DC_LB_MEMORY_SPLIT_D1_3Q_D2_1Q    1
#       define AVIVO_DC_LB_MEMORY_SPLIT_D1_ONLY        2
#       define AVIVO_DC_LB_MEMORY_SPLIT_D1_1Q_D2_3Q    3
#       define AVIVO_DC_LB_MEMORY_SPLIT_SHIFT_MODE (1 << 2)
#       define AVIVO_DC_LB_DISP1_END_ADR_SHIFT  4
#       define AVIVO_DC_LB_DISP1_END_ADR_MASK   0x7ff

#define AVIVO_D1MODE_DATA_FORMAT                0x6528
#       define AVIVO_D1MODE_INTERLEAVE_EN       (1 << 0)
#define AVIVO_D1MODE_DESKTOP_HEIGHT             0x652C
#define AVIVO_D1MODE_VBLANK_STATUS              0x6534
#       define AVIVO_VBLANK_ACK                 (1 << 4)
#define AVIVO_D1MODE_VLINE_START_END            0x6538
<<<<<<< HEAD
=======
#define AVIVO_D1MODE_VLINE_STATUS               0x653c
#       define AVIVO_D1MODE_VLINE_STAT          (1 << 12)
>>>>>>> ad1cd745
#define AVIVO_DxMODE_INT_MASK                   0x6540
#       define AVIVO_D1MODE_INT_MASK            (1 << 0)
#       define AVIVO_D2MODE_INT_MASK            (1 << 8)
#define AVIVO_D1MODE_VIEWPORT_START             0x6580
#define AVIVO_D1MODE_VIEWPORT_SIZE              0x6584
#define AVIVO_D1MODE_EXT_OVERSCAN_LEFT_RIGHT    0x6588
#define AVIVO_D1MODE_EXT_OVERSCAN_TOP_BOTTOM    0x658c

#define AVIVO_D1SCL_SCALER_ENABLE               0x6590
#define AVIVO_D1SCL_SCALER_TAP_CONTROL		0x6594
#define AVIVO_D1SCL_UPDATE                      0x65cc
#       define AVIVO_D1SCL_UPDATE_LOCK          (1 << 16)

/* second crtc */
#define AVIVO_D2CRTC_H_TOTAL					0x6800
#define AVIVO_D2CRTC_H_BLANK_START_END                          0x6804
#define AVIVO_D2CRTC_H_SYNC_A                                   0x6808
#define AVIVO_D2CRTC_H_SYNC_A_CNTL                              0x680c
#define AVIVO_D2CRTC_H_SYNC_B                                   0x6810
#define AVIVO_D2CRTC_H_SYNC_B_CNTL                              0x6814

#define AVIVO_D2CRTC_V_TOTAL					0x6820
#define AVIVO_D2CRTC_V_BLANK_START_END                          0x6824
#define AVIVO_D2CRTC_V_SYNC_A                                   0x6828
#define AVIVO_D2CRTC_V_SYNC_A_CNTL                              0x682c
#define AVIVO_D2CRTC_V_SYNC_B                                   0x6830
#define AVIVO_D2CRTC_V_SYNC_B_CNTL                              0x6834

#define AVIVO_D2CRTC_CONTROL                                    0x6880
#define AVIVO_D2CRTC_BLANK_CONTROL                              0x6884
#define AVIVO_D2CRTC_INTERLACE_CONTROL                          0x6888
#define AVIVO_D2CRTC_INTERLACE_STATUS                           0x688c
#define AVIVO_D2CRTC_FRAME_COUNT                                0x68a4
#define AVIVO_D2CRTC_STEREO_CONTROL                             0x68c4

#define AVIVO_D2GRPH_ENABLE                                     0x6900
#define AVIVO_D2GRPH_CONTROL                                    0x6904
#define AVIVO_D2GRPH_LUT_SEL                                    0x6908
#define AVIVO_D2GRPH_PRIMARY_SURFACE_ADDRESS                    0x6910
#define AVIVO_D2GRPH_SECONDARY_SURFACE_ADDRESS                  0x6918
#define AVIVO_D2GRPH_PITCH                                      0x6920
#define AVIVO_D2GRPH_SURFACE_OFFSET_X                           0x6924
#define AVIVO_D2GRPH_SURFACE_OFFSET_Y                           0x6928
#define AVIVO_D2GRPH_X_START                                    0x692c
#define AVIVO_D2GRPH_Y_START                                    0x6930
#define AVIVO_D2GRPH_X_END                                      0x6934
#define AVIVO_D2GRPH_Y_END                                      0x6938
#define AVIVO_D2GRPH_UPDATE                                     0x6944
#define AVIVO_D2GRPH_FLIP_CONTROL                               0x6948

#define AVIVO_D2CUR_CONTROL                     0x6c00
#define AVIVO_D2CUR_SURFACE_ADDRESS             0x6c08
#define AVIVO_D2CUR_SIZE                        0x6c10
#define AVIVO_D2CUR_POSITION                    0x6c14

#define AVIVO_D2MODE_VBLANK_STATUS              0x6d34
#define AVIVO_D2MODE_VLINE_START_END            0x6d38
<<<<<<< HEAD
=======
#define AVIVO_D2MODE_VLINE_STATUS               0x6d3c
>>>>>>> ad1cd745
#define AVIVO_D2MODE_VIEWPORT_START             0x6d80
#define AVIVO_D2MODE_VIEWPORT_SIZE              0x6d84
#define AVIVO_D2MODE_EXT_OVERSCAN_LEFT_RIGHT    0x6d88
#define AVIVO_D2MODE_EXT_OVERSCAN_TOP_BOTTOM    0x6d8c

#define AVIVO_D2SCL_SCALER_ENABLE               0x6d90
#define AVIVO_D2SCL_SCALER_TAP_CONTROL		0x6d94

#define AVIVO_DDIA_BIT_DEPTH_CONTROL				0x7214

#define AVIVO_DACA_ENABLE					0x7800
#	define AVIVO_DAC_ENABLE				(1 << 0)
#define AVIVO_DACA_SOURCE_SELECT				0x7804
#       define AVIVO_DAC_SOURCE_CRTC1                   (0 << 0)
#       define AVIVO_DAC_SOURCE_CRTC2                   (1 << 0)
#       define AVIVO_DAC_SOURCE_TV                      (2 << 0)

#define AVIVO_DACA_FORCE_OUTPUT_CNTL				0x783c
# define AVIVO_DACA_FORCE_OUTPUT_CNTL_FORCE_DATA_EN             (1 << 0)
# define AVIVO_DACA_FORCE_OUTPUT_CNTL_DATA_SEL_SHIFT            (8)
# define AVIVO_DACA_FORCE_OUTPUT_CNTL_DATA_SEL_BLUE             (1 << 0)
# define AVIVO_DACA_FORCE_OUTPUT_CNTL_DATA_SEL_GREEN            (1 << 1)
# define AVIVO_DACA_FORCE_OUTPUT_CNTL_DATA_SEL_RED              (1 << 2)
# define AVIVO_DACA_FORCE_OUTPUT_CNTL_DATA_ON_BLANKB_ONLY       (1 << 24)
#define AVIVO_DACA_POWERDOWN					0x7850
# define AVIVO_DACA_POWERDOWN_POWERDOWN                         (1 << 0)
# define AVIVO_DACA_POWERDOWN_BLUE                              (1 << 8)
# define AVIVO_DACA_POWERDOWN_GREEN                             (1 << 16)
# define AVIVO_DACA_POWERDOWN_RED                               (1 << 24)

#define AVIVO_DACB_ENABLE					0x7a00
#define AVIVO_DACB_SOURCE_SELECT				0x7a04
#define AVIVO_DACB_FORCE_OUTPUT_CNTL				0x7a3c
# define AVIVO_DACB_FORCE_OUTPUT_CNTL_FORCE_DATA_EN             (1 << 0)
# define AVIVO_DACB_FORCE_OUTPUT_CNTL_DATA_SEL_SHIFT            (8)
# define AVIVO_DACB_FORCE_OUTPUT_CNTL_DATA_SEL_BLUE             (1 << 0)
# define AVIVO_DACB_FORCE_OUTPUT_CNTL_DATA_SEL_GREEN            (1 << 1)
# define AVIVO_DACB_FORCE_OUTPUT_CNTL_DATA_SEL_RED              (1 << 2)
# define AVIVO_DACB_FORCE_OUTPUT_CNTL_DATA_ON_BLANKB_ONLY       (1 << 24)
#define AVIVO_DACB_POWERDOWN					0x7a50
# define AVIVO_DACB_POWERDOWN_POWERDOWN                         (1 << 0)
# define AVIVO_DACB_POWERDOWN_BLUE                              (1 << 8)
# define AVIVO_DACB_POWERDOWN_GREEN                             (1 << 16)
# define AVIVO_DACB_POWERDOWN_RED

#define AVIVO_TMDSA_CNTL                    0x7880
#   define AVIVO_TMDSA_CNTL_ENABLE               (1 << 0)
#   define AVIVO_TMDSA_CNTL_HPD_MASK             (1 << 4)
#   define AVIVO_TMDSA_CNTL_HPD_SELECT           (1 << 8)
#   define AVIVO_TMDSA_CNTL_SYNC_PHASE           (1 << 12)
#   define AVIVO_TMDSA_CNTL_PIXEL_ENCODING       (1 << 16)
#   define AVIVO_TMDSA_CNTL_DUAL_LINK_ENABLE     (1 << 24)
#   define AVIVO_TMDSA_CNTL_SWAP                 (1 << 28)
#define AVIVO_TMDSA_SOURCE_SELECT				0x7884
/* 78a8 appears to be some kind of (reasonably tolerant) clock?
 * 78d0 definitely hits the transmitter, definitely clock. */
/* MYSTERY1 This appears to control dithering? */
#define AVIVO_TMDSA_BIT_DEPTH_CONTROL		0x7894
#   define AVIVO_TMDS_BIT_DEPTH_CONTROL_TRUNCATE_EN           (1 << 0)
#   define AVIVO_TMDS_BIT_DEPTH_CONTROL_TRUNCATE_DEPTH        (1 << 4)
#   define AVIVO_TMDS_BIT_DEPTH_CONTROL_SPATIAL_DITHER_EN     (1 << 8)
#   define AVIVO_TMDS_BIT_DEPTH_CONTROL_SPATIAL_DITHER_DEPTH  (1 << 12)
#   define AVIVO_TMDS_BIT_DEPTH_CONTROL_TEMPORAL_DITHER_EN    (1 << 16)
#   define AVIVO_TMDS_BIT_DEPTH_CONTROL_TEMPORAL_DITHER_DEPTH (1 << 20)
#   define AVIVO_TMDS_BIT_DEPTH_CONTROL_TEMPORAL_LEVEL        (1 << 24)
#   define AVIVO_TMDS_BIT_DEPTH_CONTROL_TEMPORAL_DITHER_RESET (1 << 26)
#define AVIVO_TMDSA_DCBALANCER_CONTROL                  0x78d0
#   define AVIVO_TMDSA_DCBALANCER_CONTROL_EN                  (1 << 0)
#   define AVIVO_TMDSA_DCBALANCER_CONTROL_TEST_EN             (1 << 8)
#   define AVIVO_TMDSA_DCBALANCER_CONTROL_TEST_IN_SHIFT       (16)
#   define AVIVO_TMDSA_DCBALANCER_CONTROL_FORCE               (1 << 24)
#define AVIVO_TMDSA_DATA_SYNCHRONIZATION                0x78d8
#   define AVIVO_TMDSA_DATA_SYNCHRONIZATION_DSYNSEL           (1 << 0)
#   define AVIVO_TMDSA_DATA_SYNCHRONIZATION_PFREQCHG          (1 << 8)
#define AVIVO_TMDSA_CLOCK_ENABLE            0x7900
#define AVIVO_TMDSA_TRANSMITTER_ENABLE              0x7904
#   define AVIVO_TMDSA_TRANSMITTER_ENABLE_TX0_ENABLE          (1 << 0)
#   define AVIVO_TMDSA_TRANSMITTER_ENABLE_LNKC0EN             (1 << 1)
#   define AVIVO_TMDSA_TRANSMITTER_ENABLE_LNKD00EN            (1 << 2)
#   define AVIVO_TMDSA_TRANSMITTER_ENABLE_LNKD01EN            (1 << 3)
#   define AVIVO_TMDSA_TRANSMITTER_ENABLE_LNKD02EN            (1 << 4)
#   define AVIVO_TMDSA_TRANSMITTER_ENABLE_TX1_ENABLE          (1 << 8)
#   define AVIVO_TMDSA_TRANSMITTER_ENABLE_LNKD10EN            (1 << 10)
#   define AVIVO_TMDSA_TRANSMITTER_ENABLE_LNKD11EN            (1 << 11)
#   define AVIVO_TMDSA_TRANSMITTER_ENABLE_LNKD12EN            (1 << 12)
#   define AVIVO_TMDSA_TRANSMITTER_ENABLE_TX_ENABLE_HPD_MASK  (1 << 16)
#   define AVIVO_TMDSA_TRANSMITTER_ENABLE_LNKCEN_HPD_MASK     (1 << 17)
#   define AVIVO_TMDSA_TRANSMITTER_ENABLE_LNKDEN_HPD_MASK     (1 << 18)

#define AVIVO_TMDSA_TRANSMITTER_CONTROL				0x7910
#	define AVIVO_TMDSA_TRANSMITTER_CONTROL_PLL_ENABLE	(1 << 0)
#	define AVIVO_TMDSA_TRANSMITTER_CONTROL_PLL_RESET	(1 << 1)
#	define AVIVO_TMDSA_TRANSMITTER_CONTROL_PLL_HPD_MASK_SHIFT	(2)
#	define AVIVO_TMDSA_TRANSMITTER_CONTROL_IDSCKSEL	        (1 << 4)
#       define AVIVO_TMDSA_TRANSMITTER_CONTROL_BGSLEEP          (1 << 5)
#	define AVIVO_TMDSA_TRANSMITTER_CONTROL_PLL_PWRUP_SEQ_EN	(1 << 6)
#	define AVIVO_TMDSA_TRANSMITTER_CONTROL_TMCLK	        (1 << 8)
#	define AVIVO_TMDSA_TRANSMITTER_CONTROL_TMCLK_FROM_PADS	(1 << 13)
#	define AVIVO_TMDSA_TRANSMITTER_CONTROL_TDCLK	        (1 << 14)
#	define AVIVO_TMDSA_TRANSMITTER_CONTROL_TDCLK_FROM_PADS	(1 << 15)
#       define AVIVO_TMDSA_TRANSMITTER_CONTROL_CLK_PATTERN_SHIFT (16)
#	define AVIVO_TMDSA_TRANSMITTER_CONTROL_BYPASS_PLL	(1 << 28)
#       define AVIVO_TMDSA_TRANSMITTER_CONTROL_USE_CLK_DATA     (1 << 29)
#	define AVIVO_TMDSA_TRANSMITTER_CONTROL_INPUT_TEST_CLK_SEL	(1 << 31)

#define AVIVO_LVTMA_CNTL					0x7a80
#   define AVIVO_LVTMA_CNTL_ENABLE               (1 << 0)
#   define AVIVO_LVTMA_CNTL_HPD_MASK             (1 << 4)
#   define AVIVO_LVTMA_CNTL_HPD_SELECT           (1 << 8)
#   define AVIVO_LVTMA_CNTL_SYNC_PHASE           (1 << 12)
#   define AVIVO_LVTMA_CNTL_PIXEL_ENCODING       (1 << 16)
#   define AVIVO_LVTMA_CNTL_DUAL_LINK_ENABLE     (1 << 24)
#   define AVIVO_LVTMA_CNTL_SWAP                 (1 << 28)
#define AVIVO_LVTMA_SOURCE_SELECT                               0x7a84
#define AVIVO_LVTMA_COLOR_FORMAT                                0x7a88
#define AVIVO_LVTMA_BIT_DEPTH_CONTROL                           0x7a94
#   define AVIVO_LVTMA_BIT_DEPTH_CONTROL_TRUNCATE_EN           (1 << 0)
#   define AVIVO_LVTMA_BIT_DEPTH_CONTROL_TRUNCATE_DEPTH        (1 << 4)
#   define AVIVO_LVTMA_BIT_DEPTH_CONTROL_SPATIAL_DITHER_EN     (1 << 8)
#   define AVIVO_LVTMA_BIT_DEPTH_CONTROL_SPATIAL_DITHER_DEPTH  (1 << 12)
#   define AVIVO_LVTMA_BIT_DEPTH_CONTROL_TEMPORAL_DITHER_EN    (1 << 16)
#   define AVIVO_LVTMA_BIT_DEPTH_CONTROL_TEMPORAL_DITHER_DEPTH (1 << 20)
#   define AVIVO_LVTMA_BIT_DEPTH_CONTROL_TEMPORAL_LEVEL        (1 << 24)
#   define AVIVO_LVTMA_BIT_DEPTH_CONTROL_TEMPORAL_DITHER_RESET (1 << 26)



#define AVIVO_LVTMA_DCBALANCER_CONTROL                  0x7ad0
#   define AVIVO_LVTMA_DCBALANCER_CONTROL_EN                  (1 << 0)
#   define AVIVO_LVTMA_DCBALANCER_CONTROL_TEST_EN             (1 << 8)
#   define AVIVO_LVTMA_DCBALANCER_CONTROL_TEST_IN_SHIFT       (16)
#   define AVIVO_LVTMA_DCBALANCER_CONTROL_FORCE               (1 << 24)

#define AVIVO_LVTMA_DATA_SYNCHRONIZATION                0x78d8
#   define AVIVO_LVTMA_DATA_SYNCHRONIZATION_DSYNSEL           (1 << 0)
#   define AVIVO_LVTMA_DATA_SYNCHRONIZATION_PFREQCHG          (1 << 8)
#define R500_LVTMA_CLOCK_ENABLE			0x7b00
#define R600_LVTMA_CLOCK_ENABLE			0x7b04

#define R500_LVTMA_TRANSMITTER_ENABLE              0x7b04
#define R600_LVTMA_TRANSMITTER_ENABLE              0x7b08
#   define AVIVO_LVTMA_TRANSMITTER_ENABLE_LNKC0EN             (1 << 1)
#   define AVIVO_LVTMA_TRANSMITTER_ENABLE_LNKD00EN            (1 << 2)
#   define AVIVO_LVTMA_TRANSMITTER_ENABLE_LNKD01EN            (1 << 3)
#   define AVIVO_LVTMA_TRANSMITTER_ENABLE_LNKD02EN            (1 << 4)
#   define AVIVO_LVTMA_TRANSMITTER_ENABLE_LNKD03EN            (1 << 5)
#   define AVIVO_LVTMA_TRANSMITTER_ENABLE_LNKC1EN             (1 << 9)
#   define AVIVO_LVTMA_TRANSMITTER_ENABLE_LNKD10EN            (1 << 10)
#   define AVIVO_LVTMA_TRANSMITTER_ENABLE_LNKD11EN            (1 << 11)
#   define AVIVO_LVTMA_TRANSMITTER_ENABLE_LNKD12EN            (1 << 12)
#   define AVIVO_LVTMA_TRANSMITTER_ENABLE_LNKCEN_HPD_MASK     (1 << 17)
#   define AVIVO_LVTMA_TRANSMITTER_ENABLE_LNKDEN_HPD_MASK     (1 << 18)

#define R500_LVTMA_TRANSMITTER_CONTROL			        0x7b10
#define R600_LVTMA_TRANSMITTER_CONTROL			        0x7b14
#	define AVIVO_LVTMA_TRANSMITTER_CONTROL_PLL_ENABLE	  (1 << 0)
#	define AVIVO_LVTMA_TRANSMITTER_CONTROL_PLL_RESET	  (1 << 1)
#	define AVIVO_LVTMA_TRANSMITTER_CONTROL_PLL_HPD_MASK_SHIFT (2)
#	define AVIVO_LVTMA_TRANSMITTER_CONTROL_IDSCKSEL	          (1 << 4)
#       define AVIVO_LVTMA_TRANSMITTER_CONTROL_BGSLEEP            (1 << 5)
#	define AVIVO_LVTMA_TRANSMITTER_CONTROL_PLL_PWRUP_SEQ_EN	  (1 << 6)
#	define AVIVO_LVTMA_TRANSMITTER_CONTROL_TMCLK	          (1 << 8)
#	define AVIVO_LVTMA_TRANSMITTER_CONTROL_TMCLK_FROM_PADS	  (1 << 13)
#	define AVIVO_LVTMA_TRANSMITTER_CONTROL_TDCLK	          (1 << 14)
#	define AVIVO_LVTMA_TRANSMITTER_CONTROL_TDCLK_FROM_PADS	  (1 << 15)
#       define AVIVO_LVTMA_TRANSMITTER_CONTROL_CLK_PATTERN_SHIFT  (16)
#	define AVIVO_LVTMA_TRANSMITTER_CONTROL_BYPASS_PLL	  (1 << 28)
#       define AVIVO_LVTMA_TRANSMITTER_CONTROL_USE_CLK_DATA       (1 << 29)
#	define AVIVO_LVTMA_TRANSMITTER_CONTROL_INPUT_TEST_CLK_SEL (1 << 31)

#define R500_LVTMA_PWRSEQ_CNTL						0x7af0
#define R600_LVTMA_PWRSEQ_CNTL						0x7af4
#	define AVIVO_LVTMA_PWRSEQ_EN					    (1 << 0)
#	define AVIVO_LVTMA_PWRSEQ_PLL_ENABLE_MASK			    (1 << 2)
#	define AVIVO_LVTMA_PWRSEQ_PLL_RESET_MASK			    (1 << 3)
#	define AVIVO_LVTMA_PWRSEQ_TARGET_STATE				    (1 << 4)
#	define AVIVO_LVTMA_SYNCEN					    (1 << 8)
#	define AVIVO_LVTMA_SYNCEN_OVRD					    (1 << 9)
#	define AVIVO_LVTMA_SYNCEN_POL					    (1 << 10)
#	define AVIVO_LVTMA_DIGON					    (1 << 16)
#	define AVIVO_LVTMA_DIGON_OVRD					    (1 << 17)
#	define AVIVO_LVTMA_DIGON_POL					    (1 << 18)
#	define AVIVO_LVTMA_BLON						    (1 << 24)
#	define AVIVO_LVTMA_BLON_OVRD					    (1 << 25)
#	define AVIVO_LVTMA_BLON_POL					    (1 << 26)

#define R500_LVTMA_PWRSEQ_STATE                        0x7af4
#define R600_LVTMA_PWRSEQ_STATE                        0x7af8
#       define AVIVO_LVTMA_PWRSEQ_STATE_TARGET_STATE_R          (1 << 0)
#       define AVIVO_LVTMA_PWRSEQ_STATE_DIGON                   (1 << 1)
#       define AVIVO_LVTMA_PWRSEQ_STATE_SYNCEN                  (1 << 2)
#       define AVIVO_LVTMA_PWRSEQ_STATE_BLON                    (1 << 3)
#       define AVIVO_LVTMA_PWRSEQ_STATE_DONE                    (1 << 4)
#       define AVIVO_LVTMA_PWRSEQ_STATE_STATUS_SHIFT            (8)

#define AVIVO_LVDS_BACKLIGHT_CNTL			0x7af8
#	define AVIVO_LVDS_BACKLIGHT_CNTL_EN			(1 << 0)
#	define AVIVO_LVDS_BACKLIGHT_LEVEL_MASK		0x0000ff00
#	define AVIVO_LVDS_BACKLIGHT_LEVEL_SHIFT		8

#define AVIVO_DVOA_BIT_DEPTH_CONTROL			0x7988

#define AVIVO_GPIO_0                        0x7e30
#define AVIVO_GPIO_1                        0x7e40
#define AVIVO_GPIO_2                        0x7e50
#define AVIVO_GPIO_3                        0x7e60

#define AVIVO_DC_GPIO_HPD_Y                 0x7e9c

#define AVIVO_I2C_STATUS					0x7d30
#	define AVIVO_I2C_STATUS_DONE				(1 << 0)
#	define AVIVO_I2C_STATUS_NACK				(1 << 1)
#	define AVIVO_I2C_STATUS_HALT				(1 << 2)
#	define AVIVO_I2C_STATUS_GO				(1 << 3)
#	define AVIVO_I2C_STATUS_MASK				0x7
/* If radeon_mm_i2c is to be believed, this is HALT, NACK, and maybe
 * DONE? */
#	define AVIVO_I2C_STATUS_CMD_RESET			0x7
#	define AVIVO_I2C_STATUS_CMD_WAIT			(1 << 3)
#define AVIVO_I2C_STOP						0x7d34
#define AVIVO_I2C_START_CNTL				0x7d38
#	define AVIVO_I2C_START						(1 << 8)
#	define AVIVO_I2C_CONNECTOR0					(0 << 16)
#	define AVIVO_I2C_CONNECTOR1					(1 << 16)
#define R520_I2C_START (1<<0)
#define R520_I2C_STOP (1<<1)
#define R520_I2C_RX (1<<2)
#define R520_I2C_EN (1<<8)
#define R520_I2C_DDC1 (0<<16)
#define R520_I2C_DDC2 (1<<16)
#define R520_I2C_DDC3 (2<<16)
#define R520_I2C_DDC_MASK (3<<16)
#define AVIVO_I2C_CONTROL2					0x7d3c
#	define AVIVO_I2C_7D3C_SIZE_SHIFT			8
#	define AVIVO_I2C_7D3C_SIZE_MASK				(0xf << 8)
#define AVIVO_I2C_CONTROL3						0x7d40
/* Reading is done 4 bytes at a time: read the bottom 8 bits from
 * 7d44, four times in a row.
 * Writing is a little more complex.  First write DATA with
 * 0xnnnnnnzz, then 0xnnnnnnyy, where nnnnnn is some non-deterministic
 * magic number, zz is, I think, the slave address, and yy is the byte
 * you want to write. */
#define AVIVO_I2C_DATA						0x7d44
#define R520_I2C_ADDR_COUNT_MASK (0x7)
#define R520_I2C_DATA_COUNT_SHIFT (8)
#define R520_I2C_DATA_COUNT_MASK (0xF00)
#define AVIVO_I2C_CNTL						0x7d50
#	define AVIVO_I2C_EN							(1 << 0)
#	define AVIVO_I2C_RESET						(1 << 8)

#define AVIVO_DISP_INTERRUPT_STATUS                             0x7edc
#       define AVIVO_D1_VBLANK_INTERRUPT                        (1 << 4)
#       define AVIVO_D2_VBLANK_INTERRUPT                        (1 << 5)

#endif<|MERGE_RESOLUTION|>--- conflicted
+++ resolved
@@ -445,11 +445,8 @@
 #define AVIVO_D1MODE_VBLANK_STATUS              0x6534
 #       define AVIVO_VBLANK_ACK                 (1 << 4)
 #define AVIVO_D1MODE_VLINE_START_END            0x6538
-<<<<<<< HEAD
-=======
 #define AVIVO_D1MODE_VLINE_STATUS               0x653c
 #       define AVIVO_D1MODE_VLINE_STAT          (1 << 12)
->>>>>>> ad1cd745
 #define AVIVO_DxMODE_INT_MASK                   0x6540
 #       define AVIVO_D1MODE_INT_MASK            (1 << 0)
 #       define AVIVO_D2MODE_INT_MASK            (1 << 8)
@@ -507,10 +504,7 @@
 
 #define AVIVO_D2MODE_VBLANK_STATUS              0x6d34
 #define AVIVO_D2MODE_VLINE_START_END            0x6d38
-<<<<<<< HEAD
-=======
 #define AVIVO_D2MODE_VLINE_STATUS               0x6d3c
->>>>>>> ad1cd745
 #define AVIVO_D2MODE_VIEWPORT_START             0x6d80
 #define AVIVO_D2MODE_VIEWPORT_SIZE              0x6d84
 #define AVIVO_D2MODE_EXT_OVERSCAN_LEFT_RIGHT    0x6d88
