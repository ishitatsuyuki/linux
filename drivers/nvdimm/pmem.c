--- conflicted
+++ resolved
@@ -68,26 +68,6 @@
 
 	invalidate_pmem(pmem->virt_addr + offset, len);
 	return 0;
-}
-
-static void write_pmem(void *pmem_addr, struct page *page,
-		unsigned int off, unsigned int len)
-{
-	void *mem = kmap_atomic(page);
-
-	memcpy_to_pmem(pmem_addr, mem + off, len);
-	kunmap_atomic(mem);
-}
-
-static int read_pmem(struct page *page, unsigned int off,
-		void *pmem_addr, unsigned int len)
-{
-	int rc;
-	void *mem = kmap_atomic(page);
-
-	rc = memcpy_from_pmem(mem + off, pmem_addr, len);
-	kunmap_atomic(mem);
-	return rc;
 }
 
 static void write_pmem(void *pmem_addr, struct page *page,
@@ -147,11 +127,7 @@
 		flush_dcache_page(page);
 		write_pmem(pmem_addr, page, off, len);
 		if (unlikely(bad_pmem)) {
-<<<<<<< HEAD
-			pmem_clear_poison(pmem, pmem_off, len);
-=======
 			rc = pmem_clear_poison(pmem, pmem_off, len);
->>>>>>> d06e622d
 			write_pmem(pmem_addr, page, off, len);
 		}
 	}
