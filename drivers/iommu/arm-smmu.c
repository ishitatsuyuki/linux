/*
 * IOMMU API for ARM architected SMMU implementations.
 *
 * This program is free software; you can redistribute it and/or modify
 * it under the terms of the GNU General Public License version 2 as
 * published by the Free Software Foundation.
 *
 * This program is distributed in the hope that it will be useful,
 * but WITHOUT ANY WARRANTY; without even the implied warranty of
 * MERCHANTABILITY or FITNESS FOR A PARTICULAR PURPOSE.  See the
 * GNU General Public License for more details.
 *
 * You should have received a copy of the GNU General Public License
 * along with this program; if not, write to the Free Software
 * Foundation, Inc., 59 Temple Place - Suite 330, Boston, MA 02111-1307, USA.
 *
 * Copyright (C) 2013 ARM Limited
 *
 * Author: Will Deacon <will.deacon@arm.com>
 *
 * This driver currently supports:
 *	- SMMUv1 and v2 implementations
 *	- Stream-matching and stream-indexing
 *	- v7/v8 long-descriptor format
 *	- Non-secure access to the SMMU
 *	- Context fault reporting
 */

#define pr_fmt(fmt) "arm-smmu: " fmt

#include <linux/acpi.h>
#include <linux/acpi_iort.h>
#include <linux/atomic.h>
#include <linux/delay.h>
#include <linux/dma-iommu.h>
#include <linux/dma-mapping.h>
#include <linux/err.h>
#include <linux/interrupt.h>
#include <linux/io.h>
#include <linux/io-64-nonatomic-hi-lo.h>
#include <linux/iommu.h>
#include <linux/iopoll.h>
#include <linux/module.h>
#include <linux/of.h>
#include <linux/of_address.h>
#include <linux/of_device.h>
#include <linux/of_iommu.h>
#include <linux/pci.h>
#include <linux/platform_device.h>
#include <linux/slab.h>
#include <linux/spinlock.h>

#include <linux/amba/bus.h>

#include "io-pgtable.h"

/* Maximum number of context banks per SMMU */
#define ARM_SMMU_MAX_CBS		128

/* SMMU global address space */
#define ARM_SMMU_GR0(smmu)		((smmu)->base)
#define ARM_SMMU_GR1(smmu)		((smmu)->base + (1 << (smmu)->pgshift))

/*
 * SMMU global address space with conditional offset to access secure
 * aliases of non-secure registers (e.g. nsCR0: 0x400, nsGFSR: 0x448,
 * nsGFSYNR0: 0x450)
 */
#define ARM_SMMU_GR0_NS(smmu)						\
	((smmu)->base +							\
		((smmu->options & ARM_SMMU_OPT_SECURE_CFG_ACCESS)	\
			? 0x400 : 0))

/*
 * Some 64-bit registers only make sense to write atomically, but in such
 * cases all the data relevant to AArch32 formats lies within the lower word,
 * therefore this actually makes more sense than it might first appear.
 */
#ifdef CONFIG_64BIT
#define smmu_write_atomic_lq		writeq_relaxed
#else
#define smmu_write_atomic_lq		writel_relaxed
#endif

/* Configuration registers */
#define ARM_SMMU_GR0_sCR0		0x0
#define sCR0_CLIENTPD			(1 << 0)
#define sCR0_GFRE			(1 << 1)
#define sCR0_GFIE			(1 << 2)
#define sCR0_GCFGFRE			(1 << 4)
#define sCR0_GCFGFIE			(1 << 5)
#define sCR0_USFCFG			(1 << 10)
#define sCR0_VMIDPNE			(1 << 11)
#define sCR0_PTM			(1 << 12)
#define sCR0_FB				(1 << 13)
#define sCR0_VMID16EN			(1 << 31)
#define sCR0_BSU_SHIFT			14
#define sCR0_BSU_MASK			0x3

/* Auxiliary Configuration register */
#define ARM_SMMU_GR0_sACR		0x10

/* Identification registers */
#define ARM_SMMU_GR0_ID0		0x20
#define ARM_SMMU_GR0_ID1		0x24
#define ARM_SMMU_GR0_ID2		0x28
#define ARM_SMMU_GR0_ID3		0x2c
#define ARM_SMMU_GR0_ID4		0x30
#define ARM_SMMU_GR0_ID5		0x34
#define ARM_SMMU_GR0_ID6		0x38
#define ARM_SMMU_GR0_ID7		0x3c
#define ARM_SMMU_GR0_sGFSR		0x48
#define ARM_SMMU_GR0_sGFSYNR0		0x50
#define ARM_SMMU_GR0_sGFSYNR1		0x54
#define ARM_SMMU_GR0_sGFSYNR2		0x58

#define ID0_S1TS			(1 << 30)
#define ID0_S2TS			(1 << 29)
#define ID0_NTS				(1 << 28)
#define ID0_SMS				(1 << 27)
#define ID0_ATOSNS			(1 << 26)
#define ID0_PTFS_NO_AARCH32		(1 << 25)
#define ID0_PTFS_NO_AARCH32S		(1 << 24)
#define ID0_CTTW			(1 << 14)
#define ID0_NUMIRPT_SHIFT		16
#define ID0_NUMIRPT_MASK		0xff
#define ID0_NUMSIDB_SHIFT		9
#define ID0_NUMSIDB_MASK		0xf
#define ID0_NUMSMRG_SHIFT		0
#define ID0_NUMSMRG_MASK		0xff

#define ID1_PAGESIZE			(1 << 31)
#define ID1_NUMPAGENDXB_SHIFT		28
#define ID1_NUMPAGENDXB_MASK		7
#define ID1_NUMS2CB_SHIFT		16
#define ID1_NUMS2CB_MASK		0xff
#define ID1_NUMCB_SHIFT			0
#define ID1_NUMCB_MASK			0xff

#define ID2_OAS_SHIFT			4
#define ID2_OAS_MASK			0xf
#define ID2_IAS_SHIFT			0
#define ID2_IAS_MASK			0xf
#define ID2_UBS_SHIFT			8
#define ID2_UBS_MASK			0xf
#define ID2_PTFS_4K			(1 << 12)
#define ID2_PTFS_16K			(1 << 13)
#define ID2_PTFS_64K			(1 << 14)
#define ID2_VMID16			(1 << 15)

#define ID7_MAJOR_SHIFT			4
#define ID7_MAJOR_MASK			0xf

/* Global TLB invalidation */
#define ARM_SMMU_GR0_TLBIVMID		0x64
#define ARM_SMMU_GR0_TLBIALLNSNH	0x68
#define ARM_SMMU_GR0_TLBIALLH		0x6c
#define ARM_SMMU_GR0_sTLBGSYNC		0x70
#define ARM_SMMU_GR0_sTLBGSTATUS	0x74
#define sTLBGSTATUS_GSACTIVE		(1 << 0)
#define TLB_LOOP_TIMEOUT		1000000	/* 1s! */

/* Stream mapping registers */
#define ARM_SMMU_GR0_SMR(n)		(0x800 + ((n) << 2))
#define SMR_VALID			(1 << 31)
#define SMR_MASK_SHIFT			16
#define SMR_ID_SHIFT			0

#define ARM_SMMU_GR0_S2CR(n)		(0xc00 + ((n) << 2))
#define S2CR_CBNDX_SHIFT		0
#define S2CR_CBNDX_MASK			0xff
#define S2CR_TYPE_SHIFT			16
#define S2CR_TYPE_MASK			0x3
enum arm_smmu_s2cr_type {
	S2CR_TYPE_TRANS,
	S2CR_TYPE_BYPASS,
	S2CR_TYPE_FAULT,
};

#define S2CR_PRIVCFG_SHIFT		24
#define S2CR_PRIVCFG_MASK		0x3
enum arm_smmu_s2cr_privcfg {
	S2CR_PRIVCFG_DEFAULT,
	S2CR_PRIVCFG_DIPAN,
	S2CR_PRIVCFG_UNPRIV,
	S2CR_PRIVCFG_PRIV,
};

/* Context bank attribute registers */
#define ARM_SMMU_GR1_CBAR(n)		(0x0 + ((n) << 2))
#define CBAR_VMID_SHIFT			0
#define CBAR_VMID_MASK			0xff
#define CBAR_S1_BPSHCFG_SHIFT		8
#define CBAR_S1_BPSHCFG_MASK		3
#define CBAR_S1_BPSHCFG_NSH		3
#define CBAR_S1_MEMATTR_SHIFT		12
#define CBAR_S1_MEMATTR_MASK		0xf
#define CBAR_S1_MEMATTR_WB		0xf
#define CBAR_TYPE_SHIFT			16
#define CBAR_TYPE_MASK			0x3
#define CBAR_TYPE_S2_TRANS		(0 << CBAR_TYPE_SHIFT)
#define CBAR_TYPE_S1_TRANS_S2_BYPASS	(1 << CBAR_TYPE_SHIFT)
#define CBAR_TYPE_S1_TRANS_S2_FAULT	(2 << CBAR_TYPE_SHIFT)
#define CBAR_TYPE_S1_TRANS_S2_TRANS	(3 << CBAR_TYPE_SHIFT)
#define CBAR_IRPTNDX_SHIFT		24
#define CBAR_IRPTNDX_MASK		0xff

#define ARM_SMMU_GR1_CBA2R(n)		(0x800 + ((n) << 2))
#define CBA2R_RW64_32BIT		(0 << 0)
#define CBA2R_RW64_64BIT		(1 << 0)
#define CBA2R_VMID_SHIFT		16
#define CBA2R_VMID_MASK			0xffff

/* Translation context bank */
#define ARM_SMMU_CB_BASE(smmu)		((smmu)->base + ((smmu)->size >> 1))
#define ARM_SMMU_CB(smmu, n)		((n) * (1 << (smmu)->pgshift))

#define ARM_SMMU_CB_SCTLR		0x0
#define ARM_SMMU_CB_ACTLR		0x4
#define ARM_SMMU_CB_RESUME		0x8
#define ARM_SMMU_CB_TTBCR2		0x10
#define ARM_SMMU_CB_TTBR0		0x20
#define ARM_SMMU_CB_TTBR1		0x28
#define ARM_SMMU_CB_TTBCR		0x30
#define ARM_SMMU_CB_CONTEXTIDR		0x34
#define ARM_SMMU_CB_S1_MAIR0		0x38
#define ARM_SMMU_CB_S1_MAIR1		0x3c
#define ARM_SMMU_CB_PAR			0x50
#define ARM_SMMU_CB_FSR			0x58
#define ARM_SMMU_CB_FAR			0x60
#define ARM_SMMU_CB_FSYNR0		0x68
#define ARM_SMMU_CB_S1_TLBIVA		0x600
#define ARM_SMMU_CB_S1_TLBIASID		0x610
#define ARM_SMMU_CB_S1_TLBIVAL		0x620
#define ARM_SMMU_CB_S2_TLBIIPAS2	0x630
#define ARM_SMMU_CB_S2_TLBIIPAS2L	0x638
#define ARM_SMMU_CB_ATS1PR		0x800
#define ARM_SMMU_CB_ATSR		0x8f0

#define SCTLR_S1_ASIDPNE		(1 << 12)
#define SCTLR_CFCFG			(1 << 7)
#define SCTLR_CFIE			(1 << 6)
#define SCTLR_CFRE			(1 << 5)
#define SCTLR_E				(1 << 4)
#define SCTLR_AFE			(1 << 2)
#define SCTLR_TRE			(1 << 1)
#define SCTLR_M				(1 << 0)

#define ARM_MMU500_ACTLR_CPRE		(1 << 1)

#define ARM_MMU500_ACR_CACHE_LOCK	(1 << 26)
#define ARM_MMU500_ACR_SMTNMB_TLBEN	(1 << 8)

#define CB_PAR_F			(1 << 0)

#define ATSR_ACTIVE			(1 << 0)

#define RESUME_RETRY			(0 << 0)
#define RESUME_TERMINATE		(1 << 0)

#define TTBCR2_SEP_SHIFT		15
#define TTBCR2_SEP_UPSTREAM		(0x7 << TTBCR2_SEP_SHIFT)

#define TTBRn_ASID_SHIFT		48

#define FSR_MULTI			(1 << 31)
#define FSR_SS				(1 << 30)
#define FSR_UUT				(1 << 8)
#define FSR_ASF				(1 << 7)
#define FSR_TLBLKF			(1 << 6)
#define FSR_TLBMCF			(1 << 5)
#define FSR_EF				(1 << 4)
#define FSR_PF				(1 << 3)
#define FSR_AFF				(1 << 2)
#define FSR_TF				(1 << 1)

#define FSR_IGN				(FSR_AFF | FSR_ASF | \
					 FSR_TLBMCF | FSR_TLBLKF)
#define FSR_FAULT			(FSR_MULTI | FSR_SS | FSR_UUT | \
					 FSR_EF | FSR_PF | FSR_TF | FSR_IGN)

#define FSYNR0_WNR			(1 << 4)

static int force_stage;
module_param(force_stage, int, S_IRUGO);
MODULE_PARM_DESC(force_stage,
	"Force SMMU mappings to be installed at a particular stage of translation. A value of '1' or '2' forces the corresponding stage. All other values are ignored (i.e. no stage is forced). Note that selecting a specific stage will disable support for nested translation.");
static bool disable_bypass;
module_param(disable_bypass, bool, S_IRUGO);
MODULE_PARM_DESC(disable_bypass,
	"Disable bypass streams such that incoming transactions from devices that are not attached to an iommu domain will report an abort back to the device and will not be allowed to pass through the SMMU.");

enum arm_smmu_arch_version {
	ARM_SMMU_V1,
	ARM_SMMU_V1_64K,
	ARM_SMMU_V2,
};

enum arm_smmu_implementation {
	GENERIC_SMMU,
	ARM_MMU500,
	CAVIUM_SMMUV2,
};

struct arm_smmu_s2cr {
	struct iommu_group		*group;
	int				count;
	enum arm_smmu_s2cr_type		type;
	enum arm_smmu_s2cr_privcfg	privcfg;
	u8				cbndx;
};

#define s2cr_init_val (struct arm_smmu_s2cr){				\
	.type = disable_bypass ? S2CR_TYPE_FAULT : S2CR_TYPE_BYPASS,	\
}

struct arm_smmu_smr {
	u16				mask;
	u16				id;
	bool				valid;
};

struct arm_smmu_master_cfg {
	struct arm_smmu_device		*smmu;
	s16				smendx[];
};
#define INVALID_SMENDX			-1
#define __fwspec_cfg(fw) ((struct arm_smmu_master_cfg *)fw->iommu_priv)
#define fwspec_smmu(fw)  (__fwspec_cfg(fw)->smmu)
#define fwspec_smendx(fw, i) \
	(i >= fw->num_ids ? INVALID_SMENDX : __fwspec_cfg(fw)->smendx[i])
#define for_each_cfg_sme(fw, i, idx) \
	for (i = 0; idx = fwspec_smendx(fw, i), i < fw->num_ids; ++i)

struct arm_smmu_device {
	struct device			*dev;

	void __iomem			*base;
	unsigned long			size;
	unsigned long			pgshift;

#define ARM_SMMU_FEAT_COHERENT_WALK	(1 << 0)
#define ARM_SMMU_FEAT_STREAM_MATCH	(1 << 1)
#define ARM_SMMU_FEAT_TRANS_S1		(1 << 2)
#define ARM_SMMU_FEAT_TRANS_S2		(1 << 3)
#define ARM_SMMU_FEAT_TRANS_NESTED	(1 << 4)
#define ARM_SMMU_FEAT_TRANS_OPS		(1 << 5)
#define ARM_SMMU_FEAT_VMID16		(1 << 6)
#define ARM_SMMU_FEAT_FMT_AARCH64_4K	(1 << 7)
#define ARM_SMMU_FEAT_FMT_AARCH64_16K	(1 << 8)
#define ARM_SMMU_FEAT_FMT_AARCH64_64K	(1 << 9)
#define ARM_SMMU_FEAT_FMT_AARCH32_L	(1 << 10)
#define ARM_SMMU_FEAT_FMT_AARCH32_S	(1 << 11)
	u32				features;

#define ARM_SMMU_OPT_SECURE_CFG_ACCESS (1 << 0)
	u32				options;
	enum arm_smmu_arch_version	version;
	enum arm_smmu_implementation	model;

	u32				num_context_banks;
	u32				num_s2_context_banks;
	DECLARE_BITMAP(context_map, ARM_SMMU_MAX_CBS);
	atomic_t			irptndx;

	u32				num_mapping_groups;
	u16				streamid_mask;
	u16				smr_mask_mask;
	struct arm_smmu_smr		*smrs;
	struct arm_smmu_s2cr		*s2crs;
	struct mutex			stream_map_mutex;

	unsigned long			va_size;
	unsigned long			ipa_size;
	unsigned long			pa_size;
	unsigned long			pgsize_bitmap;

	u32				num_global_irqs;
	u32				num_context_irqs;
	unsigned int			*irqs;

	u32				cavium_id_base; /* Specific to Cavium */
};

enum arm_smmu_context_fmt {
	ARM_SMMU_CTX_FMT_NONE,
	ARM_SMMU_CTX_FMT_AARCH64,
	ARM_SMMU_CTX_FMT_AARCH32_L,
	ARM_SMMU_CTX_FMT_AARCH32_S,
};

struct arm_smmu_cfg {
	u8				cbndx;
	u8				irptndx;
	u32				cbar;
	enum arm_smmu_context_fmt	fmt;
};
#define INVALID_IRPTNDX			0xff

#define ARM_SMMU_CB_ASID(smmu, cfg) ((u16)(smmu)->cavium_id_base + (cfg)->cbndx)
#define ARM_SMMU_CB_VMID(smmu, cfg) ((u16)(smmu)->cavium_id_base + (cfg)->cbndx + 1)

enum arm_smmu_domain_stage {
	ARM_SMMU_DOMAIN_S1 = 0,
	ARM_SMMU_DOMAIN_S2,
	ARM_SMMU_DOMAIN_NESTED,
};

struct arm_smmu_domain {
	struct arm_smmu_device		*smmu;
	struct io_pgtable_ops		*pgtbl_ops;
	spinlock_t			pgtbl_lock;
	struct arm_smmu_cfg		cfg;
	enum arm_smmu_domain_stage	stage;
	struct mutex			init_mutex; /* Protects smmu pointer */
	struct iommu_domain		domain;
};

struct arm_smmu_option_prop {
	u32 opt;
	const char *prop;
};

static atomic_t cavium_smmu_context_count = ATOMIC_INIT(0);

static bool using_legacy_binding, using_generic_binding;

static struct arm_smmu_option_prop arm_smmu_options[] = {
	{ ARM_SMMU_OPT_SECURE_CFG_ACCESS, "calxeda,smmu-secure-config-access" },
	{ 0, NULL},
};

static struct arm_smmu_domain *to_smmu_domain(struct iommu_domain *dom)
{
	return container_of(dom, struct arm_smmu_domain, domain);
}

static void parse_driver_options(struct arm_smmu_device *smmu)
{
	int i = 0;

	do {
		if (of_property_read_bool(smmu->dev->of_node,
						arm_smmu_options[i].prop)) {
			smmu->options |= arm_smmu_options[i].opt;
			dev_notice(smmu->dev, "option %s\n",
				arm_smmu_options[i].prop);
		}
	} while (arm_smmu_options[++i].opt);
}

static struct device_node *dev_get_dev_node(struct device *dev)
{
	if (dev_is_pci(dev)) {
		struct pci_bus *bus = to_pci_dev(dev)->bus;

		while (!pci_is_root_bus(bus))
			bus = bus->parent;
		return of_node_get(bus->bridge->parent->of_node);
	}

	return of_node_get(dev->of_node);
}

static int __arm_smmu_get_pci_sid(struct pci_dev *pdev, u16 alias, void *data)
{
	*((__be32 *)data) = cpu_to_be32(alias);
	return 0; /* Continue walking */
}

static int __find_legacy_master_phandle(struct device *dev, void *data)
{
	struct of_phandle_iterator *it = *(void **)data;
	struct device_node *np = it->node;
	int err;

	of_for_each_phandle(it, err, dev->of_node, "mmu-masters",
			    "#stream-id-cells", 0)
		if (it->node == np) {
			*(void **)data = dev;
			return 1;
		}
	it->node = np;
	return err == -ENOENT ? 0 : err;
}

static struct platform_driver arm_smmu_driver;
static struct iommu_ops arm_smmu_ops;

static int arm_smmu_register_legacy_master(struct device *dev,
					   struct arm_smmu_device **smmu)
{
	struct device *smmu_dev;
	struct device_node *np;
	struct of_phandle_iterator it;
	void *data = &it;
	u32 *sids;
	__be32 pci_sid;
	int err;

	np = dev_get_dev_node(dev);
	if (!np || !of_find_property(np, "#stream-id-cells", NULL)) {
		of_node_put(np);
		return -ENODEV;
	}

	it.node = np;
	err = driver_for_each_device(&arm_smmu_driver.driver, NULL, &data,
				     __find_legacy_master_phandle);
	smmu_dev = data;
	of_node_put(np);
	if (err == 0)
		return -ENODEV;
	if (err < 0)
		return err;

	if (dev_is_pci(dev)) {
		/* "mmu-masters" assumes Stream ID == Requester ID */
		pci_for_each_dma_alias(to_pci_dev(dev), __arm_smmu_get_pci_sid,
				       &pci_sid);
		it.cur = &pci_sid;
		it.cur_count = 1;
	}

	err = iommu_fwspec_init(dev, &smmu_dev->of_node->fwnode,
				&arm_smmu_ops);
	if (err)
		return err;

	sids = kcalloc(it.cur_count, sizeof(*sids), GFP_KERNEL);
	if (!sids)
		return -ENOMEM;

	*smmu = dev_get_drvdata(smmu_dev);
	of_phandle_iterator_args(&it, sids, it.cur_count);
	err = iommu_fwspec_add_ids(dev, sids, it.cur_count);
	kfree(sids);
	return err;
}

static int __arm_smmu_alloc_bitmap(unsigned long *map, int start, int end)
{
	int idx;

	do {
		idx = find_next_zero_bit(map, end, start);
		if (idx == end)
			return -ENOSPC;
	} while (test_and_set_bit(idx, map));

	return idx;
}

static void __arm_smmu_free_bitmap(unsigned long *map, int idx)
{
	clear_bit(idx, map);
}

/* Wait for any pending TLB invalidations to complete */
static void __arm_smmu_tlb_sync(struct arm_smmu_device *smmu)
{
	int count = 0;
	void __iomem *gr0_base = ARM_SMMU_GR0(smmu);

	writel_relaxed(0, gr0_base + ARM_SMMU_GR0_sTLBGSYNC);
	while (readl_relaxed(gr0_base + ARM_SMMU_GR0_sTLBGSTATUS)
	       & sTLBGSTATUS_GSACTIVE) {
		cpu_relax();
		if (++count == TLB_LOOP_TIMEOUT) {
			dev_err_ratelimited(smmu->dev,
			"TLB sync timed out -- SMMU may be deadlocked\n");
			return;
		}
		udelay(1);
	}
}

static void arm_smmu_tlb_sync(void *cookie)
{
	struct arm_smmu_domain *smmu_domain = cookie;
	__arm_smmu_tlb_sync(smmu_domain->smmu);
}

static void arm_smmu_tlb_inv_context(void *cookie)
{
	struct arm_smmu_domain *smmu_domain = cookie;
	struct arm_smmu_cfg *cfg = &smmu_domain->cfg;
	struct arm_smmu_device *smmu = smmu_domain->smmu;
	bool stage1 = cfg->cbar != CBAR_TYPE_S2_TRANS;
	void __iomem *base;

	if (stage1) {
		base = ARM_SMMU_CB_BASE(smmu) + ARM_SMMU_CB(smmu, cfg->cbndx);
		writel_relaxed(ARM_SMMU_CB_ASID(smmu, cfg),
			       base + ARM_SMMU_CB_S1_TLBIASID);
	} else {
		base = ARM_SMMU_GR0(smmu);
		writel_relaxed(ARM_SMMU_CB_VMID(smmu, cfg),
			       base + ARM_SMMU_GR0_TLBIVMID);
	}

	__arm_smmu_tlb_sync(smmu);
}

static void arm_smmu_tlb_inv_range_nosync(unsigned long iova, size_t size,
					  size_t granule, bool leaf, void *cookie)
{
	struct arm_smmu_domain *smmu_domain = cookie;
	struct arm_smmu_cfg *cfg = &smmu_domain->cfg;
	struct arm_smmu_device *smmu = smmu_domain->smmu;
	bool stage1 = cfg->cbar != CBAR_TYPE_S2_TRANS;
	void __iomem *reg;

	if (stage1) {
		reg = ARM_SMMU_CB_BASE(smmu) + ARM_SMMU_CB(smmu, cfg->cbndx);
		reg += leaf ? ARM_SMMU_CB_S1_TLBIVAL : ARM_SMMU_CB_S1_TLBIVA;

		if (cfg->fmt != ARM_SMMU_CTX_FMT_AARCH64) {
			iova &= ~12UL;
			iova |= ARM_SMMU_CB_ASID(smmu, cfg);
			do {
				writel_relaxed(iova, reg);
				iova += granule;
			} while (size -= granule);
		} else {
			iova >>= 12;
			iova |= (u64)ARM_SMMU_CB_ASID(smmu, cfg) << 48;
			do {
				writeq_relaxed(iova, reg);
				iova += granule >> 12;
			} while (size -= granule);
		}
	} else if (smmu->version == ARM_SMMU_V2) {
		reg = ARM_SMMU_CB_BASE(smmu) + ARM_SMMU_CB(smmu, cfg->cbndx);
		reg += leaf ? ARM_SMMU_CB_S2_TLBIIPAS2L :
			      ARM_SMMU_CB_S2_TLBIIPAS2;
		iova >>= 12;
		do {
			smmu_write_atomic_lq(iova, reg);
			iova += granule >> 12;
		} while (size -= granule);
	} else {
		reg = ARM_SMMU_GR0(smmu) + ARM_SMMU_GR0_TLBIVMID;
		writel_relaxed(ARM_SMMU_CB_VMID(smmu, cfg), reg);
	}
}

static const struct iommu_gather_ops arm_smmu_gather_ops = {
	.tlb_flush_all	= arm_smmu_tlb_inv_context,
	.tlb_add_flush	= arm_smmu_tlb_inv_range_nosync,
	.tlb_sync	= arm_smmu_tlb_sync,
};

static irqreturn_t arm_smmu_context_fault(int irq, void *dev)
{
	u32 fsr, fsynr;
	unsigned long iova;
	struct iommu_domain *domain = dev;
	struct arm_smmu_domain *smmu_domain = to_smmu_domain(domain);
	struct arm_smmu_cfg *cfg = &smmu_domain->cfg;
	struct arm_smmu_device *smmu = smmu_domain->smmu;
	void __iomem *cb_base;

	cb_base = ARM_SMMU_CB_BASE(smmu) + ARM_SMMU_CB(smmu, cfg->cbndx);
	fsr = readl_relaxed(cb_base + ARM_SMMU_CB_FSR);

	if (!(fsr & FSR_FAULT))
		return IRQ_NONE;

	fsynr = readl_relaxed(cb_base + ARM_SMMU_CB_FSYNR0);
	iova = readq_relaxed(cb_base + ARM_SMMU_CB_FAR);

	dev_err_ratelimited(smmu->dev,
	"Unhandled context fault: fsr=0x%x, iova=0x%08lx, fsynr=0x%x, cb=%d\n",
			    fsr, iova, fsynr, cfg->cbndx);

	writel(fsr, cb_base + ARM_SMMU_CB_FSR);
	return IRQ_HANDLED;
}

static irqreturn_t arm_smmu_global_fault(int irq, void *dev)
{
	u32 gfsr, gfsynr0, gfsynr1, gfsynr2;
	struct arm_smmu_device *smmu = dev;
	void __iomem *gr0_base = ARM_SMMU_GR0_NS(smmu);

	gfsr = readl_relaxed(gr0_base + ARM_SMMU_GR0_sGFSR);
	gfsynr0 = readl_relaxed(gr0_base + ARM_SMMU_GR0_sGFSYNR0);
	gfsynr1 = readl_relaxed(gr0_base + ARM_SMMU_GR0_sGFSYNR1);
	gfsynr2 = readl_relaxed(gr0_base + ARM_SMMU_GR0_sGFSYNR2);

	if (!gfsr)
		return IRQ_NONE;

	dev_err_ratelimited(smmu->dev,
		"Unexpected global fault, this could be serious\n");
	dev_err_ratelimited(smmu->dev,
		"\tGFSR 0x%08x, GFSYNR0 0x%08x, GFSYNR1 0x%08x, GFSYNR2 0x%08x\n",
		gfsr, gfsynr0, gfsynr1, gfsynr2);

	writel(gfsr, gr0_base + ARM_SMMU_GR0_sGFSR);
	return IRQ_HANDLED;
}

static void arm_smmu_init_context_bank(struct arm_smmu_domain *smmu_domain,
				       struct io_pgtable_cfg *pgtbl_cfg)
{
	u32 reg, reg2;
	u64 reg64;
	bool stage1;
	struct arm_smmu_cfg *cfg = &smmu_domain->cfg;
	struct arm_smmu_device *smmu = smmu_domain->smmu;
	void __iomem *cb_base, *gr1_base;

	gr1_base = ARM_SMMU_GR1(smmu);
	stage1 = cfg->cbar != CBAR_TYPE_S2_TRANS;
	cb_base = ARM_SMMU_CB_BASE(smmu) + ARM_SMMU_CB(smmu, cfg->cbndx);

	if (smmu->version > ARM_SMMU_V1) {
		if (cfg->fmt == ARM_SMMU_CTX_FMT_AARCH64)
			reg = CBA2R_RW64_64BIT;
		else
			reg = CBA2R_RW64_32BIT;
		/* 16-bit VMIDs live in CBA2R */
		if (smmu->features & ARM_SMMU_FEAT_VMID16)
			reg |= ARM_SMMU_CB_VMID(smmu, cfg) << CBA2R_VMID_SHIFT;

		writel_relaxed(reg, gr1_base + ARM_SMMU_GR1_CBA2R(cfg->cbndx));
	}

	/* CBAR */
	reg = cfg->cbar;
	if (smmu->version < ARM_SMMU_V2)
		reg |= cfg->irptndx << CBAR_IRPTNDX_SHIFT;

	/*
	 * Use the weakest shareability/memory types, so they are
	 * overridden by the ttbcr/pte.
	 */
	if (stage1) {
		reg |= (CBAR_S1_BPSHCFG_NSH << CBAR_S1_BPSHCFG_SHIFT) |
			(CBAR_S1_MEMATTR_WB << CBAR_S1_MEMATTR_SHIFT);
	} else if (!(smmu->features & ARM_SMMU_FEAT_VMID16)) {
		/* 8-bit VMIDs live in CBAR */
		reg |= ARM_SMMU_CB_VMID(smmu, cfg) << CBAR_VMID_SHIFT;
	}
	writel_relaxed(reg, gr1_base + ARM_SMMU_GR1_CBAR(cfg->cbndx));

	/* TTBRs */
	if (stage1) {
		u16 asid = ARM_SMMU_CB_ASID(smmu, cfg);

		if (cfg->fmt == ARM_SMMU_CTX_FMT_AARCH32_S) {
			reg = pgtbl_cfg->arm_v7s_cfg.ttbr[0];
			writel_relaxed(reg, cb_base + ARM_SMMU_CB_TTBR0);
			reg = pgtbl_cfg->arm_v7s_cfg.ttbr[1];
			writel_relaxed(reg, cb_base + ARM_SMMU_CB_TTBR1);
			writel_relaxed(asid, cb_base + ARM_SMMU_CB_CONTEXTIDR);
		} else {
			reg64 = pgtbl_cfg->arm_lpae_s1_cfg.ttbr[0];
			reg64 |= (u64)asid << TTBRn_ASID_SHIFT;
			writeq_relaxed(reg64, cb_base + ARM_SMMU_CB_TTBR0);
			reg64 = pgtbl_cfg->arm_lpae_s1_cfg.ttbr[1];
			reg64 |= (u64)asid << TTBRn_ASID_SHIFT;
			writeq_relaxed(reg64, cb_base + ARM_SMMU_CB_TTBR1);
		}
	} else {
		reg64 = pgtbl_cfg->arm_lpae_s2_cfg.vttbr;
		writeq_relaxed(reg64, cb_base + ARM_SMMU_CB_TTBR0);
	}

	/* TTBCR */
	if (stage1) {
		if (cfg->fmt == ARM_SMMU_CTX_FMT_AARCH32_S) {
			reg = pgtbl_cfg->arm_v7s_cfg.tcr;
			reg2 = 0;
		} else {
			reg = pgtbl_cfg->arm_lpae_s1_cfg.tcr;
			reg2 = pgtbl_cfg->arm_lpae_s1_cfg.tcr >> 32;
			reg2 |= TTBCR2_SEP_UPSTREAM;
		}
		if (smmu->version > ARM_SMMU_V1)
			writel_relaxed(reg2, cb_base + ARM_SMMU_CB_TTBCR2);
	} else {
		reg = pgtbl_cfg->arm_lpae_s2_cfg.vtcr;
	}
	writel_relaxed(reg, cb_base + ARM_SMMU_CB_TTBCR);

	/* MAIRs (stage-1 only) */
	if (stage1) {
		if (cfg->fmt == ARM_SMMU_CTX_FMT_AARCH32_S) {
			reg = pgtbl_cfg->arm_v7s_cfg.prrr;
			reg2 = pgtbl_cfg->arm_v7s_cfg.nmrr;
		} else {
			reg = pgtbl_cfg->arm_lpae_s1_cfg.mair[0];
			reg2 = pgtbl_cfg->arm_lpae_s1_cfg.mair[1];
		}
		writel_relaxed(reg, cb_base + ARM_SMMU_CB_S1_MAIR0);
		writel_relaxed(reg2, cb_base + ARM_SMMU_CB_S1_MAIR1);
	}

	/* SCTLR */
	reg = SCTLR_CFIE | SCTLR_CFRE | SCTLR_AFE | SCTLR_TRE | SCTLR_M;
	if (stage1)
		reg |= SCTLR_S1_ASIDPNE;
#ifdef __BIG_ENDIAN
	reg |= SCTLR_E;
#endif
	writel_relaxed(reg, cb_base + ARM_SMMU_CB_SCTLR);
}

static int arm_smmu_init_domain_context(struct iommu_domain *domain,
					struct arm_smmu_device *smmu)
{
	int irq, start, ret = 0;
	unsigned long ias, oas;
	struct io_pgtable_ops *pgtbl_ops;
	struct io_pgtable_cfg pgtbl_cfg;
	enum io_pgtable_fmt fmt;
	struct arm_smmu_domain *smmu_domain = to_smmu_domain(domain);
	struct arm_smmu_cfg *cfg = &smmu_domain->cfg;

	mutex_lock(&smmu_domain->init_mutex);
	if (smmu_domain->smmu)
		goto out_unlock;

	/*
	 * Mapping the requested stage onto what we support is surprisingly
	 * complicated, mainly because the spec allows S1+S2 SMMUs without
	 * support for nested translation. That means we end up with the
	 * following table:
	 *
	 * Requested        Supported        Actual
	 *     S1               N              S1
	 *     S1             S1+S2            S1
	 *     S1               S2             S2
	 *     S1               S1             S1
	 *     N                N              N
	 *     N              S1+S2            S2
	 *     N                S2             S2
	 *     N                S1             S1
	 *
	 * Note that you can't actually request stage-2 mappings.
	 */
	if (!(smmu->features & ARM_SMMU_FEAT_TRANS_S1))
		smmu_domain->stage = ARM_SMMU_DOMAIN_S2;
	if (!(smmu->features & ARM_SMMU_FEAT_TRANS_S2))
		smmu_domain->stage = ARM_SMMU_DOMAIN_S1;

	/*
	 * Choosing a suitable context format is even more fiddly. Until we
	 * grow some way for the caller to express a preference, and/or move
	 * the decision into the io-pgtable code where it arguably belongs,
	 * just aim for the closest thing to the rest of the system, and hope
	 * that the hardware isn't esoteric enough that we can't assume AArch64
	 * support to be a superset of AArch32 support...
	 */
	if (smmu->features & ARM_SMMU_FEAT_FMT_AARCH32_L)
		cfg->fmt = ARM_SMMU_CTX_FMT_AARCH32_L;
	if (IS_ENABLED(CONFIG_IOMMU_IO_PGTABLE_ARMV7S) &&
	    !IS_ENABLED(CONFIG_64BIT) && !IS_ENABLED(CONFIG_ARM_LPAE) &&
	    (smmu->features & ARM_SMMU_FEAT_FMT_AARCH32_S) &&
	    (smmu_domain->stage == ARM_SMMU_DOMAIN_S1))
		cfg->fmt = ARM_SMMU_CTX_FMT_AARCH32_S;
	if ((IS_ENABLED(CONFIG_64BIT) || cfg->fmt == ARM_SMMU_CTX_FMT_NONE) &&
	    (smmu->features & (ARM_SMMU_FEAT_FMT_AARCH64_64K |
			       ARM_SMMU_FEAT_FMT_AARCH64_16K |
			       ARM_SMMU_FEAT_FMT_AARCH64_4K)))
		cfg->fmt = ARM_SMMU_CTX_FMT_AARCH64;

	if (cfg->fmt == ARM_SMMU_CTX_FMT_NONE) {
		ret = -EINVAL;
		goto out_unlock;
	}

	switch (smmu_domain->stage) {
	case ARM_SMMU_DOMAIN_S1:
		cfg->cbar = CBAR_TYPE_S1_TRANS_S2_BYPASS;
		start = smmu->num_s2_context_banks;
		ias = smmu->va_size;
		oas = smmu->ipa_size;
		if (cfg->fmt == ARM_SMMU_CTX_FMT_AARCH64) {
			fmt = ARM_64_LPAE_S1;
		} else if (cfg->fmt == ARM_SMMU_CTX_FMT_AARCH32_L) {
			fmt = ARM_32_LPAE_S1;
			ias = min(ias, 32UL);
			oas = min(oas, 40UL);
		} else {
			fmt = ARM_V7S;
			ias = min(ias, 32UL);
			oas = min(oas, 32UL);
		}
		break;
	case ARM_SMMU_DOMAIN_NESTED:
		/*
		 * We will likely want to change this if/when KVM gets
		 * involved.
		 */
	case ARM_SMMU_DOMAIN_S2:
		cfg->cbar = CBAR_TYPE_S2_TRANS;
		start = 0;
		ias = smmu->ipa_size;
		oas = smmu->pa_size;
		if (cfg->fmt == ARM_SMMU_CTX_FMT_AARCH64) {
			fmt = ARM_64_LPAE_S2;
		} else {
			fmt = ARM_32_LPAE_S2;
			ias = min(ias, 40UL);
			oas = min(oas, 40UL);
		}
		break;
	default:
		ret = -EINVAL;
		goto out_unlock;
	}

	ret = __arm_smmu_alloc_bitmap(smmu->context_map, start,
				      smmu->num_context_banks);
	if (ret < 0)
		goto out_unlock;

	cfg->cbndx = ret;
	if (smmu->version < ARM_SMMU_V2) {
		cfg->irptndx = atomic_inc_return(&smmu->irptndx);
		cfg->irptndx %= smmu->num_context_irqs;
	} else {
		cfg->irptndx = cfg->cbndx;
	}

	pgtbl_cfg = (struct io_pgtable_cfg) {
		.pgsize_bitmap	= smmu->pgsize_bitmap,
		.ias		= ias,
		.oas		= oas,
		.tlb		= &arm_smmu_gather_ops,
		.iommu_dev	= smmu->dev,
	};

	smmu_domain->smmu = smmu;
	pgtbl_ops = alloc_io_pgtable_ops(fmt, &pgtbl_cfg, smmu_domain);
	if (!pgtbl_ops) {
		ret = -ENOMEM;
		goto out_clear_smmu;
	}

	/* Update the domain's page sizes to reflect the page table format */
	domain->pgsize_bitmap = pgtbl_cfg.pgsize_bitmap;
	domain->geometry.aperture_end = (1UL << ias) - 1;
	domain->geometry.force_aperture = true;

	/* Initialise the context bank with our page table cfg */
	arm_smmu_init_context_bank(smmu_domain, &pgtbl_cfg);

	/*
	 * Request context fault interrupt. Do this last to avoid the
	 * handler seeing a half-initialised domain state.
	 */
	irq = smmu->irqs[smmu->num_global_irqs + cfg->irptndx];
	ret = devm_request_irq(smmu->dev, irq, arm_smmu_context_fault,
			       IRQF_SHARED, "arm-smmu-context-fault", domain);
	if (ret < 0) {
		dev_err(smmu->dev, "failed to request context IRQ %d (%u)\n",
			cfg->irptndx, irq);
		cfg->irptndx = INVALID_IRPTNDX;
	}

	mutex_unlock(&smmu_domain->init_mutex);

	/* Publish page table ops for map/unmap */
	smmu_domain->pgtbl_ops = pgtbl_ops;
	return 0;

out_clear_smmu:
	smmu_domain->smmu = NULL;
out_unlock:
	mutex_unlock(&smmu_domain->init_mutex);
	return ret;
}

static void arm_smmu_destroy_domain_context(struct iommu_domain *domain)
{
	struct arm_smmu_domain *smmu_domain = to_smmu_domain(domain);
	struct arm_smmu_device *smmu = smmu_domain->smmu;
	struct arm_smmu_cfg *cfg = &smmu_domain->cfg;
	void __iomem *cb_base;
	int irq;

	if (!smmu)
		return;

	/*
	 * Disable the context bank and free the page tables before freeing
	 * it.
	 */
	cb_base = ARM_SMMU_CB_BASE(smmu) + ARM_SMMU_CB(smmu, cfg->cbndx);
	writel_relaxed(0, cb_base + ARM_SMMU_CB_SCTLR);

	if (cfg->irptndx != INVALID_IRPTNDX) {
		irq = smmu->irqs[smmu->num_global_irqs + cfg->irptndx];
		devm_free_irq(smmu->dev, irq, domain);
	}

	free_io_pgtable_ops(smmu_domain->pgtbl_ops);
	__arm_smmu_free_bitmap(smmu->context_map, cfg->cbndx);
}

static struct iommu_domain *arm_smmu_domain_alloc(unsigned type)
{
	struct arm_smmu_domain *smmu_domain;

	if (type != IOMMU_DOMAIN_UNMANAGED && type != IOMMU_DOMAIN_DMA)
		return NULL;
	/*
	 * Allocate the domain and initialise some of its data structures.
	 * We can't really do anything meaningful until we've added a
	 * master.
	 */
	smmu_domain = kzalloc(sizeof(*smmu_domain), GFP_KERNEL);
	if (!smmu_domain)
		return NULL;

	if (type == IOMMU_DOMAIN_DMA && (using_legacy_binding ||
	    iommu_get_dma_cookie(&smmu_domain->domain))) {
		kfree(smmu_domain);
		return NULL;
	}

	mutex_init(&smmu_domain->init_mutex);
	spin_lock_init(&smmu_domain->pgtbl_lock);

	return &smmu_domain->domain;
}

static void arm_smmu_domain_free(struct iommu_domain *domain)
{
	struct arm_smmu_domain *smmu_domain = to_smmu_domain(domain);

	/*
	 * Free the domain resources. We assume that all devices have
	 * already been detached.
	 */
	iommu_put_dma_cookie(domain);
	arm_smmu_destroy_domain_context(domain);
	kfree(smmu_domain);
}

static void arm_smmu_write_smr(struct arm_smmu_device *smmu, int idx)
{
	struct arm_smmu_smr *smr = smmu->smrs + idx;
	u32 reg = smr->id << SMR_ID_SHIFT | smr->mask << SMR_MASK_SHIFT;

	if (smr->valid)
		reg |= SMR_VALID;
	writel_relaxed(reg, ARM_SMMU_GR0(smmu) + ARM_SMMU_GR0_SMR(idx));
}

static void arm_smmu_write_s2cr(struct arm_smmu_device *smmu, int idx)
{
	struct arm_smmu_s2cr *s2cr = smmu->s2crs + idx;
	u32 reg = (s2cr->type & S2CR_TYPE_MASK) << S2CR_TYPE_SHIFT |
		  (s2cr->cbndx & S2CR_CBNDX_MASK) << S2CR_CBNDX_SHIFT |
		  (s2cr->privcfg & S2CR_PRIVCFG_MASK) << S2CR_PRIVCFG_SHIFT;

	writel_relaxed(reg, ARM_SMMU_GR0(smmu) + ARM_SMMU_GR0_S2CR(idx));
}

static void arm_smmu_write_sme(struct arm_smmu_device *smmu, int idx)
{
	arm_smmu_write_s2cr(smmu, idx);
	if (smmu->smrs)
		arm_smmu_write_smr(smmu, idx);
}

static int arm_smmu_find_sme(struct arm_smmu_device *smmu, u16 id, u16 mask)
{
	struct arm_smmu_smr *smrs = smmu->smrs;
	int i, free_idx = -ENOSPC;

	/* Stream indexing is blissfully easy */
	if (!smrs)
		return id;

	/* Validating SMRs is... less so */
	for (i = 0; i < smmu->num_mapping_groups; ++i) {
		if (!smrs[i].valid) {
			/*
			 * Note the first free entry we come across, which
			 * we'll claim in the end if nothing else matches.
			 */
			if (free_idx < 0)
				free_idx = i;
			continue;
		}
		/*
		 * If the new entry is _entirely_ matched by an existing entry,
		 * then reuse that, with the guarantee that there also cannot
		 * be any subsequent conflicting entries. In normal use we'd
		 * expect simply identical entries for this case, but there's
		 * no harm in accommodating the generalisation.
		 */
		if ((mask & smrs[i].mask) == mask &&
		    !((id ^ smrs[i].id) & ~smrs[i].mask))
			return i;
		/*
		 * If the new entry has any other overlap with an existing one,
		 * though, then there always exists at least one stream ID
		 * which would cause a conflict, and we can't allow that risk.
		 */
		if (!((id ^ smrs[i].id) & ~(smrs[i].mask | mask)))
			return -EINVAL;
	}

	return free_idx;
}

static bool arm_smmu_free_sme(struct arm_smmu_device *smmu, int idx)
{
	if (--smmu->s2crs[idx].count)
		return false;

	smmu->s2crs[idx] = s2cr_init_val;
	if (smmu->smrs)
		smmu->smrs[idx].valid = false;

	return true;
}

static int arm_smmu_master_alloc_smes(struct device *dev)
{
	struct iommu_fwspec *fwspec = dev->iommu_fwspec;
	struct arm_smmu_master_cfg *cfg = fwspec->iommu_priv;
	struct arm_smmu_device *smmu = cfg->smmu;
	struct arm_smmu_smr *smrs = smmu->smrs;
	struct iommu_group *group;
	int i, idx, ret;

	mutex_lock(&smmu->stream_map_mutex);
	/* Figure out a viable stream map entry allocation */
	for_each_cfg_sme(fwspec, i, idx) {
		u16 sid = fwspec->ids[i];
		u16 mask = fwspec->ids[i] >> SMR_MASK_SHIFT;

		if (idx != INVALID_SMENDX) {
			ret = -EEXIST;
			goto out_err;
		}

		ret = arm_smmu_find_sme(smmu, sid, mask);
		if (ret < 0)
			goto out_err;

		idx = ret;
		if (smrs && smmu->s2crs[idx].count == 0) {
			smrs[idx].id = sid;
			smrs[idx].mask = mask;
			smrs[idx].valid = true;
		}
		smmu->s2crs[idx].count++;
		cfg->smendx[i] = (s16)idx;
	}

	group = iommu_group_get_for_dev(dev);
	if (!group)
		group = ERR_PTR(-ENOMEM);
	if (IS_ERR(group)) {
		ret = PTR_ERR(group);
		goto out_err;
	}
	iommu_group_put(group);

	/* It worked! Now, poke the actual hardware */
	for_each_cfg_sme(fwspec, i, idx) {
		arm_smmu_write_sme(smmu, idx);
		smmu->s2crs[idx].group = group;
	}

	mutex_unlock(&smmu->stream_map_mutex);
	return 0;

out_err:
	while (i--) {
		arm_smmu_free_sme(smmu, cfg->smendx[i]);
		cfg->smendx[i] = INVALID_SMENDX;
	}
	mutex_unlock(&smmu->stream_map_mutex);
	return ret;
}

static void arm_smmu_master_free_smes(struct iommu_fwspec *fwspec)
{
	struct arm_smmu_device *smmu = fwspec_smmu(fwspec);
	struct arm_smmu_master_cfg *cfg = fwspec->iommu_priv;
	int i, idx;

	mutex_lock(&smmu->stream_map_mutex);
	for_each_cfg_sme(fwspec, i, idx) {
		if (arm_smmu_free_sme(smmu, idx))
			arm_smmu_write_sme(smmu, idx);
		cfg->smendx[i] = INVALID_SMENDX;
	}
	mutex_unlock(&smmu->stream_map_mutex);
}

static int arm_smmu_domain_add_master(struct arm_smmu_domain *smmu_domain,
				      struct iommu_fwspec *fwspec)
{
	struct arm_smmu_device *smmu = smmu_domain->smmu;
	struct arm_smmu_s2cr *s2cr = smmu->s2crs;
	enum arm_smmu_s2cr_type type = S2CR_TYPE_TRANS;
	u8 cbndx = smmu_domain->cfg.cbndx;
	int i, idx;

	for_each_cfg_sme(fwspec, i, idx) {
		if (type == s2cr[idx].type && cbndx == s2cr[idx].cbndx)
			continue;

		s2cr[idx].type = type;
		s2cr[idx].privcfg = S2CR_PRIVCFG_UNPRIV;
		s2cr[idx].cbndx = cbndx;
		arm_smmu_write_s2cr(smmu, idx);
	}
	return 0;
}

static int arm_smmu_attach_dev(struct iommu_domain *domain, struct device *dev)
{
	int ret;
	struct iommu_fwspec *fwspec = dev->iommu_fwspec;
	struct arm_smmu_device *smmu;
	struct arm_smmu_domain *smmu_domain = to_smmu_domain(domain);

	if (!fwspec || fwspec->ops != &arm_smmu_ops) {
		dev_err(dev, "cannot attach to SMMU, is it on the same bus?\n");
		return -ENXIO;
	}

	/*
	 * FIXME: The arch/arm DMA API code tries to attach devices to its own
	 * domains between of_xlate() and add_device() - we have no way to cope
	 * with that, so until ARM gets converted to rely on groups and default
	 * domains, just say no (but more politely than by dereferencing NULL).
	 * This should be at least a WARN_ON once that's sorted.
	 */
	if (!fwspec->iommu_priv)
		return -ENODEV;

	smmu = fwspec_smmu(fwspec);
	/* Ensure that the domain is finalised */
	ret = arm_smmu_init_domain_context(domain, smmu);
	if (ret < 0)
		return ret;

	/*
	 * Sanity check the domain. We don't support domains across
	 * different SMMUs.
	 */
	if (smmu_domain->smmu != smmu) {
		dev_err(dev,
			"cannot attach to SMMU %s whilst already attached to domain on SMMU %s\n",
			dev_name(smmu_domain->smmu->dev), dev_name(smmu->dev));
		return -EINVAL;
	}

	/* Looks ok, so add the device to the domain */
	return arm_smmu_domain_add_master(smmu_domain, fwspec);
}

static int arm_smmu_map(struct iommu_domain *domain, unsigned long iova,
			phys_addr_t paddr, size_t size, int prot)
{
	int ret;
	unsigned long flags;
	struct arm_smmu_domain *smmu_domain = to_smmu_domain(domain);
	struct io_pgtable_ops *ops= smmu_domain->pgtbl_ops;

	if (!ops)
		return -ENODEV;

	spin_lock_irqsave(&smmu_domain->pgtbl_lock, flags);
	ret = ops->map(ops, iova, paddr, size, prot);
	spin_unlock_irqrestore(&smmu_domain->pgtbl_lock, flags);
	return ret;
}

static size_t arm_smmu_unmap(struct iommu_domain *domain, unsigned long iova,
			     size_t size)
{
	size_t ret;
	unsigned long flags;
	struct arm_smmu_domain *smmu_domain = to_smmu_domain(domain);
	struct io_pgtable_ops *ops= smmu_domain->pgtbl_ops;

	if (!ops)
		return 0;

	spin_lock_irqsave(&smmu_domain->pgtbl_lock, flags);
	ret = ops->unmap(ops, iova, size);
	spin_unlock_irqrestore(&smmu_domain->pgtbl_lock, flags);
	return ret;
}

static phys_addr_t arm_smmu_iova_to_phys_hard(struct iommu_domain *domain,
					      dma_addr_t iova)
{
	struct arm_smmu_domain *smmu_domain = to_smmu_domain(domain);
	struct arm_smmu_device *smmu = smmu_domain->smmu;
	struct arm_smmu_cfg *cfg = &smmu_domain->cfg;
	struct io_pgtable_ops *ops= smmu_domain->pgtbl_ops;
	struct device *dev = smmu->dev;
	void __iomem *cb_base;
	u32 tmp;
	u64 phys;
	unsigned long va;

	cb_base = ARM_SMMU_CB_BASE(smmu) + ARM_SMMU_CB(smmu, cfg->cbndx);

	/* ATS1 registers can only be written atomically */
	va = iova & ~0xfffUL;
	if (smmu->version == ARM_SMMU_V2)
		smmu_write_atomic_lq(va, cb_base + ARM_SMMU_CB_ATS1PR);
	else /* Register is only 32-bit in v1 */
		writel_relaxed(va, cb_base + ARM_SMMU_CB_ATS1PR);

	if (readl_poll_timeout_atomic(cb_base + ARM_SMMU_CB_ATSR, tmp,
				      !(tmp & ATSR_ACTIVE), 5, 50)) {
		dev_err(dev,
			"iova to phys timed out on %pad. Falling back to software table walk.\n",
			&iova);
		return ops->iova_to_phys(ops, iova);
	}

	phys = readq_relaxed(cb_base + ARM_SMMU_CB_PAR);
	if (phys & CB_PAR_F) {
		dev_err(dev, "translation fault!\n");
		dev_err(dev, "PAR = 0x%llx\n", phys);
		return 0;
	}

	return (phys & GENMASK_ULL(39, 12)) | (iova & 0xfff);
}

static phys_addr_t arm_smmu_iova_to_phys(struct iommu_domain *domain,
					dma_addr_t iova)
{
	phys_addr_t ret;
	unsigned long flags;
	struct arm_smmu_domain *smmu_domain = to_smmu_domain(domain);
	struct io_pgtable_ops *ops= smmu_domain->pgtbl_ops;

	if (!ops)
		return 0;

	spin_lock_irqsave(&smmu_domain->pgtbl_lock, flags);
	if (smmu_domain->smmu->features & ARM_SMMU_FEAT_TRANS_OPS &&
			smmu_domain->stage == ARM_SMMU_DOMAIN_S1) {
		ret = arm_smmu_iova_to_phys_hard(domain, iova);
	} else {
		ret = ops->iova_to_phys(ops, iova);
	}

	spin_unlock_irqrestore(&smmu_domain->pgtbl_lock, flags);

	return ret;
}

static bool arm_smmu_capable(enum iommu_cap cap)
{
	switch (cap) {
	case IOMMU_CAP_CACHE_COHERENCY:
		/*
		 * Return true here as the SMMU can always send out coherent
		 * requests.
		 */
		return true;
	case IOMMU_CAP_INTR_REMAP:
		return true; /* MSIs are just memory writes */
	case IOMMU_CAP_NOEXEC:
		return true;
	default:
		return false;
	}
}

static int arm_smmu_match_node(struct device *dev, void *data)
{
	return dev->fwnode == data;
}

static
struct arm_smmu_device *arm_smmu_get_by_fwnode(struct fwnode_handle *fwnode)
{
	struct device *dev = driver_find_device(&arm_smmu_driver.driver, NULL,
						fwnode, arm_smmu_match_node);
	put_device(dev);
	return dev ? dev_get_drvdata(dev) : NULL;
}

static int arm_smmu_add_device(struct device *dev)
{
	struct arm_smmu_device *smmu;
	struct arm_smmu_master_cfg *cfg;
	struct iommu_fwspec *fwspec = dev->iommu_fwspec;
	int i, ret;

	if (using_legacy_binding) {
		ret = arm_smmu_register_legacy_master(dev, &smmu);
		fwspec = dev->iommu_fwspec;
		if (ret)
			goto out_free;
	} else if (fwspec && fwspec->ops == &arm_smmu_ops) {
<<<<<<< HEAD
		smmu = arm_smmu_get_by_node(to_of_node(fwspec->iommu_fwnode));
=======
		smmu = arm_smmu_get_by_fwnode(fwspec->iommu_fwnode);
>>>>>>> c470abd4
	} else {
		return -ENODEV;
	}

	ret = -EINVAL;
	for (i = 0; i < fwspec->num_ids; i++) {
		u16 sid = fwspec->ids[i];
		u16 mask = fwspec->ids[i] >> SMR_MASK_SHIFT;

		if (sid & ~smmu->streamid_mask) {
			dev_err(dev, "stream ID 0x%x out of range for SMMU (0x%x)\n",
				sid, smmu->streamid_mask);
			goto out_free;
		}
		if (mask & ~smmu->smr_mask_mask) {
			dev_err(dev, "SMR mask 0x%x out of range for SMMU (0x%x)\n",
				sid, smmu->smr_mask_mask);
			goto out_free;
		}
	}

	ret = -ENOMEM;
	cfg = kzalloc(offsetof(struct arm_smmu_master_cfg, smendx[i]),
		      GFP_KERNEL);
	if (!cfg)
		goto out_free;

	cfg->smmu = smmu;
	fwspec->iommu_priv = cfg;
	while (i--)
		cfg->smendx[i] = INVALID_SMENDX;

	ret = arm_smmu_master_alloc_smes(dev);
	if (ret)
		goto out_free;

	return 0;

out_free:
	if (fwspec)
		kfree(fwspec->iommu_priv);
	iommu_fwspec_free(dev);
	return ret;
}

static void arm_smmu_remove_device(struct device *dev)
{
	struct iommu_fwspec *fwspec = dev->iommu_fwspec;

	if (!fwspec || fwspec->ops != &arm_smmu_ops)
		return;

	arm_smmu_master_free_smes(fwspec);
	iommu_group_remove_device(dev);
	kfree(fwspec->iommu_priv);
	iommu_fwspec_free(dev);
}

static struct iommu_group *arm_smmu_device_group(struct device *dev)
{
	struct iommu_fwspec *fwspec = dev->iommu_fwspec;
	struct arm_smmu_device *smmu = fwspec_smmu(fwspec);
	struct iommu_group *group = NULL;
	int i, idx;

	for_each_cfg_sme(fwspec, i, idx) {
		if (group && smmu->s2crs[idx].group &&
		    group != smmu->s2crs[idx].group)
			return ERR_PTR(-EINVAL);

		group = smmu->s2crs[idx].group;
	}

	if (group)
		return iommu_group_ref_get(group);

	if (dev_is_pci(dev))
		group = pci_device_group(dev);
	else
		group = generic_device_group(dev);

	return group;
}

static int arm_smmu_domain_get_attr(struct iommu_domain *domain,
				    enum iommu_attr attr, void *data)
{
	struct arm_smmu_domain *smmu_domain = to_smmu_domain(domain);

	switch (attr) {
	case DOMAIN_ATTR_NESTING:
		*(int *)data = (smmu_domain->stage == ARM_SMMU_DOMAIN_NESTED);
		return 0;
	default:
		return -ENODEV;
	}
}

static int arm_smmu_domain_set_attr(struct iommu_domain *domain,
				    enum iommu_attr attr, void *data)
{
	int ret = 0;
	struct arm_smmu_domain *smmu_domain = to_smmu_domain(domain);

	mutex_lock(&smmu_domain->init_mutex);

	switch (attr) {
	case DOMAIN_ATTR_NESTING:
		if (smmu_domain->smmu) {
			ret = -EPERM;
			goto out_unlock;
		}

		if (*(int *)data)
			smmu_domain->stage = ARM_SMMU_DOMAIN_NESTED;
		else
			smmu_domain->stage = ARM_SMMU_DOMAIN_S1;

		break;
	default:
		ret = -ENODEV;
	}

out_unlock:
	mutex_unlock(&smmu_domain->init_mutex);
	return ret;
}

static int arm_smmu_of_xlate(struct device *dev, struct of_phandle_args *args)
{
	u32 fwid = 0;

	if (args->args_count > 0)
		fwid |= (u16)args->args[0];

	if (args->args_count > 1)
		fwid |= (u16)args->args[1] << SMR_MASK_SHIFT;

	return iommu_fwspec_add_ids(dev, &fwid, 1);
}

static struct iommu_ops arm_smmu_ops = {
	.capable		= arm_smmu_capable,
	.domain_alloc		= arm_smmu_domain_alloc,
	.domain_free		= arm_smmu_domain_free,
	.attach_dev		= arm_smmu_attach_dev,
	.map			= arm_smmu_map,
	.unmap			= arm_smmu_unmap,
	.map_sg			= default_iommu_map_sg,
	.iova_to_phys		= arm_smmu_iova_to_phys,
	.add_device		= arm_smmu_add_device,
	.remove_device		= arm_smmu_remove_device,
	.device_group		= arm_smmu_device_group,
	.domain_get_attr	= arm_smmu_domain_get_attr,
	.domain_set_attr	= arm_smmu_domain_set_attr,
	.of_xlate		= arm_smmu_of_xlate,
	.pgsize_bitmap		= -1UL, /* Restricted during device attach */
};

static void arm_smmu_device_reset(struct arm_smmu_device *smmu)
{
	void __iomem *gr0_base = ARM_SMMU_GR0(smmu);
	void __iomem *cb_base;
	int i;
	u32 reg, major;

	/* clear global FSR */
	reg = readl_relaxed(ARM_SMMU_GR0_NS(smmu) + ARM_SMMU_GR0_sGFSR);
	writel(reg, ARM_SMMU_GR0_NS(smmu) + ARM_SMMU_GR0_sGFSR);

	/*
	 * Reset stream mapping groups: Initial values mark all SMRn as
	 * invalid and all S2CRn as bypass unless overridden.
	 */
	for (i = 0; i < smmu->num_mapping_groups; ++i)
		arm_smmu_write_sme(smmu, i);

	if (smmu->model == ARM_MMU500) {
		/*
		 * Before clearing ARM_MMU500_ACTLR_CPRE, need to
		 * clear CACHE_LOCK bit of ACR first. And, CACHE_LOCK
		 * bit is only present in MMU-500r2 onwards.
		 */
		reg = readl_relaxed(gr0_base + ARM_SMMU_GR0_ID7);
		major = (reg >> ID7_MAJOR_SHIFT) & ID7_MAJOR_MASK;
		reg = readl_relaxed(gr0_base + ARM_SMMU_GR0_sACR);
		if (major >= 2)
			reg &= ~ARM_MMU500_ACR_CACHE_LOCK;
		/*
		 * Allow unmatched Stream IDs to allocate bypass
		 * TLB entries for reduced latency.
		 */
		reg |= ARM_MMU500_ACR_SMTNMB_TLBEN;
		writel_relaxed(reg, gr0_base + ARM_SMMU_GR0_sACR);
	}

	/* Make sure all context banks are disabled and clear CB_FSR  */
	for (i = 0; i < smmu->num_context_banks; ++i) {
		cb_base = ARM_SMMU_CB_BASE(smmu) + ARM_SMMU_CB(smmu, i);
		writel_relaxed(0, cb_base + ARM_SMMU_CB_SCTLR);
		writel_relaxed(FSR_FAULT, cb_base + ARM_SMMU_CB_FSR);
		/*
		 * Disable MMU-500's not-particularly-beneficial next-page
		 * prefetcher for the sake of errata #841119 and #826419.
		 */
		if (smmu->model == ARM_MMU500) {
			reg = readl_relaxed(cb_base + ARM_SMMU_CB_ACTLR);
			reg &= ~ARM_MMU500_ACTLR_CPRE;
			writel_relaxed(reg, cb_base + ARM_SMMU_CB_ACTLR);
		}
	}

	/* Invalidate the TLB, just in case */
	writel_relaxed(0, gr0_base + ARM_SMMU_GR0_TLBIALLH);
	writel_relaxed(0, gr0_base + ARM_SMMU_GR0_TLBIALLNSNH);

	reg = readl_relaxed(ARM_SMMU_GR0_NS(smmu) + ARM_SMMU_GR0_sCR0);

	/* Enable fault reporting */
	reg |= (sCR0_GFRE | sCR0_GFIE | sCR0_GCFGFRE | sCR0_GCFGFIE);

	/* Disable TLB broadcasting. */
	reg |= (sCR0_VMIDPNE | sCR0_PTM);

	/* Enable client access, handling unmatched streams as appropriate */
	reg &= ~sCR0_CLIENTPD;
	if (disable_bypass)
		reg |= sCR0_USFCFG;
	else
		reg &= ~sCR0_USFCFG;

	/* Disable forced broadcasting */
	reg &= ~sCR0_FB;

	/* Don't upgrade barriers */
	reg &= ~(sCR0_BSU_MASK << sCR0_BSU_SHIFT);

	if (smmu->features & ARM_SMMU_FEAT_VMID16)
		reg |= sCR0_VMID16EN;

	/* Push the button */
	__arm_smmu_tlb_sync(smmu);
	writel(reg, ARM_SMMU_GR0_NS(smmu) + ARM_SMMU_GR0_sCR0);
}

static int arm_smmu_id_size_to_bits(int size)
{
	switch (size) {
	case 0:
		return 32;
	case 1:
		return 36;
	case 2:
		return 40;
	case 3:
		return 42;
	case 4:
		return 44;
	case 5:
	default:
		return 48;
	}
}

static int arm_smmu_device_cfg_probe(struct arm_smmu_device *smmu)
{
	unsigned long size;
	void __iomem *gr0_base = ARM_SMMU_GR0(smmu);
	u32 id;
	bool cttw_reg, cttw_fw = smmu->features & ARM_SMMU_FEAT_COHERENT_WALK;
	int i;

	dev_notice(smmu->dev, "probing hardware configuration...\n");
	dev_notice(smmu->dev, "SMMUv%d with:\n",
			smmu->version == ARM_SMMU_V2 ? 2 : 1);

	/* ID0 */
	id = readl_relaxed(gr0_base + ARM_SMMU_GR0_ID0);

	/* Restrict available stages based on module parameter */
	if (force_stage == 1)
		id &= ~(ID0_S2TS | ID0_NTS);
	else if (force_stage == 2)
		id &= ~(ID0_S1TS | ID0_NTS);

	if (id & ID0_S1TS) {
		smmu->features |= ARM_SMMU_FEAT_TRANS_S1;
		dev_notice(smmu->dev, "\tstage 1 translation\n");
	}

	if (id & ID0_S2TS) {
		smmu->features |= ARM_SMMU_FEAT_TRANS_S2;
		dev_notice(smmu->dev, "\tstage 2 translation\n");
	}

	if (id & ID0_NTS) {
		smmu->features |= ARM_SMMU_FEAT_TRANS_NESTED;
		dev_notice(smmu->dev, "\tnested translation\n");
	}

	if (!(smmu->features &
		(ARM_SMMU_FEAT_TRANS_S1 | ARM_SMMU_FEAT_TRANS_S2))) {
		dev_err(smmu->dev, "\tno translation support!\n");
		return -ENODEV;
	}

	if ((id & ID0_S1TS) &&
		((smmu->version < ARM_SMMU_V2) || !(id & ID0_ATOSNS))) {
		smmu->features |= ARM_SMMU_FEAT_TRANS_OPS;
		dev_notice(smmu->dev, "\taddress translation ops\n");
	}

	/*
	 * In order for DMA API calls to work properly, we must defer to what
	 * the FW says about coherency, regardless of what the hardware claims.
	 * Fortunately, this also opens up a workaround for systems where the
	 * ID register value has ended up configured incorrectly.
	 */
	cttw_reg = !!(id & ID0_CTTW);
	if (cttw_fw || cttw_reg)
		dev_notice(smmu->dev, "\t%scoherent table walk\n",
			   cttw_fw ? "" : "non-");
	if (cttw_fw != cttw_reg)
		dev_notice(smmu->dev,
			   "\t(IDR0.CTTW overridden by FW configuration)\n");

	/* Max. number of entries we have for stream matching/indexing */
	size = 1 << ((id >> ID0_NUMSIDB_SHIFT) & ID0_NUMSIDB_MASK);
	smmu->streamid_mask = size - 1;
	if (id & ID0_SMS) {
		u32 smr;

		smmu->features |= ARM_SMMU_FEAT_STREAM_MATCH;
		size = (id >> ID0_NUMSMRG_SHIFT) & ID0_NUMSMRG_MASK;
		if (size == 0) {
			dev_err(smmu->dev,
				"stream-matching supported, but no SMRs present!\n");
			return -ENODEV;
		}

		/*
		 * SMR.ID bits may not be preserved if the corresponding MASK
		 * bits are set, so check each one separately. We can reject
		 * masters later if they try to claim IDs outside these masks.
		 */
		smr = smmu->streamid_mask << SMR_ID_SHIFT;
		writel_relaxed(smr, gr0_base + ARM_SMMU_GR0_SMR(0));
		smr = readl_relaxed(gr0_base + ARM_SMMU_GR0_SMR(0));
		smmu->streamid_mask = smr >> SMR_ID_SHIFT;

		smr = smmu->streamid_mask << SMR_MASK_SHIFT;
		writel_relaxed(smr, gr0_base + ARM_SMMU_GR0_SMR(0));
		smr = readl_relaxed(gr0_base + ARM_SMMU_GR0_SMR(0));
		smmu->smr_mask_mask = smr >> SMR_MASK_SHIFT;

		/* Zero-initialised to mark as invalid */
		smmu->smrs = devm_kcalloc(smmu->dev, size, sizeof(*smmu->smrs),
					  GFP_KERNEL);
		if (!smmu->smrs)
			return -ENOMEM;

		dev_notice(smmu->dev,
			   "\tstream matching with %lu register groups, mask 0x%x",
			   size, smmu->smr_mask_mask);
	}
	/* s2cr->type == 0 means translation, so initialise explicitly */
	smmu->s2crs = devm_kmalloc_array(smmu->dev, size, sizeof(*smmu->s2crs),
					 GFP_KERNEL);
	if (!smmu->s2crs)
		return -ENOMEM;
	for (i = 0; i < size; i++)
		smmu->s2crs[i] = s2cr_init_val;

	smmu->num_mapping_groups = size;
	mutex_init(&smmu->stream_map_mutex);

	if (smmu->version < ARM_SMMU_V2 || !(id & ID0_PTFS_NO_AARCH32)) {
		smmu->features |= ARM_SMMU_FEAT_FMT_AARCH32_L;
		if (!(id & ID0_PTFS_NO_AARCH32S))
			smmu->features |= ARM_SMMU_FEAT_FMT_AARCH32_S;
	}

	/* ID1 */
	id = readl_relaxed(gr0_base + ARM_SMMU_GR0_ID1);
	smmu->pgshift = (id & ID1_PAGESIZE) ? 16 : 12;

	/* Check for size mismatch of SMMU address space from mapped region */
	size = 1 << (((id >> ID1_NUMPAGENDXB_SHIFT) & ID1_NUMPAGENDXB_MASK) + 1);
	size *= 2 << smmu->pgshift;
	if (smmu->size != size)
		dev_warn(smmu->dev,
			"SMMU address space size (0x%lx) differs from mapped region size (0x%lx)!\n",
			size, smmu->size);

	smmu->num_s2_context_banks = (id >> ID1_NUMS2CB_SHIFT) & ID1_NUMS2CB_MASK;
	smmu->num_context_banks = (id >> ID1_NUMCB_SHIFT) & ID1_NUMCB_MASK;
	if (smmu->num_s2_context_banks > smmu->num_context_banks) {
		dev_err(smmu->dev, "impossible number of S2 context banks!\n");
		return -ENODEV;
	}
	dev_notice(smmu->dev, "\t%u context banks (%u stage-2 only)\n",
		   smmu->num_context_banks, smmu->num_s2_context_banks);
	/*
	 * Cavium CN88xx erratum #27704.
	 * Ensure ASID and VMID allocation is unique across all SMMUs in
	 * the system.
	 */
	if (smmu->model == CAVIUM_SMMUV2) {
		smmu->cavium_id_base =
			atomic_add_return(smmu->num_context_banks,
					  &cavium_smmu_context_count);
		smmu->cavium_id_base -= smmu->num_context_banks;
	}

	/* ID2 */
	id = readl_relaxed(gr0_base + ARM_SMMU_GR0_ID2);
	size = arm_smmu_id_size_to_bits((id >> ID2_IAS_SHIFT) & ID2_IAS_MASK);
	smmu->ipa_size = size;

	/* The output mask is also applied for bypass */
	size = arm_smmu_id_size_to_bits((id >> ID2_OAS_SHIFT) & ID2_OAS_MASK);
	smmu->pa_size = size;

	if (id & ID2_VMID16)
		smmu->features |= ARM_SMMU_FEAT_VMID16;

	/*
	 * What the page table walker can address actually depends on which
	 * descriptor format is in use, but since a) we don't know that yet,
	 * and b) it can vary per context bank, this will have to do...
	 */
	if (dma_set_mask_and_coherent(smmu->dev, DMA_BIT_MASK(size)))
		dev_warn(smmu->dev,
			 "failed to set DMA mask for table walker\n");

	if (smmu->version < ARM_SMMU_V2) {
		smmu->va_size = smmu->ipa_size;
		if (smmu->version == ARM_SMMU_V1_64K)
			smmu->features |= ARM_SMMU_FEAT_FMT_AARCH64_64K;
	} else {
		size = (id >> ID2_UBS_SHIFT) & ID2_UBS_MASK;
		smmu->va_size = arm_smmu_id_size_to_bits(size);
		if (id & ID2_PTFS_4K)
			smmu->features |= ARM_SMMU_FEAT_FMT_AARCH64_4K;
		if (id & ID2_PTFS_16K)
			smmu->features |= ARM_SMMU_FEAT_FMT_AARCH64_16K;
		if (id & ID2_PTFS_64K)
			smmu->features |= ARM_SMMU_FEAT_FMT_AARCH64_64K;
	}

	/* Now we've corralled the various formats, what'll it do? */
	if (smmu->features & ARM_SMMU_FEAT_FMT_AARCH32_S)
		smmu->pgsize_bitmap |= SZ_4K | SZ_64K | SZ_1M | SZ_16M;
	if (smmu->features &
	    (ARM_SMMU_FEAT_FMT_AARCH32_L | ARM_SMMU_FEAT_FMT_AARCH64_4K))
		smmu->pgsize_bitmap |= SZ_4K | SZ_2M | SZ_1G;
	if (smmu->features & ARM_SMMU_FEAT_FMT_AARCH64_16K)
		smmu->pgsize_bitmap |= SZ_16K | SZ_32M;
	if (smmu->features & ARM_SMMU_FEAT_FMT_AARCH64_64K)
		smmu->pgsize_bitmap |= SZ_64K | SZ_512M;

	if (arm_smmu_ops.pgsize_bitmap == -1UL)
		arm_smmu_ops.pgsize_bitmap = smmu->pgsize_bitmap;
	else
		arm_smmu_ops.pgsize_bitmap |= smmu->pgsize_bitmap;
	dev_notice(smmu->dev, "\tSupported page sizes: 0x%08lx\n",
		   smmu->pgsize_bitmap);


	if (smmu->features & ARM_SMMU_FEAT_TRANS_S1)
		dev_notice(smmu->dev, "\tStage-1: %lu-bit VA -> %lu-bit IPA\n",
			   smmu->va_size, smmu->ipa_size);

	if (smmu->features & ARM_SMMU_FEAT_TRANS_S2)
		dev_notice(smmu->dev, "\tStage-2: %lu-bit IPA -> %lu-bit PA\n",
			   smmu->ipa_size, smmu->pa_size);

	return 0;
}

struct arm_smmu_match_data {
	enum arm_smmu_arch_version version;
	enum arm_smmu_implementation model;
};

#define ARM_SMMU_MATCH_DATA(name, ver, imp)	\
static struct arm_smmu_match_data name = { .version = ver, .model = imp }

ARM_SMMU_MATCH_DATA(smmu_generic_v1, ARM_SMMU_V1, GENERIC_SMMU);
ARM_SMMU_MATCH_DATA(smmu_generic_v2, ARM_SMMU_V2, GENERIC_SMMU);
ARM_SMMU_MATCH_DATA(arm_mmu401, ARM_SMMU_V1_64K, GENERIC_SMMU);
ARM_SMMU_MATCH_DATA(arm_mmu500, ARM_SMMU_V2, ARM_MMU500);
ARM_SMMU_MATCH_DATA(cavium_smmuv2, ARM_SMMU_V2, CAVIUM_SMMUV2);

static const struct of_device_id arm_smmu_of_match[] = {
	{ .compatible = "arm,smmu-v1", .data = &smmu_generic_v1 },
	{ .compatible = "arm,smmu-v2", .data = &smmu_generic_v2 },
	{ .compatible = "arm,mmu-400", .data = &smmu_generic_v1 },
	{ .compatible = "arm,mmu-401", .data = &arm_mmu401 },
	{ .compatible = "arm,mmu-500", .data = &arm_mmu500 },
	{ .compatible = "cavium,smmu-v2", .data = &cavium_smmuv2 },
	{ },
};
MODULE_DEVICE_TABLE(of, arm_smmu_of_match);

#ifdef CONFIG_ACPI
static int acpi_smmu_get_data(u32 model, struct arm_smmu_device *smmu)
{
	int ret = 0;

	switch (model) {
	case ACPI_IORT_SMMU_V1:
	case ACPI_IORT_SMMU_CORELINK_MMU400:
		smmu->version = ARM_SMMU_V1;
		smmu->model = GENERIC_SMMU;
		break;
	case ACPI_IORT_SMMU_V2:
		smmu->version = ARM_SMMU_V2;
		smmu->model = GENERIC_SMMU;
		break;
	case ACPI_IORT_SMMU_CORELINK_MMU500:
		smmu->version = ARM_SMMU_V2;
		smmu->model = ARM_MMU500;
		break;
	default:
		ret = -ENODEV;
	}

	return ret;
}

static int arm_smmu_device_acpi_probe(struct platform_device *pdev,
				      struct arm_smmu_device *smmu)
{
	struct device *dev = smmu->dev;
	struct acpi_iort_node *node =
		*(struct acpi_iort_node **)dev_get_platdata(dev);
	struct acpi_iort_smmu *iort_smmu;
	int ret;

	/* Retrieve SMMU1/2 specific data */
	iort_smmu = (struct acpi_iort_smmu *)node->node_data;

	ret = acpi_smmu_get_data(iort_smmu->model, smmu);
	if (ret < 0)
		return ret;

	/* Ignore the configuration access interrupt */
	smmu->num_global_irqs = 1;

	if (iort_smmu->flags & ACPI_IORT_SMMU_COHERENT_WALK)
		smmu->features |= ARM_SMMU_FEAT_COHERENT_WALK;

	return 0;
}
#else
static inline int arm_smmu_device_acpi_probe(struct platform_device *pdev,
					     struct arm_smmu_device *smmu)
{
	return -ENODEV;
}
#endif

static int arm_smmu_device_dt_probe(struct platform_device *pdev,
				    struct arm_smmu_device *smmu)
{
	const struct arm_smmu_match_data *data;
	struct device *dev = &pdev->dev;
	bool legacy_binding;

	if (of_property_read_u32(dev->of_node, "#global-interrupts",
				 &smmu->num_global_irqs)) {
		dev_err(dev, "missing #global-interrupts property\n");
		return -ENODEV;
	}

	data = of_device_get_match_data(dev);
	smmu->version = data->version;
	smmu->model = data->model;

	parse_driver_options(smmu);

	legacy_binding = of_find_property(dev->of_node, "mmu-masters", NULL);
	if (legacy_binding && !using_generic_binding) {
		if (!using_legacy_binding)
			pr_notice("deprecated \"mmu-masters\" DT property in use; DMA API support unavailable\n");
		using_legacy_binding = true;
	} else if (!legacy_binding && !using_legacy_binding) {
		using_generic_binding = true;
	} else {
		dev_err(dev, "not probing due to mismatched DT properties\n");
		return -ENODEV;
	}

	if (of_dma_is_coherent(dev->of_node))
		smmu->features |= ARM_SMMU_FEAT_COHERENT_WALK;

	return 0;
}

static int arm_smmu_device_probe(struct platform_device *pdev)
{
	struct resource *res;
	struct arm_smmu_device *smmu;
	struct device *dev = &pdev->dev;
	int num_irqs, i, err;

	smmu = devm_kzalloc(dev, sizeof(*smmu), GFP_KERNEL);
	if (!smmu) {
		dev_err(dev, "failed to allocate arm_smmu_device\n");
		return -ENOMEM;
	}
	smmu->dev = dev;

	if (dev->of_node)
		err = arm_smmu_device_dt_probe(pdev, smmu);
	else
		err = arm_smmu_device_acpi_probe(pdev, smmu);

	if (err)
		return err;

	res = platform_get_resource(pdev, IORESOURCE_MEM, 0);
	smmu->base = devm_ioremap_resource(dev, res);
	if (IS_ERR(smmu->base))
		return PTR_ERR(smmu->base);
	smmu->size = resource_size(res);

	num_irqs = 0;
	while ((res = platform_get_resource(pdev, IORESOURCE_IRQ, num_irqs))) {
		num_irqs++;
		if (num_irqs > smmu->num_global_irqs)
			smmu->num_context_irqs++;
	}

	if (!smmu->num_context_irqs) {
		dev_err(dev, "found %d interrupts but expected at least %d\n",
			num_irqs, smmu->num_global_irqs + 1);
		return -ENODEV;
	}

	smmu->irqs = devm_kzalloc(dev, sizeof(*smmu->irqs) * num_irqs,
				  GFP_KERNEL);
	if (!smmu->irqs) {
		dev_err(dev, "failed to allocate %d irqs\n", num_irqs);
		return -ENOMEM;
	}

	for (i = 0; i < num_irqs; ++i) {
		int irq = platform_get_irq(pdev, i);

		if (irq < 0) {
			dev_err(dev, "failed to get irq index %d\n", i);
			return -ENODEV;
		}
		smmu->irqs[i] = irq;
	}

	err = arm_smmu_device_cfg_probe(smmu);
	if (err)
		return err;

	if (smmu->version == ARM_SMMU_V2 &&
	    smmu->num_context_banks != smmu->num_context_irqs) {
		dev_err(dev,
			"found only %d context interrupt(s) but %d required\n",
			smmu->num_context_irqs, smmu->num_context_banks);
		return -ENODEV;
	}

	for (i = 0; i < smmu->num_global_irqs; ++i) {
		err = devm_request_irq(smmu->dev, smmu->irqs[i],
				       arm_smmu_global_fault,
				       IRQF_SHARED,
				       "arm-smmu global fault",
				       smmu);
		if (err) {
			dev_err(dev, "failed to request global IRQ %d (%u)\n",
				i, smmu->irqs[i]);
			return err;
		}
	}

	iommu_register_instance(dev->fwnode, &arm_smmu_ops);
	platform_set_drvdata(pdev, smmu);
	arm_smmu_device_reset(smmu);

	/* Oh, for a proper bus abstraction */
	if (!iommu_present(&platform_bus_type))
		bus_set_iommu(&platform_bus_type, &arm_smmu_ops);
#ifdef CONFIG_ARM_AMBA
	if (!iommu_present(&amba_bustype))
		bus_set_iommu(&amba_bustype, &arm_smmu_ops);
#endif
#ifdef CONFIG_PCI
	if (!iommu_present(&pci_bus_type)) {
		pci_request_acs();
		bus_set_iommu(&pci_bus_type, &arm_smmu_ops);
	}
#endif
	return 0;
}

static int arm_smmu_device_remove(struct platform_device *pdev)
{
	struct arm_smmu_device *smmu = platform_get_drvdata(pdev);

	if (!smmu)
		return -ENODEV;

	if (!bitmap_empty(smmu->context_map, ARM_SMMU_MAX_CBS))
		dev_err(&pdev->dev, "removing device with active domains!\n");

	/* Turn the thing off */
	writel(sCR0_CLIENTPD, ARM_SMMU_GR0_NS(smmu) + ARM_SMMU_GR0_sCR0);
	return 0;
}

static struct platform_driver arm_smmu_driver = {
	.driver	= {
		.name		= "arm-smmu",
		.of_match_table	= of_match_ptr(arm_smmu_of_match),
	},
	.probe	= arm_smmu_device_probe,
	.remove	= arm_smmu_device_remove,
};

static int __init arm_smmu_init(void)
{
	static bool registered;
	int ret = 0;

	if (!registered) {
		ret = platform_driver_register(&arm_smmu_driver);
		registered = !ret;
	}
	return ret;
}

static void __exit arm_smmu_exit(void)
{
	return platform_driver_unregister(&arm_smmu_driver);
}

subsys_initcall(arm_smmu_init);
module_exit(arm_smmu_exit);

static int __init arm_smmu_of_init(struct device_node *np)
{
	int ret = arm_smmu_init();

	if (ret)
		return ret;

	if (!of_platform_device_create(np, NULL, platform_bus_type.dev_root))
		return -ENODEV;

	return 0;
}
IOMMU_OF_DECLARE(arm_smmuv1, "arm,smmu-v1", arm_smmu_of_init);
IOMMU_OF_DECLARE(arm_smmuv2, "arm,smmu-v2", arm_smmu_of_init);
IOMMU_OF_DECLARE(arm_mmu400, "arm,mmu-400", arm_smmu_of_init);
IOMMU_OF_DECLARE(arm_mmu401, "arm,mmu-401", arm_smmu_of_init);
IOMMU_OF_DECLARE(arm_mmu500, "arm,mmu-500", arm_smmu_of_init);
IOMMU_OF_DECLARE(cavium_smmuv2, "cavium,smmu-v2", arm_smmu_of_init);

#ifdef CONFIG_ACPI
static int __init arm_smmu_acpi_init(struct acpi_table_header *table)
{
	if (iort_node_match(ACPI_IORT_NODE_SMMU))
		return arm_smmu_init();

	return 0;
}
IORT_ACPI_DECLARE(arm_smmu, ACPI_SIG_IORT, arm_smmu_acpi_init);
#endif

MODULE_DESCRIPTION("IOMMU API for ARM architected SMMU implementations");
MODULE_AUTHOR("Will Deacon <will.deacon@arm.com>");
MODULE_LICENSE("GPL v2");<|MERGE_RESOLUTION|>--- conflicted
+++ resolved
@@ -1407,11 +1407,7 @@
 		if (ret)
 			goto out_free;
 	} else if (fwspec && fwspec->ops == &arm_smmu_ops) {
-<<<<<<< HEAD
-		smmu = arm_smmu_get_by_node(to_of_node(fwspec->iommu_fwnode));
-=======
 		smmu = arm_smmu_get_by_fwnode(fwspec->iommu_fwnode);
->>>>>>> c470abd4
 	} else {
 		return -ENODEV;
 	}
