Microchip USB 2.0 Hi-Speed Hub Controller

The device node for the configuration of a Microchip USB251x/xBi USB 2.0
Hi-Speed Controller.

Required properties :
 - compatible : Should be "microchip,usb251xb" or one of the specific types:
	"microchip,usb2512b", "microchip,usb2512bi", "microchip,usb2513b",
	"microchip,usb2513bi", "microchip,usb2514b", "microchip,usb2514bi",
	"microchip,usb2517", "microchip,usb2517i"
 - reg : I2C address on the selected bus (default is <0x2C>)

Optional properties :
 - reset-gpios : Should specify the gpio for hub reset
 - skip-config : Skip Hub configuration, but only send the USB-Attach command
 - vendor-id : Set USB Vendor ID of the hub (16 bit, default is 0x0424)
 - product-id : Set USB Product ID of the hub (16 bit, default depends on type)
 - device-id : Set USB Device ID of the hub (16 bit, default is 0x0bb3)
 - language-id : Set USB Language ID (16 bit, default is 0x0000)
 - manufacturer : Set USB Manufacturer string (max 31 characters long)
 - product : Set USB Product string (max 31 characters long)
 - serial : Set USB Serial string (max 31 characters long)
 - {bus,self}-powered : selects between self- and bus-powered operation
	(boolean, default is self-powered)
 - disable-hi-speed : disable USB Hi-Speed support (boolean)
 - {multi,single}-tt : selects between multi- and single-transaction-translator
	(boolean, default is multi-tt)
 - disable-eop : disable End of Packet generation in full-speed mode (boolean)
 - {ganged,individual}-sensing : select over-current sense type in self-powered
	mode (boolean, default is individual)
 - {ganged,individual}-port-switching : select port power switching mode
	(boolean, default is individual)
 - dynamic-power-switching : enable auto-switching from self- to bus-powered
	operation if the local power source is removed or unavailable (boolean)
 - oc-delay-us : Delay time (in microseconds) for filtering the over-current
	sense inputs. Valid values are 100, 4000, 8000 (default) and 16000. If
	an invalid value is given, the default is used instead.
 - compound-device : indicate the hub is part of a compound device (boolean)
 - port-mapping-mode : enable port mapping mode (boolean)
 - led-{usb,speed}-mode : led usb/speed indication mode selection
	(boolean, default is speed mode)
 - string-support : enable string descriptor support (required for manufacturer,
	product and serial string configuration)
 - non-removable-ports : Should specify the ports which have a non-removable
	device connected.
 - sp-disabled-ports : Specifies the ports which will be self-power disabled
 - bp-disabled-ports : Specifies the ports which will be bus-power disabled
 - sp-max-total-current-microamp: Specifies max current consumed by the hub
	from VBUS when operating in self-powered hub. It includes the hub
	silicon along with all associated circuitry including a permanently
	attached peripheral (range: 0 - 100000 uA, default 1000 uA)
 - bp-max-total-current-microamp: Specifies max current consumed by the hub
	from VBUS when operating in self-powered hub. It includes the hub
	silicon along with all associated circuitry including a permanently
	attached peripheral (range: 0 - 510000 uA, default 100000 uA)
 - sp-max-removable-current-microamp: Specifies max current consumed by the hub
	from VBUS when operating in self-powered hub. It includes the hub
	silicon along with all associated circuitry excluding a permanently
	attached peripheral (range: 0 - 100000 uA, default 1000 uA)
 - bp-max-removable-current-microamp: Specifies max current consumed by the hub
	from VBUS when operating in self-powered hub. It includes the hub
	silicon along with all associated circuitry excluding a permanently
	attached peripheral (range: 0 - 510000 uA, default 100000 uA)
 - power-on-time-ms : Specifies the time it takes from the time the host
	initiates the power-on sequence to a port until the port has adequate
	power. The value is given in ms in a 0 - 510 range (default is 100ms).
<<<<<<< HEAD
 - swap-dx-lanes : Specifies the ports which will swap the differential-pair
	(D+/D-), default is not-swapped.
=======
 - swap-dx-lanes : Specifies the downstream ports which will swap the
	differential-pair (D+/D-), default is not-swapped.
 - swap-us-lanes : Selects the upstream port differential-pair (D+/D-)
	swapping (boolean, default is not-swapped)
>>>>>>> 0ecfebd2

Examples:
	usb2512b@2c {
		compatible = "microchip,usb2512b";
		reg = <0x2c>;
		reset-gpios = <&gpio1 4 GPIO_ACTIVE_LOW>;
	};

	usb2514b@2c {
		compatible = "microchip,usb2514b";
		reg = <0x2c>;
		vendor-id = /bits/ 16 <0x0000>;
		product-id = /bits/ 16 <0x0000>;
		string-support;
		manufacturer = "Foo";
		product = "Foo-Bar";
		serial = "1234567890A";
		/* correct misplaced usb connectors on port 1,2 */
		swap-dx-lanes = <1 2>;
	};<|MERGE_RESOLUTION|>--- conflicted
+++ resolved
@@ -64,15 +64,10 @@
  - power-on-time-ms : Specifies the time it takes from the time the host
 	initiates the power-on sequence to a port until the port has adequate
 	power. The value is given in ms in a 0 - 510 range (default is 100ms).
-<<<<<<< HEAD
- - swap-dx-lanes : Specifies the ports which will swap the differential-pair
-	(D+/D-), default is not-swapped.
-=======
  - swap-dx-lanes : Specifies the downstream ports which will swap the
 	differential-pair (D+/D-), default is not-swapped.
  - swap-us-lanes : Selects the upstream port differential-pair (D+/D-)
 	swapping (boolean, default is not-swapped)
->>>>>>> 0ecfebd2
 
 Examples:
 	usb2512b@2c {
