// SPDX-License-Identifier: GPL-2.0
/*
 * Copyright (C) 2008 Oracle.  All rights reserved.
 */

#include <linux/sched.h>
#include <linux/slab.h>
#include <linux/blkdev.h>
#include <linux/list_sort.h>
#include <linux/iversion.h>
#include "misc.h"
#include "ctree.h"
#include "tree-log.h"
#include "disk-io.h"
#include "locking.h"
#include "print-tree.h"
#include "backref.h"
#include "compression.h"
#include "qgroup.h"
#include "inode-map.h"
#include "block-group.h"
#include "space-info.h"

/* magic values for the inode_only field in btrfs_log_inode:
 *
 * LOG_INODE_ALL means to log everything
 * LOG_INODE_EXISTS means to log just enough to recreate the inode
 * during log replay
 */
enum {
	LOG_INODE_ALL,
	LOG_INODE_EXISTS,
	LOG_OTHER_INODE,
	LOG_OTHER_INODE_ALL,
};

/*
 * directory trouble cases
 *
 * 1) on rename or unlink, if the inode being unlinked isn't in the fsync
 * log, we must force a full commit before doing an fsync of the directory
 * where the unlink was done.
 * ---> record transid of last unlink/rename per directory
 *
 * mkdir foo/some_dir
 * normal commit
 * rename foo/some_dir foo2/some_dir
 * mkdir foo/some_dir
 * fsync foo/some_dir/some_file
 *
 * The fsync above will unlink the original some_dir without recording
 * it in its new location (foo2).  After a crash, some_dir will be gone
 * unless the fsync of some_file forces a full commit
 *
 * 2) we must log any new names for any file or dir that is in the fsync
 * log. ---> check inode while renaming/linking.
 *
 * 2a) we must log any new names for any file or dir during rename
 * when the directory they are being removed from was logged.
 * ---> check inode and old parent dir during rename
 *
 *  2a is actually the more important variant.  With the extra logging
 *  a crash might unlink the old name without recreating the new one
 *
 * 3) after a crash, we must go through any directories with a link count
 * of zero and redo the rm -rf
 *
 * mkdir f1/foo
 * normal commit
 * rm -rf f1/foo
 * fsync(f1)
 *
 * The directory f1 was fully removed from the FS, but fsync was never
 * called on f1, only its parent dir.  After a crash the rm -rf must
 * be replayed.  This must be able to recurse down the entire
 * directory tree.  The inode link count fixup code takes care of the
 * ugly details.
 */

/*
 * stages for the tree walking.  The first
 * stage (0) is to only pin down the blocks we find
 * the second stage (1) is to make sure that all the inodes
 * we find in the log are created in the subvolume.
 *
 * The last stage is to deal with directories and links and extents
 * and all the other fun semantics
 */
enum {
	LOG_WALK_PIN_ONLY,
	LOG_WALK_REPLAY_INODES,
	LOG_WALK_REPLAY_DIR_INDEX,
	LOG_WALK_REPLAY_ALL,
};

static int btrfs_log_inode(struct btrfs_trans_handle *trans,
			   struct btrfs_root *root, struct btrfs_inode *inode,
			   int inode_only,
			   const loff_t start,
			   const loff_t end,
			   struct btrfs_log_ctx *ctx);
static int link_to_fixup_dir(struct btrfs_trans_handle *trans,
			     struct btrfs_root *root,
			     struct btrfs_path *path, u64 objectid);
static noinline int replay_dir_deletes(struct btrfs_trans_handle *trans,
				       struct btrfs_root *root,
				       struct btrfs_root *log,
				       struct btrfs_path *path,
				       u64 dirid, int del_all);

/*
 * tree logging is a special write ahead log used to make sure that
 * fsyncs and O_SYNCs can happen without doing full tree commits.
 *
 * Full tree commits are expensive because they require commonly
 * modified blocks to be recowed, creating many dirty pages in the
 * extent tree an 4x-6x higher write load than ext3.
 *
 * Instead of doing a tree commit on every fsync, we use the
 * key ranges and transaction ids to find items for a given file or directory
 * that have changed in this transaction.  Those items are copied into
 * a special tree (one per subvolume root), that tree is written to disk
 * and then the fsync is considered complete.
 *
 * After a crash, items are copied out of the log-tree back into the
 * subvolume tree.  Any file data extents found are recorded in the extent
 * allocation tree, and the log-tree freed.
 *
 * The log tree is read three times, once to pin down all the extents it is
 * using in ram and once, once to create all the inodes logged in the tree
 * and once to do all the other items.
 */

/*
 * start a sub transaction and setup the log tree
 * this increments the log tree writer count to make the people
 * syncing the tree wait for us to finish
 */
static int start_log_trans(struct btrfs_trans_handle *trans,
			   struct btrfs_root *root,
			   struct btrfs_log_ctx *ctx)
{
	struct btrfs_fs_info *fs_info = root->fs_info;
	int ret = 0;

	mutex_lock(&root->log_mutex);

	if (root->log_root) {
		if (btrfs_need_log_full_commit(trans)) {
			ret = -EAGAIN;
			goto out;
		}

		if (!root->log_start_pid) {
			clear_bit(BTRFS_ROOT_MULTI_LOG_TASKS, &root->state);
			root->log_start_pid = current->pid;
		} else if (root->log_start_pid != current->pid) {
			set_bit(BTRFS_ROOT_MULTI_LOG_TASKS, &root->state);
		}
	} else {
		mutex_lock(&fs_info->tree_log_mutex);
		if (!fs_info->log_root_tree)
			ret = btrfs_init_log_root_tree(trans, fs_info);
		mutex_unlock(&fs_info->tree_log_mutex);
		if (ret)
			goto out;

		ret = btrfs_add_log_tree(trans, root);
		if (ret)
			goto out;

		set_bit(BTRFS_ROOT_HAS_LOG_TREE, &root->state);
		clear_bit(BTRFS_ROOT_MULTI_LOG_TASKS, &root->state);
		root->log_start_pid = current->pid;
	}

	atomic_inc(&root->log_batch);
	atomic_inc(&root->log_writers);
	if (ctx) {
		int index = root->log_transid % 2;
		list_add_tail(&ctx->list, &root->log_ctxs[index]);
		ctx->log_transid = root->log_transid;
	}

out:
	mutex_unlock(&root->log_mutex);
	return ret;
}

/*
 * returns 0 if there was a log transaction running and we were able
 * to join, or returns -ENOENT if there were not transactions
 * in progress
 */
static int join_running_log_trans(struct btrfs_root *root)
{
	int ret = -ENOENT;

	if (!test_bit(BTRFS_ROOT_HAS_LOG_TREE, &root->state))
		return ret;

	mutex_lock(&root->log_mutex);
	if (root->log_root) {
		ret = 0;
		atomic_inc(&root->log_writers);
	}
	mutex_unlock(&root->log_mutex);
	return ret;
}

/*
 * This either makes the current running log transaction wait
 * until you call btrfs_end_log_trans() or it makes any future
 * log transactions wait until you call btrfs_end_log_trans()
 */
void btrfs_pin_log_trans(struct btrfs_root *root)
{
	mutex_lock(&root->log_mutex);
	atomic_inc(&root->log_writers);
	mutex_unlock(&root->log_mutex);
}

/*
 * indicate we're done making changes to the log tree
 * and wake up anyone waiting to do a sync
 */
void btrfs_end_log_trans(struct btrfs_root *root)
{
	if (atomic_dec_and_test(&root->log_writers)) {
		/* atomic_dec_and_test implies a barrier */
		cond_wake_up_nomb(&root->log_writer_wait);
	}
}

static int btrfs_write_tree_block(struct extent_buffer *buf)
{
	return filemap_fdatawrite_range(buf->pages[0]->mapping, buf->start,
					buf->start + buf->len - 1);
}

static void btrfs_wait_tree_block_writeback(struct extent_buffer *buf)
{
	filemap_fdatawait_range(buf->pages[0]->mapping,
			        buf->start, buf->start + buf->len - 1);
}

/*
 * the walk control struct is used to pass state down the chain when
 * processing the log tree.  The stage field tells us which part
 * of the log tree processing we are currently doing.  The others
 * are state fields used for that specific part
 */
struct walk_control {
	/* should we free the extent on disk when done?  This is used
	 * at transaction commit time while freeing a log tree
	 */
	int free;

	/* should we write out the extent buffer?  This is used
	 * while flushing the log tree to disk during a sync
	 */
	int write;

	/* should we wait for the extent buffer io to finish?  Also used
	 * while flushing the log tree to disk for a sync
	 */
	int wait;

	/* pin only walk, we record which extents on disk belong to the
	 * log trees
	 */
	int pin;

	/* what stage of the replay code we're currently in */
	int stage;

	/*
	 * Ignore any items from the inode currently being processed. Needs
	 * to be set every time we find a BTRFS_INODE_ITEM_KEY and we are in
	 * the LOG_WALK_REPLAY_INODES stage.
	 */
	bool ignore_cur_inode;

	/* the root we are currently replaying */
	struct btrfs_root *replay_dest;

	/* the trans handle for the current replay */
	struct btrfs_trans_handle *trans;

	/* the function that gets used to process blocks we find in the
	 * tree.  Note the extent_buffer might not be up to date when it is
	 * passed in, and it must be checked or read if you need the data
	 * inside it
	 */
	int (*process_func)(struct btrfs_root *log, struct extent_buffer *eb,
			    struct walk_control *wc, u64 gen, int level);
};

/*
 * process_func used to pin down extents, write them or wait on them
 */
static int process_one_buffer(struct btrfs_root *log,
			      struct extent_buffer *eb,
			      struct walk_control *wc, u64 gen, int level)
{
	struct btrfs_fs_info *fs_info = log->fs_info;
	int ret = 0;

	/*
	 * If this fs is mixed then we need to be able to process the leaves to
	 * pin down any logged extents, so we have to read the block.
	 */
	if (btrfs_fs_incompat(fs_info, MIXED_GROUPS)) {
		ret = btrfs_read_buffer(eb, gen, level, NULL);
		if (ret)
			return ret;
	}

	if (wc->pin)
		ret = btrfs_pin_extent_for_log_replay(wc->trans, eb->start,
						      eb->len);

	if (!ret && btrfs_buffer_uptodate(eb, gen, 0)) {
		if (wc->pin && btrfs_header_level(eb) == 0)
			ret = btrfs_exclude_logged_extents(eb);
		if (wc->write)
			btrfs_write_tree_block(eb);
		if (wc->wait)
			btrfs_wait_tree_block_writeback(eb);
	}
	return ret;
}

/*
 * Item overwrite used by replay and tree logging.  eb, slot and key all refer
 * to the src data we are copying out.
 *
 * root is the tree we are copying into, and path is a scratch
 * path for use in this function (it should be released on entry and
 * will be released on exit).
 *
 * If the key is already in the destination tree the existing item is
 * overwritten.  If the existing item isn't big enough, it is extended.
 * If it is too large, it is truncated.
 *
 * If the key isn't in the destination yet, a new item is inserted.
 */
static noinline int overwrite_item(struct btrfs_trans_handle *trans,
				   struct btrfs_root *root,
				   struct btrfs_path *path,
				   struct extent_buffer *eb, int slot,
				   struct btrfs_key *key)
{
	int ret;
	u32 item_size;
	u64 saved_i_size = 0;
	int save_old_i_size = 0;
	unsigned long src_ptr;
	unsigned long dst_ptr;
	int overwrite_root = 0;
	bool inode_item = key->type == BTRFS_INODE_ITEM_KEY;

	if (root->root_key.objectid != BTRFS_TREE_LOG_OBJECTID)
		overwrite_root = 1;

	item_size = btrfs_item_size_nr(eb, slot);
	src_ptr = btrfs_item_ptr_offset(eb, slot);

	/* look for the key in the destination tree */
	ret = btrfs_search_slot(NULL, root, key, path, 0, 0);
	if (ret < 0)
		return ret;

	if (ret == 0) {
		char *src_copy;
		char *dst_copy;
		u32 dst_size = btrfs_item_size_nr(path->nodes[0],
						  path->slots[0]);
		if (dst_size != item_size)
			goto insert;

		if (item_size == 0) {
			btrfs_release_path(path);
			return 0;
		}
		dst_copy = kmalloc(item_size, GFP_NOFS);
		src_copy = kmalloc(item_size, GFP_NOFS);
		if (!dst_copy || !src_copy) {
			btrfs_release_path(path);
			kfree(dst_copy);
			kfree(src_copy);
			return -ENOMEM;
		}

		read_extent_buffer(eb, src_copy, src_ptr, item_size);

		dst_ptr = btrfs_item_ptr_offset(path->nodes[0], path->slots[0]);
		read_extent_buffer(path->nodes[0], dst_copy, dst_ptr,
				   item_size);
		ret = memcmp(dst_copy, src_copy, item_size);

		kfree(dst_copy);
		kfree(src_copy);
		/*
		 * they have the same contents, just return, this saves
		 * us from cowing blocks in the destination tree and doing
		 * extra writes that may not have been done by a previous
		 * sync
		 */
		if (ret == 0) {
			btrfs_release_path(path);
			return 0;
		}

		/*
		 * We need to load the old nbytes into the inode so when we
		 * replay the extents we've logged we get the right nbytes.
		 */
		if (inode_item) {
			struct btrfs_inode_item *item;
			u64 nbytes;
			u32 mode;

			item = btrfs_item_ptr(path->nodes[0], path->slots[0],
					      struct btrfs_inode_item);
			nbytes = btrfs_inode_nbytes(path->nodes[0], item);
			item = btrfs_item_ptr(eb, slot,
					      struct btrfs_inode_item);
			btrfs_set_inode_nbytes(eb, item, nbytes);

			/*
			 * If this is a directory we need to reset the i_size to
			 * 0 so that we can set it up properly when replaying
			 * the rest of the items in this log.
			 */
			mode = btrfs_inode_mode(eb, item);
			if (S_ISDIR(mode))
				btrfs_set_inode_size(eb, item, 0);
		}
	} else if (inode_item) {
		struct btrfs_inode_item *item;
		u32 mode;

		/*
		 * New inode, set nbytes to 0 so that the nbytes comes out
		 * properly when we replay the extents.
		 */
		item = btrfs_item_ptr(eb, slot, struct btrfs_inode_item);
		btrfs_set_inode_nbytes(eb, item, 0);

		/*
		 * If this is a directory we need to reset the i_size to 0 so
		 * that we can set it up properly when replaying the rest of
		 * the items in this log.
		 */
		mode = btrfs_inode_mode(eb, item);
		if (S_ISDIR(mode))
			btrfs_set_inode_size(eb, item, 0);
	}
insert:
	btrfs_release_path(path);
	/* try to insert the key into the destination tree */
	path->skip_release_on_error = 1;
	ret = btrfs_insert_empty_item(trans, root, path,
				      key, item_size);
	path->skip_release_on_error = 0;

	/* make sure any existing item is the correct size */
	if (ret == -EEXIST || ret == -EOVERFLOW) {
		u32 found_size;
		found_size = btrfs_item_size_nr(path->nodes[0],
						path->slots[0]);
		if (found_size > item_size)
			btrfs_truncate_item(path, item_size, 1);
		else if (found_size < item_size)
			btrfs_extend_item(path, item_size - found_size);
	} else if (ret) {
		return ret;
	}
	dst_ptr = btrfs_item_ptr_offset(path->nodes[0],
					path->slots[0]);

	/* don't overwrite an existing inode if the generation number
	 * was logged as zero.  This is done when the tree logging code
	 * is just logging an inode to make sure it exists after recovery.
	 *
	 * Also, don't overwrite i_size on directories during replay.
	 * log replay inserts and removes directory items based on the
	 * state of the tree found in the subvolume, and i_size is modified
	 * as it goes
	 */
	if (key->type == BTRFS_INODE_ITEM_KEY && ret == -EEXIST) {
		struct btrfs_inode_item *src_item;
		struct btrfs_inode_item *dst_item;

		src_item = (struct btrfs_inode_item *)src_ptr;
		dst_item = (struct btrfs_inode_item *)dst_ptr;

		if (btrfs_inode_generation(eb, src_item) == 0) {
			struct extent_buffer *dst_eb = path->nodes[0];
			const u64 ino_size = btrfs_inode_size(eb, src_item);

			/*
			 * For regular files an ino_size == 0 is used only when
			 * logging that an inode exists, as part of a directory
			 * fsync, and the inode wasn't fsynced before. In this
			 * case don't set the size of the inode in the fs/subvol
			 * tree, otherwise we would be throwing valid data away.
			 */
			if (S_ISREG(btrfs_inode_mode(eb, src_item)) &&
			    S_ISREG(btrfs_inode_mode(dst_eb, dst_item)) &&
			    ino_size != 0)
				btrfs_set_inode_size(dst_eb, dst_item, ino_size);
			goto no_copy;
		}

		if (overwrite_root &&
		    S_ISDIR(btrfs_inode_mode(eb, src_item)) &&
		    S_ISDIR(btrfs_inode_mode(path->nodes[0], dst_item))) {
			save_old_i_size = 1;
			saved_i_size = btrfs_inode_size(path->nodes[0],
							dst_item);
		}
	}

	copy_extent_buffer(path->nodes[0], eb, dst_ptr,
			   src_ptr, item_size);

	if (save_old_i_size) {
		struct btrfs_inode_item *dst_item;
		dst_item = (struct btrfs_inode_item *)dst_ptr;
		btrfs_set_inode_size(path->nodes[0], dst_item, saved_i_size);
	}

	/* make sure the generation is filled in */
	if (key->type == BTRFS_INODE_ITEM_KEY) {
		struct btrfs_inode_item *dst_item;
		dst_item = (struct btrfs_inode_item *)dst_ptr;
		if (btrfs_inode_generation(path->nodes[0], dst_item) == 0) {
			btrfs_set_inode_generation(path->nodes[0], dst_item,
						   trans->transid);
		}
	}
no_copy:
	btrfs_mark_buffer_dirty(path->nodes[0]);
	btrfs_release_path(path);
	return 0;
}

/*
 * simple helper to read an inode off the disk from a given root
 * This can only be called for subvolume roots and not for the log
 */
static noinline struct inode *read_one_inode(struct btrfs_root *root,
					     u64 objectid)
{
	struct inode *inode;

	inode = btrfs_iget(root->fs_info->sb, objectid, root);
	if (IS_ERR(inode))
		inode = NULL;
	return inode;
}

/* replays a single extent in 'eb' at 'slot' with 'key' into the
 * subvolume 'root'.  path is released on entry and should be released
 * on exit.
 *
 * extents in the log tree have not been allocated out of the extent
 * tree yet.  So, this completes the allocation, taking a reference
 * as required if the extent already exists or creating a new extent
 * if it isn't in the extent allocation tree yet.
 *
 * The extent is inserted into the file, dropping any existing extents
 * from the file that overlap the new one.
 */
static noinline int replay_one_extent(struct btrfs_trans_handle *trans,
				      struct btrfs_root *root,
				      struct btrfs_path *path,
				      struct extent_buffer *eb, int slot,
				      struct btrfs_key *key)
{
	struct btrfs_fs_info *fs_info = root->fs_info;
	int found_type;
	u64 extent_end;
	u64 start = key->offset;
	u64 nbytes = 0;
	struct btrfs_file_extent_item *item;
	struct inode *inode = NULL;
	unsigned long size;
	int ret = 0;

	item = btrfs_item_ptr(eb, slot, struct btrfs_file_extent_item);
	found_type = btrfs_file_extent_type(eb, item);

	if (found_type == BTRFS_FILE_EXTENT_REG ||
	    found_type == BTRFS_FILE_EXTENT_PREALLOC) {
		nbytes = btrfs_file_extent_num_bytes(eb, item);
		extent_end = start + nbytes;

		/*
		 * We don't add to the inodes nbytes if we are prealloc or a
		 * hole.
		 */
		if (btrfs_file_extent_disk_bytenr(eb, item) == 0)
			nbytes = 0;
	} else if (found_type == BTRFS_FILE_EXTENT_INLINE) {
		size = btrfs_file_extent_ram_bytes(eb, item);
		nbytes = btrfs_file_extent_ram_bytes(eb, item);
		extent_end = ALIGN(start + size,
				   fs_info->sectorsize);
	} else {
		ret = 0;
		goto out;
	}

	inode = read_one_inode(root, key->objectid);
	if (!inode) {
		ret = -EIO;
		goto out;
	}

	/*
	 * first check to see if we already have this extent in the
	 * file.  This must be done before the btrfs_drop_extents run
	 * so we don't try to drop this extent.
	 */
	ret = btrfs_lookup_file_extent(trans, root, path,
			btrfs_ino(BTRFS_I(inode)), start, 0);

	if (ret == 0 &&
	    (found_type == BTRFS_FILE_EXTENT_REG ||
	     found_type == BTRFS_FILE_EXTENT_PREALLOC)) {
		struct btrfs_file_extent_item cmp1;
		struct btrfs_file_extent_item cmp2;
		struct btrfs_file_extent_item *existing;
		struct extent_buffer *leaf;

		leaf = path->nodes[0];
		existing = btrfs_item_ptr(leaf, path->slots[0],
					  struct btrfs_file_extent_item);

		read_extent_buffer(eb, &cmp1, (unsigned long)item,
				   sizeof(cmp1));
		read_extent_buffer(leaf, &cmp2, (unsigned long)existing,
				   sizeof(cmp2));

		/*
		 * we already have a pointer to this exact extent,
		 * we don't have to do anything
		 */
		if (memcmp(&cmp1, &cmp2, sizeof(cmp1)) == 0) {
			btrfs_release_path(path);
			goto out;
		}
	}
	btrfs_release_path(path);

	/* drop any overlapping extents */
	ret = btrfs_drop_extents(trans, root, inode, start, extent_end, 1);
	if (ret)
		goto out;

	if (found_type == BTRFS_FILE_EXTENT_REG ||
	    found_type == BTRFS_FILE_EXTENT_PREALLOC) {
		u64 offset;
		unsigned long dest_offset;
		struct btrfs_key ins;

		if (btrfs_file_extent_disk_bytenr(eb, item) == 0 &&
		    btrfs_fs_incompat(fs_info, NO_HOLES))
			goto update_inode;

		ret = btrfs_insert_empty_item(trans, root, path, key,
					      sizeof(*item));
		if (ret)
			goto out;
		dest_offset = btrfs_item_ptr_offset(path->nodes[0],
						    path->slots[0]);
		copy_extent_buffer(path->nodes[0], eb, dest_offset,
				(unsigned long)item,  sizeof(*item));

		ins.objectid = btrfs_file_extent_disk_bytenr(eb, item);
		ins.offset = btrfs_file_extent_disk_num_bytes(eb, item);
		ins.type = BTRFS_EXTENT_ITEM_KEY;
		offset = key->offset - btrfs_file_extent_offset(eb, item);

		/*
		 * Manually record dirty extent, as here we did a shallow
		 * file extent item copy and skip normal backref update,
		 * but modifying extent tree all by ourselves.
		 * So need to manually record dirty extent for qgroup,
		 * as the owner of the file extent changed from log tree
		 * (doesn't affect qgroup) to fs/file tree(affects qgroup)
		 */
		ret = btrfs_qgroup_trace_extent(trans,
				btrfs_file_extent_disk_bytenr(eb, item),
				btrfs_file_extent_disk_num_bytes(eb, item),
				GFP_NOFS);
		if (ret < 0)
			goto out;

		if (ins.objectid > 0) {
			struct btrfs_ref ref = { 0 };
			u64 csum_start;
			u64 csum_end;
			LIST_HEAD(ordered_sums);

			/*
			 * is this extent already allocated in the extent
			 * allocation tree?  If so, just add a reference
			 */
			ret = btrfs_lookup_data_extent(fs_info, ins.objectid,
						ins.offset);
			if (ret == 0) {
				btrfs_init_generic_ref(&ref,
						BTRFS_ADD_DELAYED_REF,
						ins.objectid, ins.offset, 0);
				btrfs_init_data_ref(&ref,
						root->root_key.objectid,
						key->objectid, offset);
				ret = btrfs_inc_extent_ref(trans, &ref);
				if (ret)
					goto out;
			} else {
				/*
				 * insert the extent pointer in the extent
				 * allocation tree
				 */
				ret = btrfs_alloc_logged_file_extent(trans,
						root->root_key.objectid,
						key->objectid, offset, &ins);
				if (ret)
					goto out;
			}
			btrfs_release_path(path);

			if (btrfs_file_extent_compression(eb, item)) {
				csum_start = ins.objectid;
				csum_end = csum_start + ins.offset;
			} else {
				csum_start = ins.objectid +
					btrfs_file_extent_offset(eb, item);
				csum_end = csum_start +
					btrfs_file_extent_num_bytes(eb, item);
			}

			ret = btrfs_lookup_csums_range(root->log_root,
						csum_start, csum_end - 1,
						&ordered_sums, 0);
			if (ret)
				goto out;
			/*
			 * Now delete all existing cums in the csum root that
			 * cover our range. We do this because we can have an
			 * extent that is completely referenced by one file
			 * extent item and partially referenced by another
			 * file extent item (like after using the clone or
			 * extent_same ioctls). In this case if we end up doing
			 * the replay of the one that partially references the
			 * extent first, and we do not do the csum deletion
			 * below, we can get 2 csum items in the csum tree that
			 * overlap each other. For example, imagine our log has
			 * the two following file extent items:
			 *
			 * key (257 EXTENT_DATA 409600)
			 *     extent data disk byte 12845056 nr 102400
			 *     extent data offset 20480 nr 20480 ram 102400
			 *
			 * key (257 EXTENT_DATA 819200)
			 *     extent data disk byte 12845056 nr 102400
			 *     extent data offset 0 nr 102400 ram 102400
			 *
			 * Where the second one fully references the 100K extent
			 * that starts at disk byte 12845056, and the log tree
			 * has a single csum item that covers the entire range
			 * of the extent:
			 *
			 * key (EXTENT_CSUM EXTENT_CSUM 12845056) itemsize 100
			 *
			 * After the first file extent item is replayed, the
			 * csum tree gets the following csum item:
			 *
			 * key (EXTENT_CSUM EXTENT_CSUM 12865536) itemsize 20
			 *
			 * Which covers the 20K sub-range starting at offset 20K
			 * of our extent. Now when we replay the second file
			 * extent item, if we do not delete existing csum items
			 * that cover any of its blocks, we end up getting two
			 * csum items in our csum tree that overlap each other:
			 *
			 * key (EXTENT_CSUM EXTENT_CSUM 12845056) itemsize 100
			 * key (EXTENT_CSUM EXTENT_CSUM 12865536) itemsize 20
			 *
			 * Which is a problem, because after this anyone trying
			 * to lookup up for the checksum of any block of our
			 * extent starting at an offset of 40K or higher, will
			 * end up looking at the second csum item only, which
			 * does not contain the checksum for any block starting
			 * at offset 40K or higher of our extent.
			 */
			while (!list_empty(&ordered_sums)) {
				struct btrfs_ordered_sum *sums;
				sums = list_entry(ordered_sums.next,
						struct btrfs_ordered_sum,
						list);
				if (!ret)
					ret = btrfs_del_csums(trans,
							      fs_info->csum_root,
							      sums->bytenr,
							      sums->len);
				if (!ret)
					ret = btrfs_csum_file_blocks(trans,
						fs_info->csum_root, sums);
				list_del(&sums->list);
				kfree(sums);
			}
			if (ret)
				goto out;
		} else {
			btrfs_release_path(path);
		}
	} else if (found_type == BTRFS_FILE_EXTENT_INLINE) {
		/* inline extents are easy, we just overwrite them */
		ret = overwrite_item(trans, root, path, eb, slot, key);
		if (ret)
			goto out;
	}

	ret = btrfs_inode_set_file_extent_range(BTRFS_I(inode), start,
						extent_end - start);
	if (ret)
		goto out;

	inode_add_bytes(inode, nbytes);
update_inode:
	ret = btrfs_update_inode(trans, root, inode);
out:
	if (inode)
		iput(inode);
	return ret;
}

/*
 * when cleaning up conflicts between the directory names in the
 * subvolume, directory names in the log and directory names in the
 * inode back references, we may have to unlink inodes from directories.
 *
 * This is a helper function to do the unlink of a specific directory
 * item
 */
static noinline int drop_one_dir_item(struct btrfs_trans_handle *trans,
				      struct btrfs_root *root,
				      struct btrfs_path *path,
				      struct btrfs_inode *dir,
				      struct btrfs_dir_item *di)
{
	struct inode *inode;
	char *name;
	int name_len;
	struct extent_buffer *leaf;
	struct btrfs_key location;
	int ret;

	leaf = path->nodes[0];

	btrfs_dir_item_key_to_cpu(leaf, di, &location);
	name_len = btrfs_dir_name_len(leaf, di);
	name = kmalloc(name_len, GFP_NOFS);
	if (!name)
		return -ENOMEM;

	read_extent_buffer(leaf, name, (unsigned long)(di + 1), name_len);
	btrfs_release_path(path);

	inode = read_one_inode(root, location.objectid);
	if (!inode) {
		ret = -EIO;
		goto out;
	}

	ret = link_to_fixup_dir(trans, root, path, location.objectid);
	if (ret)
		goto out;

	ret = btrfs_unlink_inode(trans, root, dir, BTRFS_I(inode), name,
			name_len);
	if (ret)
		goto out;
	else
		ret = btrfs_run_delayed_items(trans);
out:
	kfree(name);
	iput(inode);
	return ret;
}

/*
 * helper function to see if a given name and sequence number found
 * in an inode back reference are already in a directory and correctly
 * point to this inode
 */
static noinline int inode_in_dir(struct btrfs_root *root,
				 struct btrfs_path *path,
				 u64 dirid, u64 objectid, u64 index,
				 const char *name, int name_len)
{
	struct btrfs_dir_item *di;
	struct btrfs_key location;
	int match = 0;

	di = btrfs_lookup_dir_index_item(NULL, root, path, dirid,
					 index, name, name_len, 0);
	if (di && !IS_ERR(di)) {
		btrfs_dir_item_key_to_cpu(path->nodes[0], di, &location);
		if (location.objectid != objectid)
			goto out;
	} else
		goto out;
	btrfs_release_path(path);

	di = btrfs_lookup_dir_item(NULL, root, path, dirid, name, name_len, 0);
	if (di && !IS_ERR(di)) {
		btrfs_dir_item_key_to_cpu(path->nodes[0], di, &location);
		if (location.objectid != objectid)
			goto out;
	} else
		goto out;
	match = 1;
out:
	btrfs_release_path(path);
	return match;
}

/*
 * helper function to check a log tree for a named back reference in
 * an inode.  This is used to decide if a back reference that is
 * found in the subvolume conflicts with what we find in the log.
 *
 * inode backreferences may have multiple refs in a single item,
 * during replay we process one reference at a time, and we don't
 * want to delete valid links to a file from the subvolume if that
 * link is also in the log.
 */
static noinline int backref_in_log(struct btrfs_root *log,
				   struct btrfs_key *key,
				   u64 ref_objectid,
				   const char *name, int namelen)
{
	struct btrfs_path *path;
	int ret;

	path = btrfs_alloc_path();
	if (!path)
		return -ENOMEM;

	ret = btrfs_search_slot(NULL, log, key, path, 0, 0);
	if (ret < 0) {
		goto out;
	} else if (ret == 1) {
		ret = 0;
		goto out;
	}

	if (key->type == BTRFS_INODE_EXTREF_KEY)
		ret = !!btrfs_find_name_in_ext_backref(path->nodes[0],
						       path->slots[0],
						       ref_objectid,
						       name, namelen);
	else
		ret = !!btrfs_find_name_in_backref(path->nodes[0],
						   path->slots[0],
						   name, namelen);
out:
	btrfs_free_path(path);
	return ret;
}

static inline int __add_inode_ref(struct btrfs_trans_handle *trans,
				  struct btrfs_root *root,
				  struct btrfs_path *path,
				  struct btrfs_root *log_root,
				  struct btrfs_inode *dir,
				  struct btrfs_inode *inode,
				  u64 inode_objectid, u64 parent_objectid,
				  u64 ref_index, char *name, int namelen,
				  int *search_done)
{
	int ret;
	char *victim_name;
	int victim_name_len;
	struct extent_buffer *leaf;
	struct btrfs_dir_item *di;
	struct btrfs_key search_key;
	struct btrfs_inode_extref *extref;

again:
	/* Search old style refs */
	search_key.objectid = inode_objectid;
	search_key.type = BTRFS_INODE_REF_KEY;
	search_key.offset = parent_objectid;
	ret = btrfs_search_slot(NULL, root, &search_key, path, 0, 0);
	if (ret == 0) {
		struct btrfs_inode_ref *victim_ref;
		unsigned long ptr;
		unsigned long ptr_end;

		leaf = path->nodes[0];

		/* are we trying to overwrite a back ref for the root directory
		 * if so, just jump out, we're done
		 */
		if (search_key.objectid == search_key.offset)
			return 1;

		/* check all the names in this back reference to see
		 * if they are in the log.  if so, we allow them to stay
		 * otherwise they must be unlinked as a conflict
		 */
		ptr = btrfs_item_ptr_offset(leaf, path->slots[0]);
		ptr_end = ptr + btrfs_item_size_nr(leaf, path->slots[0]);
		while (ptr < ptr_end) {
			victim_ref = (struct btrfs_inode_ref *)ptr;
			victim_name_len = btrfs_inode_ref_name_len(leaf,
								   victim_ref);
			victim_name = kmalloc(victim_name_len, GFP_NOFS);
			if (!victim_name)
				return -ENOMEM;

			read_extent_buffer(leaf, victim_name,
					   (unsigned long)(victim_ref + 1),
					   victim_name_len);

			ret = backref_in_log(log_root, &search_key,
					     parent_objectid, victim_name,
					     victim_name_len);
			if (ret < 0) {
				kfree(victim_name);
				return ret;
			} else if (!ret) {
				inc_nlink(&inode->vfs_inode);
				btrfs_release_path(path);

				ret = btrfs_unlink_inode(trans, root, dir, inode,
						victim_name, victim_name_len);
				kfree(victim_name);
				if (ret)
					return ret;
				ret = btrfs_run_delayed_items(trans);
				if (ret)
					return ret;
				*search_done = 1;
				goto again;
			}
			kfree(victim_name);

			ptr = (unsigned long)(victim_ref + 1) + victim_name_len;
		}

		/*
		 * NOTE: we have searched root tree and checked the
		 * corresponding ref, it does not need to check again.
		 */
		*search_done = 1;
	}
	btrfs_release_path(path);

	/* Same search but for extended refs */
	extref = btrfs_lookup_inode_extref(NULL, root, path, name, namelen,
					   inode_objectid, parent_objectid, 0,
					   0);
	if (!IS_ERR_OR_NULL(extref)) {
		u32 item_size;
		u32 cur_offset = 0;
		unsigned long base;
		struct inode *victim_parent;

		leaf = path->nodes[0];

		item_size = btrfs_item_size_nr(leaf, path->slots[0]);
		base = btrfs_item_ptr_offset(leaf, path->slots[0]);

		while (cur_offset < item_size) {
			extref = (struct btrfs_inode_extref *)(base + cur_offset);

			victim_name_len = btrfs_inode_extref_name_len(leaf, extref);

			if (btrfs_inode_extref_parent(leaf, extref) != parent_objectid)
				goto next;

			victim_name = kmalloc(victim_name_len, GFP_NOFS);
			if (!victim_name)
				return -ENOMEM;
			read_extent_buffer(leaf, victim_name, (unsigned long)&extref->name,
					   victim_name_len);

			search_key.objectid = inode_objectid;
			search_key.type = BTRFS_INODE_EXTREF_KEY;
			search_key.offset = btrfs_extref_hash(parent_objectid,
							      victim_name,
							      victim_name_len);
			ret = backref_in_log(log_root, &search_key,
					     parent_objectid, victim_name,
					     victim_name_len);
			if (ret < 0) {
				return ret;
			} else if (!ret) {
				ret = -ENOENT;
				victim_parent = read_one_inode(root,
						parent_objectid);
				if (victim_parent) {
					inc_nlink(&inode->vfs_inode);
					btrfs_release_path(path);

					ret = btrfs_unlink_inode(trans, root,
							BTRFS_I(victim_parent),
							inode,
							victim_name,
							victim_name_len);
					if (!ret)
						ret = btrfs_run_delayed_items(
								  trans);
				}
				iput(victim_parent);
				kfree(victim_name);
				if (ret)
					return ret;
				*search_done = 1;
				goto again;
			}
			kfree(victim_name);
next:
			cur_offset += victim_name_len + sizeof(*extref);
		}
		*search_done = 1;
	}
	btrfs_release_path(path);

	/* look for a conflicting sequence number */
	di = btrfs_lookup_dir_index_item(trans, root, path, btrfs_ino(dir),
					 ref_index, name, namelen, 0);
	if (di && !IS_ERR(di)) {
		ret = drop_one_dir_item(trans, root, path, dir, di);
		if (ret)
			return ret;
	}
	btrfs_release_path(path);

	/* look for a conflicting name */
	di = btrfs_lookup_dir_item(trans, root, path, btrfs_ino(dir),
				   name, namelen, 0);
	if (di && !IS_ERR(di)) {
		ret = drop_one_dir_item(trans, root, path, dir, di);
		if (ret)
			return ret;
	}
	btrfs_release_path(path);

	return 0;
}

static int extref_get_fields(struct extent_buffer *eb, unsigned long ref_ptr,
			     u32 *namelen, char **name, u64 *index,
			     u64 *parent_objectid)
{
	struct btrfs_inode_extref *extref;

	extref = (struct btrfs_inode_extref *)ref_ptr;

	*namelen = btrfs_inode_extref_name_len(eb, extref);
	*name = kmalloc(*namelen, GFP_NOFS);
	if (*name == NULL)
		return -ENOMEM;

	read_extent_buffer(eb, *name, (unsigned long)&extref->name,
			   *namelen);

	if (index)
		*index = btrfs_inode_extref_index(eb, extref);
	if (parent_objectid)
		*parent_objectid = btrfs_inode_extref_parent(eb, extref);

	return 0;
}

static int ref_get_fields(struct extent_buffer *eb, unsigned long ref_ptr,
			  u32 *namelen, char **name, u64 *index)
{
	struct btrfs_inode_ref *ref;

	ref = (struct btrfs_inode_ref *)ref_ptr;

	*namelen = btrfs_inode_ref_name_len(eb, ref);
	*name = kmalloc(*namelen, GFP_NOFS);
	if (*name == NULL)
		return -ENOMEM;

	read_extent_buffer(eb, *name, (unsigned long)(ref + 1), *namelen);

	if (index)
		*index = btrfs_inode_ref_index(eb, ref);

	return 0;
}

/*
 * Take an inode reference item from the log tree and iterate all names from the
 * inode reference item in the subvolume tree with the same key (if it exists).
 * For any name that is not in the inode reference item from the log tree, do a
 * proper unlink of that name (that is, remove its entry from the inode
 * reference item and both dir index keys).
 */
static int unlink_old_inode_refs(struct btrfs_trans_handle *trans,
				 struct btrfs_root *root,
				 struct btrfs_path *path,
				 struct btrfs_inode *inode,
				 struct extent_buffer *log_eb,
				 int log_slot,
				 struct btrfs_key *key)
{
	int ret;
	unsigned long ref_ptr;
	unsigned long ref_end;
	struct extent_buffer *eb;

again:
	btrfs_release_path(path);
	ret = btrfs_search_slot(NULL, root, key, path, 0, 0);
	if (ret > 0) {
		ret = 0;
		goto out;
	}
	if (ret < 0)
		goto out;

	eb = path->nodes[0];
	ref_ptr = btrfs_item_ptr_offset(eb, path->slots[0]);
	ref_end = ref_ptr + btrfs_item_size_nr(eb, path->slots[0]);
	while (ref_ptr < ref_end) {
		char *name = NULL;
		int namelen;
		u64 parent_id;

		if (key->type == BTRFS_INODE_EXTREF_KEY) {
			ret = extref_get_fields(eb, ref_ptr, &namelen, &name,
						NULL, &parent_id);
		} else {
			parent_id = key->offset;
			ret = ref_get_fields(eb, ref_ptr, &namelen, &name,
					     NULL);
		}
		if (ret)
			goto out;

		if (key->type == BTRFS_INODE_EXTREF_KEY)
			ret = !!btrfs_find_name_in_ext_backref(log_eb, log_slot,
							       parent_id, name,
							       namelen);
		else
			ret = !!btrfs_find_name_in_backref(log_eb, log_slot,
							   name, namelen);

		if (!ret) {
			struct inode *dir;

			btrfs_release_path(path);
			dir = read_one_inode(root, parent_id);
			if (!dir) {
				ret = -ENOENT;
				kfree(name);
				goto out;
			}
			ret = btrfs_unlink_inode(trans, root, BTRFS_I(dir),
						 inode, name, namelen);
			kfree(name);
			iput(dir);
			if (ret)
				goto out;
			goto again;
		}

		kfree(name);
		ref_ptr += namelen;
		if (key->type == BTRFS_INODE_EXTREF_KEY)
			ref_ptr += sizeof(struct btrfs_inode_extref);
		else
			ref_ptr += sizeof(struct btrfs_inode_ref);
	}
	ret = 0;
 out:
	btrfs_release_path(path);
	return ret;
}

static int btrfs_inode_ref_exists(struct inode *inode, struct inode *dir,
				  const u8 ref_type, const char *name,
				  const int namelen)
{
	struct btrfs_key key;
	struct btrfs_path *path;
	const u64 parent_id = btrfs_ino(BTRFS_I(dir));
	int ret;

	path = btrfs_alloc_path();
	if (!path)
		return -ENOMEM;

	key.objectid = btrfs_ino(BTRFS_I(inode));
	key.type = ref_type;
	if (key.type == BTRFS_INODE_REF_KEY)
		key.offset = parent_id;
	else
		key.offset = btrfs_extref_hash(parent_id, name, namelen);

	ret = btrfs_search_slot(NULL, BTRFS_I(inode)->root, &key, path, 0, 0);
	if (ret < 0)
		goto out;
	if (ret > 0) {
		ret = 0;
		goto out;
	}
	if (key.type == BTRFS_INODE_EXTREF_KEY)
		ret = !!btrfs_find_name_in_ext_backref(path->nodes[0],
				path->slots[0], parent_id, name, namelen);
	else
		ret = !!btrfs_find_name_in_backref(path->nodes[0], path->slots[0],
						   name, namelen);

out:
	btrfs_free_path(path);
	return ret;
}

static int add_link(struct btrfs_trans_handle *trans, struct btrfs_root *root,
		    struct inode *dir, struct inode *inode, const char *name,
		    int namelen, u64 ref_index)
{
	struct btrfs_dir_item *dir_item;
	struct btrfs_key key;
	struct btrfs_path *path;
	struct inode *other_inode = NULL;
	int ret;

	path = btrfs_alloc_path();
	if (!path)
		return -ENOMEM;

	dir_item = btrfs_lookup_dir_item(NULL, root, path,
					 btrfs_ino(BTRFS_I(dir)),
					 name, namelen, 0);
	if (!dir_item) {
		btrfs_release_path(path);
		goto add_link;
	} else if (IS_ERR(dir_item)) {
		ret = PTR_ERR(dir_item);
		goto out;
	}

	/*
	 * Our inode's dentry collides with the dentry of another inode which is
	 * in the log but not yet processed since it has a higher inode number.
	 * So delete that other dentry.
	 */
	btrfs_dir_item_key_to_cpu(path->nodes[0], dir_item, &key);
	btrfs_release_path(path);
	other_inode = read_one_inode(root, key.objectid);
	if (!other_inode) {
		ret = -ENOENT;
		goto out;
	}
	ret = btrfs_unlink_inode(trans, root, BTRFS_I(dir), BTRFS_I(other_inode),
				 name, namelen);
	if (ret)
		goto out;
	/*
	 * If we dropped the link count to 0, bump it so that later the iput()
	 * on the inode will not free it. We will fixup the link count later.
	 */
	if (other_inode->i_nlink == 0)
		inc_nlink(other_inode);

	ret = btrfs_run_delayed_items(trans);
	if (ret)
		goto out;
add_link:
	ret = btrfs_add_link(trans, BTRFS_I(dir), BTRFS_I(inode),
			     name, namelen, 0, ref_index);
out:
	iput(other_inode);
	btrfs_free_path(path);

	return ret;
}

/*
 * replay one inode back reference item found in the log tree.
 * eb, slot and key refer to the buffer and key found in the log tree.
 * root is the destination we are replaying into, and path is for temp
 * use by this function.  (it should be released on return).
 */
static noinline int add_inode_ref(struct btrfs_trans_handle *trans,
				  struct btrfs_root *root,
				  struct btrfs_root *log,
				  struct btrfs_path *path,
				  struct extent_buffer *eb, int slot,
				  struct btrfs_key *key)
{
	struct inode *dir = NULL;
	struct inode *inode = NULL;
	unsigned long ref_ptr;
	unsigned long ref_end;
	char *name = NULL;
	int namelen;
	int ret;
	int search_done = 0;
	int log_ref_ver = 0;
	u64 parent_objectid;
	u64 inode_objectid;
	u64 ref_index = 0;
	int ref_struct_size;

	ref_ptr = btrfs_item_ptr_offset(eb, slot);
	ref_end = ref_ptr + btrfs_item_size_nr(eb, slot);

	if (key->type == BTRFS_INODE_EXTREF_KEY) {
		struct btrfs_inode_extref *r;

		ref_struct_size = sizeof(struct btrfs_inode_extref);
		log_ref_ver = 1;
		r = (struct btrfs_inode_extref *)ref_ptr;
		parent_objectid = btrfs_inode_extref_parent(eb, r);
	} else {
		ref_struct_size = sizeof(struct btrfs_inode_ref);
		parent_objectid = key->offset;
	}
	inode_objectid = key->objectid;

	/*
	 * it is possible that we didn't log all the parent directories
	 * for a given inode.  If we don't find the dir, just don't
	 * copy the back ref in.  The link count fixup code will take
	 * care of the rest
	 */
	dir = read_one_inode(root, parent_objectid);
	if (!dir) {
		ret = -ENOENT;
		goto out;
	}

	inode = read_one_inode(root, inode_objectid);
	if (!inode) {
		ret = -EIO;
		goto out;
	}

	while (ref_ptr < ref_end) {
		if (log_ref_ver) {
			ret = extref_get_fields(eb, ref_ptr, &namelen, &name,
						&ref_index, &parent_objectid);
			/*
			 * parent object can change from one array
			 * item to another.
			 */
			if (!dir)
				dir = read_one_inode(root, parent_objectid);
			if (!dir) {
				ret = -ENOENT;
				goto out;
			}
		} else {
			ret = ref_get_fields(eb, ref_ptr, &namelen, &name,
					     &ref_index);
		}
		if (ret)
			goto out;

		/* if we already have a perfect match, we're done */
		if (!inode_in_dir(root, path, btrfs_ino(BTRFS_I(dir)),
					btrfs_ino(BTRFS_I(inode)), ref_index,
					name, namelen)) {
			/*
			 * look for a conflicting back reference in the
			 * metadata. if we find one we have to unlink that name
			 * of the file before we add our new link.  Later on, we
			 * overwrite any existing back reference, and we don't
			 * want to create dangling pointers in the directory.
			 */

			if (!search_done) {
				ret = __add_inode_ref(trans, root, path, log,
						      BTRFS_I(dir),
						      BTRFS_I(inode),
						      inode_objectid,
						      parent_objectid,
						      ref_index, name, namelen,
						      &search_done);
				if (ret) {
					if (ret == 1)
						ret = 0;
					goto out;
				}
			}

			/*
			 * If a reference item already exists for this inode
			 * with the same parent and name, but different index,
			 * drop it and the corresponding directory index entries
			 * from the parent before adding the new reference item
			 * and dir index entries, otherwise we would fail with
			 * -EEXIST returned from btrfs_add_link() below.
			 */
			ret = btrfs_inode_ref_exists(inode, dir, key->type,
						     name, namelen);
			if (ret > 0) {
				ret = btrfs_unlink_inode(trans, root,
							 BTRFS_I(dir),
							 BTRFS_I(inode),
							 name, namelen);
				/*
				 * If we dropped the link count to 0, bump it so
				 * that later the iput() on the inode will not
				 * free it. We will fixup the link count later.
				 */
				if (!ret && inode->i_nlink == 0)
					inc_nlink(inode);
			}
			if (ret < 0)
				goto out;

			/* insert our name */
			ret = add_link(trans, root, dir, inode, name, namelen,
				       ref_index);
			if (ret)
				goto out;

			btrfs_update_inode(trans, root, inode);
		}

		ref_ptr = (unsigned long)(ref_ptr + ref_struct_size) + namelen;
		kfree(name);
		name = NULL;
		if (log_ref_ver) {
			iput(dir);
			dir = NULL;
		}
	}

	/*
	 * Before we overwrite the inode reference item in the subvolume tree
	 * with the item from the log tree, we must unlink all names from the
	 * parent directory that are in the subvolume's tree inode reference
	 * item, otherwise we end up with an inconsistent subvolume tree where
	 * dir index entries exist for a name but there is no inode reference
	 * item with the same name.
	 */
	ret = unlink_old_inode_refs(trans, root, path, BTRFS_I(inode), eb, slot,
				    key);
	if (ret)
		goto out;

	/* finally write the back reference in the inode */
	ret = overwrite_item(trans, root, path, eb, slot, key);
out:
	btrfs_release_path(path);
	kfree(name);
	iput(dir);
	iput(inode);
	return ret;
}

static int insert_orphan_item(struct btrfs_trans_handle *trans,
			      struct btrfs_root *root, u64 ino)
{
	int ret;

	ret = btrfs_insert_orphan_item(trans, root, ino);
	if (ret == -EEXIST)
		ret = 0;

	return ret;
}

static int count_inode_extrefs(struct btrfs_root *root,
		struct btrfs_inode *inode, struct btrfs_path *path)
{
	int ret = 0;
	int name_len;
	unsigned int nlink = 0;
	u32 item_size;
	u32 cur_offset = 0;
	u64 inode_objectid = btrfs_ino(inode);
	u64 offset = 0;
	unsigned long ptr;
	struct btrfs_inode_extref *extref;
	struct extent_buffer *leaf;

	while (1) {
		ret = btrfs_find_one_extref(root, inode_objectid, offset, path,
					    &extref, &offset);
		if (ret)
			break;

		leaf = path->nodes[0];
		item_size = btrfs_item_size_nr(leaf, path->slots[0]);
		ptr = btrfs_item_ptr_offset(leaf, path->slots[0]);
		cur_offset = 0;

		while (cur_offset < item_size) {
			extref = (struct btrfs_inode_extref *) (ptr + cur_offset);
			name_len = btrfs_inode_extref_name_len(leaf, extref);

			nlink++;

			cur_offset += name_len + sizeof(*extref);
		}

		offset++;
		btrfs_release_path(path);
	}
	btrfs_release_path(path);

	if (ret < 0 && ret != -ENOENT)
		return ret;
	return nlink;
}

static int count_inode_refs(struct btrfs_root *root,
			struct btrfs_inode *inode, struct btrfs_path *path)
{
	int ret;
	struct btrfs_key key;
	unsigned int nlink = 0;
	unsigned long ptr;
	unsigned long ptr_end;
	int name_len;
	u64 ino = btrfs_ino(inode);

	key.objectid = ino;
	key.type = BTRFS_INODE_REF_KEY;
	key.offset = (u64)-1;

	while (1) {
		ret = btrfs_search_slot(NULL, root, &key, path, 0, 0);
		if (ret < 0)
			break;
		if (ret > 0) {
			if (path->slots[0] == 0)
				break;
			path->slots[0]--;
		}
process_slot:
		btrfs_item_key_to_cpu(path->nodes[0], &key,
				      path->slots[0]);
		if (key.objectid != ino ||
		    key.type != BTRFS_INODE_REF_KEY)
			break;
		ptr = btrfs_item_ptr_offset(path->nodes[0], path->slots[0]);
		ptr_end = ptr + btrfs_item_size_nr(path->nodes[0],
						   path->slots[0]);
		while (ptr < ptr_end) {
			struct btrfs_inode_ref *ref;

			ref = (struct btrfs_inode_ref *)ptr;
			name_len = btrfs_inode_ref_name_len(path->nodes[0],
							    ref);
			ptr = (unsigned long)(ref + 1) + name_len;
			nlink++;
		}

		if (key.offset == 0)
			break;
		if (path->slots[0] > 0) {
			path->slots[0]--;
			goto process_slot;
		}
		key.offset--;
		btrfs_release_path(path);
	}
	btrfs_release_path(path);

	return nlink;
}

/*
 * There are a few corners where the link count of the file can't
 * be properly maintained during replay.  So, instead of adding
 * lots of complexity to the log code, we just scan the backrefs
 * for any file that has been through replay.
 *
 * The scan will update the link count on the inode to reflect the
 * number of back refs found.  If it goes down to zero, the iput
 * will free the inode.
 */
static noinline int fixup_inode_link_count(struct btrfs_trans_handle *trans,
					   struct btrfs_root *root,
					   struct inode *inode)
{
	struct btrfs_path *path;
	int ret;
	u64 nlink = 0;
	u64 ino = btrfs_ino(BTRFS_I(inode));

	path = btrfs_alloc_path();
	if (!path)
		return -ENOMEM;

	ret = count_inode_refs(root, BTRFS_I(inode), path);
	if (ret < 0)
		goto out;

	nlink = ret;

	ret = count_inode_extrefs(root, BTRFS_I(inode), path);
	if (ret < 0)
		goto out;

	nlink += ret;

	ret = 0;

	if (nlink != inode->i_nlink) {
		set_nlink(inode, nlink);
		btrfs_update_inode(trans, root, inode);
	}
	BTRFS_I(inode)->index_cnt = (u64)-1;

	if (inode->i_nlink == 0) {
		if (S_ISDIR(inode->i_mode)) {
			ret = replay_dir_deletes(trans, root, NULL, path,
						 ino, 1);
			if (ret)
				goto out;
		}
		ret = insert_orphan_item(trans, root, ino);
	}

out:
	btrfs_free_path(path);
	return ret;
}

static noinline int fixup_inode_link_counts(struct btrfs_trans_handle *trans,
					    struct btrfs_root *root,
					    struct btrfs_path *path)
{
	int ret;
	struct btrfs_key key;
	struct inode *inode;

	key.objectid = BTRFS_TREE_LOG_FIXUP_OBJECTID;
	key.type = BTRFS_ORPHAN_ITEM_KEY;
	key.offset = (u64)-1;
	while (1) {
		ret = btrfs_search_slot(trans, root, &key, path, -1, 1);
		if (ret < 0)
			break;

		if (ret == 1) {
			if (path->slots[0] == 0)
				break;
			path->slots[0]--;
		}

		btrfs_item_key_to_cpu(path->nodes[0], &key, path->slots[0]);
		if (key.objectid != BTRFS_TREE_LOG_FIXUP_OBJECTID ||
		    key.type != BTRFS_ORPHAN_ITEM_KEY)
			break;

		ret = btrfs_del_item(trans, root, path);
		if (ret)
			goto out;

		btrfs_release_path(path);
		inode = read_one_inode(root, key.offset);
		if (!inode)
			return -EIO;

		ret = fixup_inode_link_count(trans, root, inode);
		iput(inode);
		if (ret)
			goto out;

		/*
		 * fixup on a directory may create new entries,
		 * make sure we always look for the highset possible
		 * offset
		 */
		key.offset = (u64)-1;
	}
	ret = 0;
out:
	btrfs_release_path(path);
	return ret;
}


/*
 * record a given inode in the fixup dir so we can check its link
 * count when replay is done.  The link count is incremented here
 * so the inode won't go away until we check it
 */
static noinline int link_to_fixup_dir(struct btrfs_trans_handle *trans,
				      struct btrfs_root *root,
				      struct btrfs_path *path,
				      u64 objectid)
{
	struct btrfs_key key;
	int ret = 0;
	struct inode *inode;

	inode = read_one_inode(root, objectid);
	if (!inode)
		return -EIO;

	key.objectid = BTRFS_TREE_LOG_FIXUP_OBJECTID;
	key.type = BTRFS_ORPHAN_ITEM_KEY;
	key.offset = objectid;

	ret = btrfs_insert_empty_item(trans, root, path, &key, 0);

	btrfs_release_path(path);
	if (ret == 0) {
		if (!inode->i_nlink)
			set_nlink(inode, 1);
		else
			inc_nlink(inode);
		ret = btrfs_update_inode(trans, root, inode);
	} else if (ret == -EEXIST) {
		ret = 0;
	} else {
		BUG(); /* Logic Error */
	}
	iput(inode);

	return ret;
}

/*
 * when replaying the log for a directory, we only insert names
 * for inodes that actually exist.  This means an fsync on a directory
 * does not implicitly fsync all the new files in it
 */
static noinline int insert_one_name(struct btrfs_trans_handle *trans,
				    struct btrfs_root *root,
				    u64 dirid, u64 index,
				    char *name, int name_len,
				    struct btrfs_key *location)
{
	struct inode *inode;
	struct inode *dir;
	int ret;

	inode = read_one_inode(root, location->objectid);
	if (!inode)
		return -ENOENT;

	dir = read_one_inode(root, dirid);
	if (!dir) {
		iput(inode);
		return -EIO;
	}

	ret = btrfs_add_link(trans, BTRFS_I(dir), BTRFS_I(inode), name,
			name_len, 1, index);

	/* FIXME, put inode into FIXUP list */

	iput(inode);
	iput(dir);
	return ret;
}

/*
 * take a single entry in a log directory item and replay it into
 * the subvolume.
 *
 * if a conflicting item exists in the subdirectory already,
 * the inode it points to is unlinked and put into the link count
 * fix up tree.
 *
 * If a name from the log points to a file or directory that does
 * not exist in the FS, it is skipped.  fsyncs on directories
 * do not force down inodes inside that directory, just changes to the
 * names or unlinks in a directory.
 *
 * Returns < 0 on error, 0 if the name wasn't replayed (dentry points to a
 * non-existing inode) and 1 if the name was replayed.
 */
static noinline int replay_one_name(struct btrfs_trans_handle *trans,
				    struct btrfs_root *root,
				    struct btrfs_path *path,
				    struct extent_buffer *eb,
				    struct btrfs_dir_item *di,
				    struct btrfs_key *key)
{
	char *name;
	int name_len;
	struct btrfs_dir_item *dst_di;
	struct btrfs_key found_key;
	struct btrfs_key log_key;
	struct inode *dir;
	u8 log_type;
	int exists;
	int ret = 0;
	bool update_size = (key->type == BTRFS_DIR_INDEX_KEY);
	bool name_added = false;

	dir = read_one_inode(root, key->objectid);
	if (!dir)
		return -EIO;

	name_len = btrfs_dir_name_len(eb, di);
	name = kmalloc(name_len, GFP_NOFS);
	if (!name) {
		ret = -ENOMEM;
		goto out;
	}

	log_type = btrfs_dir_type(eb, di);
	read_extent_buffer(eb, name, (unsigned long)(di + 1),
		   name_len);

	btrfs_dir_item_key_to_cpu(eb, di, &log_key);
	exists = btrfs_lookup_inode(trans, root, path, &log_key, 0);
	if (exists == 0)
		exists = 1;
	else
		exists = 0;
	btrfs_release_path(path);

	if (key->type == BTRFS_DIR_ITEM_KEY) {
		dst_di = btrfs_lookup_dir_item(trans, root, path, key->objectid,
				       name, name_len, 1);
	} else if (key->type == BTRFS_DIR_INDEX_KEY) {
		dst_di = btrfs_lookup_dir_index_item(trans, root, path,
						     key->objectid,
						     key->offset, name,
						     name_len, 1);
	} else {
		/* Corruption */
		ret = -EINVAL;
		goto out;
	}
	if (IS_ERR_OR_NULL(dst_di)) {
		/* we need a sequence number to insert, so we only
		 * do inserts for the BTRFS_DIR_INDEX_KEY types
		 */
		if (key->type != BTRFS_DIR_INDEX_KEY)
			goto out;
		goto insert;
	}

	btrfs_dir_item_key_to_cpu(path->nodes[0], dst_di, &found_key);
	/* the existing item matches the logged item */
	if (found_key.objectid == log_key.objectid &&
	    found_key.type == log_key.type &&
	    found_key.offset == log_key.offset &&
	    btrfs_dir_type(path->nodes[0], dst_di) == log_type) {
		update_size = false;
		goto out;
	}

	/*
	 * don't drop the conflicting directory entry if the inode
	 * for the new entry doesn't exist
	 */
	if (!exists)
		goto out;

	ret = drop_one_dir_item(trans, root, path, BTRFS_I(dir), dst_di);
	if (ret)
		goto out;

	if (key->type == BTRFS_DIR_INDEX_KEY)
		goto insert;
out:
	btrfs_release_path(path);
	if (!ret && update_size) {
		btrfs_i_size_write(BTRFS_I(dir), dir->i_size + name_len * 2);
		ret = btrfs_update_inode(trans, root, dir);
	}
	kfree(name);
	iput(dir);
	if (!ret && name_added)
		ret = 1;
	return ret;

insert:
	/*
	 * Check if the inode reference exists in the log for the given name,
	 * inode and parent inode
	 */
	found_key.objectid = log_key.objectid;
	found_key.type = BTRFS_INODE_REF_KEY;
	found_key.offset = key->objectid;
	ret = backref_in_log(root->log_root, &found_key, 0, name, name_len);
	if (ret < 0) {
	        goto out;
	} else if (ret) {
	        /* The dentry will be added later. */
	        ret = 0;
	        update_size = false;
	        goto out;
	}

	found_key.objectid = log_key.objectid;
	found_key.type = BTRFS_INODE_EXTREF_KEY;
	found_key.offset = key->objectid;
	ret = backref_in_log(root->log_root, &found_key, key->objectid, name,
			     name_len);
	if (ret < 0) {
		goto out;
	} else if (ret) {
		/* The dentry will be added later. */
		ret = 0;
		update_size = false;
		goto out;
	}
	btrfs_release_path(path);
	ret = insert_one_name(trans, root, key->objectid, key->offset,
			      name, name_len, &log_key);
	if (ret && ret != -ENOENT && ret != -EEXIST)
		goto out;
	if (!ret)
		name_added = true;
	update_size = false;
	ret = 0;
	goto out;
}

/*
 * find all the names in a directory item and reconcile them into
 * the subvolume.  Only BTRFS_DIR_ITEM_KEY types will have more than
 * one name in a directory item, but the same code gets used for
 * both directory index types
 */
static noinline int replay_one_dir_item(struct btrfs_trans_handle *trans,
					struct btrfs_root *root,
					struct btrfs_path *path,
					struct extent_buffer *eb, int slot,
					struct btrfs_key *key)
{
	int ret = 0;
	u32 item_size = btrfs_item_size_nr(eb, slot);
	struct btrfs_dir_item *di;
	int name_len;
	unsigned long ptr;
	unsigned long ptr_end;
	struct btrfs_path *fixup_path = NULL;

	ptr = btrfs_item_ptr_offset(eb, slot);
	ptr_end = ptr + item_size;
	while (ptr < ptr_end) {
		di = (struct btrfs_dir_item *)ptr;
		name_len = btrfs_dir_name_len(eb, di);
		ret = replay_one_name(trans, root, path, eb, di, key);
		if (ret < 0)
			break;
		ptr = (unsigned long)(di + 1);
		ptr += name_len;

		/*
		 * If this entry refers to a non-directory (directories can not
		 * have a link count > 1) and it was added in the transaction
		 * that was not committed, make sure we fixup the link count of
		 * the inode it the entry points to. Otherwise something like
		 * the following would result in a directory pointing to an
		 * inode with a wrong link that does not account for this dir
		 * entry:
		 *
		 * mkdir testdir
		 * touch testdir/foo
		 * touch testdir/bar
		 * sync
		 *
		 * ln testdir/bar testdir/bar_link
		 * ln testdir/foo testdir/foo_link
		 * xfs_io -c "fsync" testdir/bar
		 *
		 * <power failure>
		 *
		 * mount fs, log replay happens
		 *
		 * File foo would remain with a link count of 1 when it has two
		 * entries pointing to it in the directory testdir. This would
		 * make it impossible to ever delete the parent directory has
		 * it would result in stale dentries that can never be deleted.
		 */
		if (ret == 1 && btrfs_dir_type(eb, di) != BTRFS_FT_DIR) {
			struct btrfs_key di_key;

			if (!fixup_path) {
				fixup_path = btrfs_alloc_path();
				if (!fixup_path) {
					ret = -ENOMEM;
					break;
				}
			}

			btrfs_dir_item_key_to_cpu(eb, di, &di_key);
			ret = link_to_fixup_dir(trans, root, fixup_path,
						di_key.objectid);
			if (ret)
				break;
		}
		ret = 0;
	}
	btrfs_free_path(fixup_path);
	return ret;
}

/*
 * directory replay has two parts.  There are the standard directory
 * items in the log copied from the subvolume, and range items
 * created in the log while the subvolume was logged.
 *
 * The range items tell us which parts of the key space the log
 * is authoritative for.  During replay, if a key in the subvolume
 * directory is in a logged range item, but not actually in the log
 * that means it was deleted from the directory before the fsync
 * and should be removed.
 */
static noinline int find_dir_range(struct btrfs_root *root,
				   struct btrfs_path *path,
				   u64 dirid, int key_type,
				   u64 *start_ret, u64 *end_ret)
{
	struct btrfs_key key;
	u64 found_end;
	struct btrfs_dir_log_item *item;
	int ret;
	int nritems;

	if (*start_ret == (u64)-1)
		return 1;

	key.objectid = dirid;
	key.type = key_type;
	key.offset = *start_ret;

	ret = btrfs_search_slot(NULL, root, &key, path, 0, 0);
	if (ret < 0)
		goto out;
	if (ret > 0) {
		if (path->slots[0] == 0)
			goto out;
		path->slots[0]--;
	}
	if (ret != 0)
		btrfs_item_key_to_cpu(path->nodes[0], &key, path->slots[0]);

	if (key.type != key_type || key.objectid != dirid) {
		ret = 1;
		goto next;
	}
	item = btrfs_item_ptr(path->nodes[0], path->slots[0],
			      struct btrfs_dir_log_item);
	found_end = btrfs_dir_log_end(path->nodes[0], item);

	if (*start_ret >= key.offset && *start_ret <= found_end) {
		ret = 0;
		*start_ret = key.offset;
		*end_ret = found_end;
		goto out;
	}
	ret = 1;
next:
	/* check the next slot in the tree to see if it is a valid item */
	nritems = btrfs_header_nritems(path->nodes[0]);
	path->slots[0]++;
	if (path->slots[0] >= nritems) {
		ret = btrfs_next_leaf(root, path);
		if (ret)
			goto out;
	}

	btrfs_item_key_to_cpu(path->nodes[0], &key, path->slots[0]);

	if (key.type != key_type || key.objectid != dirid) {
		ret = 1;
		goto out;
	}
	item = btrfs_item_ptr(path->nodes[0], path->slots[0],
			      struct btrfs_dir_log_item);
	found_end = btrfs_dir_log_end(path->nodes[0], item);
	*start_ret = key.offset;
	*end_ret = found_end;
	ret = 0;
out:
	btrfs_release_path(path);
	return ret;
}

/*
 * this looks for a given directory item in the log.  If the directory
 * item is not in the log, the item is removed and the inode it points
 * to is unlinked
 */
static noinline int check_item_in_log(struct btrfs_trans_handle *trans,
				      struct btrfs_root *root,
				      struct btrfs_root *log,
				      struct btrfs_path *path,
				      struct btrfs_path *log_path,
				      struct inode *dir,
				      struct btrfs_key *dir_key)
{
	int ret;
	struct extent_buffer *eb;
	int slot;
	u32 item_size;
	struct btrfs_dir_item *di;
	struct btrfs_dir_item *log_di;
	int name_len;
	unsigned long ptr;
	unsigned long ptr_end;
	char *name;
	struct inode *inode;
	struct btrfs_key location;

again:
	eb = path->nodes[0];
	slot = path->slots[0];
	item_size = btrfs_item_size_nr(eb, slot);
	ptr = btrfs_item_ptr_offset(eb, slot);
	ptr_end = ptr + item_size;
	while (ptr < ptr_end) {
		di = (struct btrfs_dir_item *)ptr;
		name_len = btrfs_dir_name_len(eb, di);
		name = kmalloc(name_len, GFP_NOFS);
		if (!name) {
			ret = -ENOMEM;
			goto out;
		}
		read_extent_buffer(eb, name, (unsigned long)(di + 1),
				  name_len);
		log_di = NULL;
		if (log && dir_key->type == BTRFS_DIR_ITEM_KEY) {
			log_di = btrfs_lookup_dir_item(trans, log, log_path,
						       dir_key->objectid,
						       name, name_len, 0);
		} else if (log && dir_key->type == BTRFS_DIR_INDEX_KEY) {
			log_di = btrfs_lookup_dir_index_item(trans, log,
						     log_path,
						     dir_key->objectid,
						     dir_key->offset,
						     name, name_len, 0);
		}
		if (!log_di || log_di == ERR_PTR(-ENOENT)) {
			btrfs_dir_item_key_to_cpu(eb, di, &location);
			btrfs_release_path(path);
			btrfs_release_path(log_path);
			inode = read_one_inode(root, location.objectid);
			if (!inode) {
				kfree(name);
				return -EIO;
			}

			ret = link_to_fixup_dir(trans, root,
						path, location.objectid);
			if (ret) {
				kfree(name);
				iput(inode);
				goto out;
			}

			inc_nlink(inode);
			ret = btrfs_unlink_inode(trans, root, BTRFS_I(dir),
					BTRFS_I(inode), name, name_len);
			if (!ret)
				ret = btrfs_run_delayed_items(trans);
			kfree(name);
			iput(inode);
			if (ret)
				goto out;

			/* there might still be more names under this key
			 * check and repeat if required
			 */
			ret = btrfs_search_slot(NULL, root, dir_key, path,
						0, 0);
			if (ret == 0)
				goto again;
			ret = 0;
			goto out;
		} else if (IS_ERR(log_di)) {
			kfree(name);
			return PTR_ERR(log_di);
		}
		btrfs_release_path(log_path);
		kfree(name);

		ptr = (unsigned long)(di + 1);
		ptr += name_len;
	}
	ret = 0;
out:
	btrfs_release_path(path);
	btrfs_release_path(log_path);
	return ret;
}

static int replay_xattr_deletes(struct btrfs_trans_handle *trans,
			      struct btrfs_root *root,
			      struct btrfs_root *log,
			      struct btrfs_path *path,
			      const u64 ino)
{
	struct btrfs_key search_key;
	struct btrfs_path *log_path;
	int i;
	int nritems;
	int ret;

	log_path = btrfs_alloc_path();
	if (!log_path)
		return -ENOMEM;

	search_key.objectid = ino;
	search_key.type = BTRFS_XATTR_ITEM_KEY;
	search_key.offset = 0;
again:
	ret = btrfs_search_slot(NULL, root, &search_key, path, 0, 0);
	if (ret < 0)
		goto out;
process_leaf:
	nritems = btrfs_header_nritems(path->nodes[0]);
	for (i = path->slots[0]; i < nritems; i++) {
		struct btrfs_key key;
		struct btrfs_dir_item *di;
		struct btrfs_dir_item *log_di;
		u32 total_size;
		u32 cur;

		btrfs_item_key_to_cpu(path->nodes[0], &key, i);
		if (key.objectid != ino || key.type != BTRFS_XATTR_ITEM_KEY) {
			ret = 0;
			goto out;
		}

		di = btrfs_item_ptr(path->nodes[0], i, struct btrfs_dir_item);
		total_size = btrfs_item_size_nr(path->nodes[0], i);
		cur = 0;
		while (cur < total_size) {
			u16 name_len = btrfs_dir_name_len(path->nodes[0], di);
			u16 data_len = btrfs_dir_data_len(path->nodes[0], di);
			u32 this_len = sizeof(*di) + name_len + data_len;
			char *name;

			name = kmalloc(name_len, GFP_NOFS);
			if (!name) {
				ret = -ENOMEM;
				goto out;
			}
			read_extent_buffer(path->nodes[0], name,
					   (unsigned long)(di + 1), name_len);

			log_di = btrfs_lookup_xattr(NULL, log, log_path, ino,
						    name, name_len, 0);
			btrfs_release_path(log_path);
			if (!log_di) {
				/* Doesn't exist in log tree, so delete it. */
				btrfs_release_path(path);
				di = btrfs_lookup_xattr(trans, root, path, ino,
							name, name_len, -1);
				kfree(name);
				if (IS_ERR(di)) {
					ret = PTR_ERR(di);
					goto out;
				}
				ASSERT(di);
				ret = btrfs_delete_one_dir_name(trans, root,
								path, di);
				if (ret)
					goto out;
				btrfs_release_path(path);
				search_key = key;
				goto again;
			}
			kfree(name);
			if (IS_ERR(log_di)) {
				ret = PTR_ERR(log_di);
				goto out;
			}
			cur += this_len;
			di = (struct btrfs_dir_item *)((char *)di + this_len);
		}
	}
	ret = btrfs_next_leaf(root, path);
	if (ret > 0)
		ret = 0;
	else if (ret == 0)
		goto process_leaf;
out:
	btrfs_free_path(log_path);
	btrfs_release_path(path);
	return ret;
}


/*
 * deletion replay happens before we copy any new directory items
 * out of the log or out of backreferences from inodes.  It
 * scans the log to find ranges of keys that log is authoritative for,
 * and then scans the directory to find items in those ranges that are
 * not present in the log.
 *
 * Anything we don't find in the log is unlinked and removed from the
 * directory.
 */
static noinline int replay_dir_deletes(struct btrfs_trans_handle *trans,
				       struct btrfs_root *root,
				       struct btrfs_root *log,
				       struct btrfs_path *path,
				       u64 dirid, int del_all)
{
	u64 range_start;
	u64 range_end;
	int key_type = BTRFS_DIR_LOG_ITEM_KEY;
	int ret = 0;
	struct btrfs_key dir_key;
	struct btrfs_key found_key;
	struct btrfs_path *log_path;
	struct inode *dir;

	dir_key.objectid = dirid;
	dir_key.type = BTRFS_DIR_ITEM_KEY;
	log_path = btrfs_alloc_path();
	if (!log_path)
		return -ENOMEM;

	dir = read_one_inode(root, dirid);
	/* it isn't an error if the inode isn't there, that can happen
	 * because we replay the deletes before we copy in the inode item
	 * from the log
	 */
	if (!dir) {
		btrfs_free_path(log_path);
		return 0;
	}
again:
	range_start = 0;
	range_end = 0;
	while (1) {
		if (del_all)
			range_end = (u64)-1;
		else {
			ret = find_dir_range(log, path, dirid, key_type,
					     &range_start, &range_end);
			if (ret != 0)
				break;
		}

		dir_key.offset = range_start;
		while (1) {
			int nritems;
			ret = btrfs_search_slot(NULL, root, &dir_key, path,
						0, 0);
			if (ret < 0)
				goto out;

			nritems = btrfs_header_nritems(path->nodes[0]);
			if (path->slots[0] >= nritems) {
				ret = btrfs_next_leaf(root, path);
				if (ret == 1)
					break;
				else if (ret < 0)
					goto out;
			}
			btrfs_item_key_to_cpu(path->nodes[0], &found_key,
					      path->slots[0]);
			if (found_key.objectid != dirid ||
			    found_key.type != dir_key.type)
				goto next_type;

			if (found_key.offset > range_end)
				break;

			ret = check_item_in_log(trans, root, log, path,
						log_path, dir,
						&found_key);
			if (ret)
				goto out;
			if (found_key.offset == (u64)-1)
				break;
			dir_key.offset = found_key.offset + 1;
		}
		btrfs_release_path(path);
		if (range_end == (u64)-1)
			break;
		range_start = range_end + 1;
	}

next_type:
	ret = 0;
	if (key_type == BTRFS_DIR_LOG_ITEM_KEY) {
		key_type = BTRFS_DIR_LOG_INDEX_KEY;
		dir_key.type = BTRFS_DIR_INDEX_KEY;
		btrfs_release_path(path);
		goto again;
	}
out:
	btrfs_release_path(path);
	btrfs_free_path(log_path);
	iput(dir);
	return ret;
}

/*
 * the process_func used to replay items from the log tree.  This
 * gets called in two different stages.  The first stage just looks
 * for inodes and makes sure they are all copied into the subvolume.
 *
 * The second stage copies all the other item types from the log into
 * the subvolume.  The two stage approach is slower, but gets rid of
 * lots of complexity around inodes referencing other inodes that exist
 * only in the log (references come from either directory items or inode
 * back refs).
 */
static int replay_one_buffer(struct btrfs_root *log, struct extent_buffer *eb,
			     struct walk_control *wc, u64 gen, int level)
{
	int nritems;
	struct btrfs_path *path;
	struct btrfs_root *root = wc->replay_dest;
	struct btrfs_key key;
	int i;
	int ret;

	ret = btrfs_read_buffer(eb, gen, level, NULL);
	if (ret)
		return ret;

	level = btrfs_header_level(eb);

	if (level != 0)
		return 0;

	path = btrfs_alloc_path();
	if (!path)
		return -ENOMEM;

	nritems = btrfs_header_nritems(eb);
	for (i = 0; i < nritems; i++) {
		btrfs_item_key_to_cpu(eb, &key, i);

		/* inode keys are done during the first stage */
		if (key.type == BTRFS_INODE_ITEM_KEY &&
		    wc->stage == LOG_WALK_REPLAY_INODES) {
			struct btrfs_inode_item *inode_item;
			u32 mode;

			inode_item = btrfs_item_ptr(eb, i,
					    struct btrfs_inode_item);
			/*
			 * If we have a tmpfile (O_TMPFILE) that got fsync'ed
			 * and never got linked before the fsync, skip it, as
			 * replaying it is pointless since it would be deleted
			 * later. We skip logging tmpfiles, but it's always
			 * possible we are replaying a log created with a kernel
			 * that used to log tmpfiles.
			 */
			if (btrfs_inode_nlink(eb, inode_item) == 0) {
				wc->ignore_cur_inode = true;
				continue;
			} else {
				wc->ignore_cur_inode = false;
			}
			ret = replay_xattr_deletes(wc->trans, root, log,
						   path, key.objectid);
			if (ret)
				break;
			mode = btrfs_inode_mode(eb, inode_item);
			if (S_ISDIR(mode)) {
				ret = replay_dir_deletes(wc->trans,
					 root, log, path, key.objectid, 0);
				if (ret)
					break;
			}
			ret = overwrite_item(wc->trans, root, path,
					     eb, i, &key);
			if (ret)
				break;

			/*
			 * Before replaying extents, truncate the inode to its
			 * size. We need to do it now and not after log replay
			 * because before an fsync we can have prealloc extents
			 * added beyond the inode's i_size. If we did it after,
			 * through orphan cleanup for example, we would drop
			 * those prealloc extents just after replaying them.
			 */
			if (S_ISREG(mode)) {
				struct inode *inode;
				u64 from;

				inode = read_one_inode(root, key.objectid);
				if (!inode) {
					ret = -EIO;
					break;
				}
				from = ALIGN(i_size_read(inode),
					     root->fs_info->sectorsize);
				ret = btrfs_drop_extents(wc->trans, root, inode,
							 from, (u64)-1, 1);
				if (!ret) {
					/* Update the inode's nbytes. */
					ret = btrfs_update_inode(wc->trans,
								 root, inode);
				}
				iput(inode);
				if (ret)
					break;
			}

			ret = link_to_fixup_dir(wc->trans, root,
						path, key.objectid);
			if (ret)
				break;
		}

		if (wc->ignore_cur_inode)
			continue;

		if (key.type == BTRFS_DIR_INDEX_KEY &&
		    wc->stage == LOG_WALK_REPLAY_DIR_INDEX) {
			ret = replay_one_dir_item(wc->trans, root, path,
						  eb, i, &key);
			if (ret)
				break;
		}

		if (wc->stage < LOG_WALK_REPLAY_ALL)
			continue;

		/* these keys are simply copied */
		if (key.type == BTRFS_XATTR_ITEM_KEY) {
			ret = overwrite_item(wc->trans, root, path,
					     eb, i, &key);
			if (ret)
				break;
		} else if (key.type == BTRFS_INODE_REF_KEY ||
			   key.type == BTRFS_INODE_EXTREF_KEY) {
			ret = add_inode_ref(wc->trans, root, log, path,
					    eb, i, &key);
			if (ret && ret != -ENOENT)
				break;
			ret = 0;
		} else if (key.type == BTRFS_EXTENT_DATA_KEY) {
			ret = replay_one_extent(wc->trans, root, path,
						eb, i, &key);
			if (ret)
				break;
		} else if (key.type == BTRFS_DIR_ITEM_KEY) {
			ret = replay_one_dir_item(wc->trans, root, path,
						  eb, i, &key);
			if (ret)
				break;
		}
	}
	btrfs_free_path(path);
	return ret;
}

/*
 * Correctly adjust the reserved bytes occupied by a log tree extent buffer
 */
static void unaccount_log_buffer(struct btrfs_fs_info *fs_info, u64 start)
{
	struct btrfs_block_group *cache;

	cache = btrfs_lookup_block_group(fs_info, start);
	if (!cache) {
		btrfs_err(fs_info, "unable to find block group for %llu", start);
		return;
	}

	spin_lock(&cache->space_info->lock);
	spin_lock(&cache->lock);
	cache->reserved -= fs_info->nodesize;
	cache->space_info->bytes_reserved -= fs_info->nodesize;
	spin_unlock(&cache->lock);
	spin_unlock(&cache->space_info->lock);

	btrfs_put_block_group(cache);
}

static noinline int walk_down_log_tree(struct btrfs_trans_handle *trans,
				   struct btrfs_root *root,
				   struct btrfs_path *path, int *level,
				   struct walk_control *wc)
{
	struct btrfs_fs_info *fs_info = root->fs_info;
	u64 bytenr;
	u64 ptr_gen;
	struct extent_buffer *next;
	struct extent_buffer *cur;
	u32 blocksize;
	int ret = 0;

	while (*level > 0) {
		struct btrfs_key first_key;

		cur = path->nodes[*level];

		WARN_ON(btrfs_header_level(cur) != *level);

		if (path->slots[*level] >=
		    btrfs_header_nritems(cur))
			break;

		bytenr = btrfs_node_blockptr(cur, path->slots[*level]);
		ptr_gen = btrfs_node_ptr_generation(cur, path->slots[*level]);
		btrfs_node_key_to_cpu(cur, &first_key, path->slots[*level]);
		blocksize = fs_info->nodesize;

		next = btrfs_find_create_tree_block(fs_info, bytenr);
		if (IS_ERR(next))
			return PTR_ERR(next);

		if (*level == 1) {
			ret = wc->process_func(root, next, wc, ptr_gen,
					       *level - 1);
			if (ret) {
				free_extent_buffer(next);
				return ret;
			}

			path->slots[*level]++;
			if (wc->free) {
				ret = btrfs_read_buffer(next, ptr_gen,
							*level - 1, &first_key);
				if (ret) {
					free_extent_buffer(next);
					return ret;
				}

				if (trans) {
					btrfs_tree_lock(next);
					btrfs_set_lock_blocking_write(next);
					btrfs_clean_tree_block(next);
					btrfs_wait_tree_block_writeback(next);
					btrfs_tree_unlock(next);
					ret = btrfs_pin_reserved_extent(trans,
							bytenr, blocksize);
					if (ret) {
						free_extent_buffer(next);
						return ret;
					}
				} else {
					if (test_and_clear_bit(EXTENT_BUFFER_DIRTY, &next->bflags))
						clear_extent_buffer_dirty(next);
					unaccount_log_buffer(fs_info, bytenr);
				}
			}
			free_extent_buffer(next);
			continue;
		}
		ret = btrfs_read_buffer(next, ptr_gen, *level - 1, &first_key);
		if (ret) {
			free_extent_buffer(next);
			return ret;
		}

		if (path->nodes[*level-1])
			free_extent_buffer(path->nodes[*level-1]);
		path->nodes[*level-1] = next;
		*level = btrfs_header_level(next);
		path->slots[*level] = 0;
		cond_resched();
	}
	path->slots[*level] = btrfs_header_nritems(path->nodes[*level]);

	cond_resched();
	return 0;
}

static noinline int walk_up_log_tree(struct btrfs_trans_handle *trans,
				 struct btrfs_root *root,
				 struct btrfs_path *path, int *level,
				 struct walk_control *wc)
{
	struct btrfs_fs_info *fs_info = root->fs_info;
	int i;
	int slot;
	int ret;

	for (i = *level; i < BTRFS_MAX_LEVEL - 1 && path->nodes[i]; i++) {
		slot = path->slots[i];
		if (slot + 1 < btrfs_header_nritems(path->nodes[i])) {
			path->slots[i]++;
			*level = i;
			WARN_ON(*level == 0);
			return 0;
		} else {
			ret = wc->process_func(root, path->nodes[*level], wc,
				 btrfs_header_generation(path->nodes[*level]),
				 *level);
			if (ret)
				return ret;

			if (wc->free) {
				struct extent_buffer *next;

				next = path->nodes[*level];

				if (trans) {
					btrfs_tree_lock(next);
					btrfs_set_lock_blocking_write(next);
					btrfs_clean_tree_block(next);
					btrfs_wait_tree_block_writeback(next);
					btrfs_tree_unlock(next);
					ret = btrfs_pin_reserved_extent(trans,
						     path->nodes[*level]->start,
						     path->nodes[*level]->len);
					if (ret)
						return ret;
				} else {
					if (test_and_clear_bit(EXTENT_BUFFER_DIRTY, &next->bflags))
						clear_extent_buffer_dirty(next);

					unaccount_log_buffer(fs_info,
						path->nodes[*level]->start);
				}
			}
			free_extent_buffer(path->nodes[*level]);
			path->nodes[*level] = NULL;
			*level = i + 1;
		}
	}
	return 1;
}

/*
 * drop the reference count on the tree rooted at 'snap'.  This traverses
 * the tree freeing any blocks that have a ref count of zero after being
 * decremented.
 */
static int walk_log_tree(struct btrfs_trans_handle *trans,
			 struct btrfs_root *log, struct walk_control *wc)
{
	struct btrfs_fs_info *fs_info = log->fs_info;
	int ret = 0;
	int wret;
	int level;
	struct btrfs_path *path;
	int orig_level;

	path = btrfs_alloc_path();
	if (!path)
		return -ENOMEM;

	level = btrfs_header_level(log->node);
	orig_level = level;
	path->nodes[level] = log->node;
	atomic_inc(&log->node->refs);
	path->slots[level] = 0;

	while (1) {
		wret = walk_down_log_tree(trans, log, path, &level, wc);
		if (wret > 0)
			break;
		if (wret < 0) {
			ret = wret;
			goto out;
		}

		wret = walk_up_log_tree(trans, log, path, &level, wc);
		if (wret > 0)
			break;
		if (wret < 0) {
			ret = wret;
			goto out;
		}
	}

	/* was the root node processed? if not, catch it here */
	if (path->nodes[orig_level]) {
		ret = wc->process_func(log, path->nodes[orig_level], wc,
			 btrfs_header_generation(path->nodes[orig_level]),
			 orig_level);
		if (ret)
			goto out;
		if (wc->free) {
			struct extent_buffer *next;

			next = path->nodes[orig_level];

			if (trans) {
				btrfs_tree_lock(next);
				btrfs_set_lock_blocking_write(next);
				btrfs_clean_tree_block(next);
				btrfs_wait_tree_block_writeback(next);
				btrfs_tree_unlock(next);
				ret = btrfs_pin_reserved_extent(trans,
						next->start, next->len);
				if (ret)
					goto out;
			} else {
				if (test_and_clear_bit(EXTENT_BUFFER_DIRTY, &next->bflags))
					clear_extent_buffer_dirty(next);
				unaccount_log_buffer(fs_info, next->start);
			}
		}
	}

out:
	btrfs_free_path(path);
	return ret;
}

/*
 * helper function to update the item for a given subvolumes log root
 * in the tree of log roots
 */
static int update_log_root(struct btrfs_trans_handle *trans,
			   struct btrfs_root *log,
			   struct btrfs_root_item *root_item)
{
	struct btrfs_fs_info *fs_info = log->fs_info;
	int ret;

	if (log->log_transid == 1) {
		/* insert root item on the first sync */
		ret = btrfs_insert_root(trans, fs_info->log_root_tree,
				&log->root_key, root_item);
	} else {
		ret = btrfs_update_root(trans, fs_info->log_root_tree,
				&log->root_key, root_item);
	}
	return ret;
}

static void wait_log_commit(struct btrfs_root *root, int transid)
{
	DEFINE_WAIT(wait);
	int index = transid % 2;

	/*
	 * we only allow two pending log transactions at a time,
	 * so we know that if ours is more than 2 older than the
	 * current transaction, we're done
	 */
	for (;;) {
		prepare_to_wait(&root->log_commit_wait[index],
				&wait, TASK_UNINTERRUPTIBLE);

		if (!(root->log_transid_committed < transid &&
		      atomic_read(&root->log_commit[index])))
			break;

		mutex_unlock(&root->log_mutex);
		schedule();
		mutex_lock(&root->log_mutex);
	}
	finish_wait(&root->log_commit_wait[index], &wait);
}

static void wait_for_writer(struct btrfs_root *root)
{
	DEFINE_WAIT(wait);

	for (;;) {
		prepare_to_wait(&root->log_writer_wait, &wait,
				TASK_UNINTERRUPTIBLE);
		if (!atomic_read(&root->log_writers))
			break;

		mutex_unlock(&root->log_mutex);
		schedule();
		mutex_lock(&root->log_mutex);
	}
	finish_wait(&root->log_writer_wait, &wait);
}

static inline void btrfs_remove_log_ctx(struct btrfs_root *root,
					struct btrfs_log_ctx *ctx)
{
	if (!ctx)
		return;

	mutex_lock(&root->log_mutex);
	list_del_init(&ctx->list);
	mutex_unlock(&root->log_mutex);
}

/* 
 * Invoked in log mutex context, or be sure there is no other task which
 * can access the list.
 */
static inline void btrfs_remove_all_log_ctxs(struct btrfs_root *root,
					     int index, int error)
{
	struct btrfs_log_ctx *ctx;
	struct btrfs_log_ctx *safe;

	list_for_each_entry_safe(ctx, safe, &root->log_ctxs[index], list) {
		list_del_init(&ctx->list);
		ctx->log_ret = error;
	}

	INIT_LIST_HEAD(&root->log_ctxs[index]);
}

/*
 * btrfs_sync_log does sends a given tree log down to the disk and
 * updates the super blocks to record it.  When this call is done,
 * you know that any inodes previously logged are safely on disk only
 * if it returns 0.
 *
 * Any other return value means you need to call btrfs_commit_transaction.
 * Some of the edge cases for fsyncing directories that have had unlinks
 * or renames done in the past mean that sometimes the only safe
 * fsync is to commit the whole FS.  When btrfs_sync_log returns -EAGAIN,
 * that has happened.
 */
int btrfs_sync_log(struct btrfs_trans_handle *trans,
		   struct btrfs_root *root, struct btrfs_log_ctx *ctx)
{
	int index1;
	int index2;
	int mark;
	int ret;
	struct btrfs_fs_info *fs_info = root->fs_info;
	struct btrfs_root *log = root->log_root;
	struct btrfs_root *log_root_tree = fs_info->log_root_tree;
	struct btrfs_root_item new_root_item;
	int log_transid = 0;
	struct btrfs_log_ctx root_log_ctx;
	struct blk_plug plug;

	mutex_lock(&root->log_mutex);
	log_transid = ctx->log_transid;
	if (root->log_transid_committed >= log_transid) {
		mutex_unlock(&root->log_mutex);
		return ctx->log_ret;
	}

	index1 = log_transid % 2;
	if (atomic_read(&root->log_commit[index1])) {
		wait_log_commit(root, log_transid);
		mutex_unlock(&root->log_mutex);
		return ctx->log_ret;
	}
	ASSERT(log_transid == root->log_transid);
	atomic_set(&root->log_commit[index1], 1);

	/* wait for previous tree log sync to complete */
	if (atomic_read(&root->log_commit[(index1 + 1) % 2]))
		wait_log_commit(root, log_transid - 1);

	while (1) {
		int batch = atomic_read(&root->log_batch);
		/* when we're on an ssd, just kick the log commit out */
		if (!btrfs_test_opt(fs_info, SSD) &&
		    test_bit(BTRFS_ROOT_MULTI_LOG_TASKS, &root->state)) {
			mutex_unlock(&root->log_mutex);
			schedule_timeout_uninterruptible(1);
			mutex_lock(&root->log_mutex);
		}
		wait_for_writer(root);
		if (batch == atomic_read(&root->log_batch))
			break;
	}

	/* bail out if we need to do a full commit */
	if (btrfs_need_log_full_commit(trans)) {
		ret = -EAGAIN;
		mutex_unlock(&root->log_mutex);
		goto out;
	}

	if (log_transid % 2 == 0)
		mark = EXTENT_DIRTY;
	else
		mark = EXTENT_NEW;

	/* we start IO on  all the marked extents here, but we don't actually
	 * wait for them until later.
	 */
	blk_start_plug(&plug);
	ret = btrfs_write_marked_extents(fs_info, &log->dirty_log_pages, mark);
	if (ret) {
		blk_finish_plug(&plug);
		btrfs_abort_transaction(trans, ret);
		btrfs_set_log_full_commit(trans);
		mutex_unlock(&root->log_mutex);
		goto out;
	}

	/*
	 * We _must_ update under the root->log_mutex in order to make sure we
	 * have a consistent view of the log root we are trying to commit at
	 * this moment.
	 *
	 * We _must_ copy this into a local copy, because we are not holding the
	 * log_root_tree->log_mutex yet.  This is important because when we
	 * commit the log_root_tree we must have a consistent view of the
	 * log_root_tree when we update the super block to point at the
	 * log_root_tree bytenr.  If we update the log_root_tree here we'll race
	 * with the commit and possibly point at the new block which we may not
	 * have written out.
	 */
	btrfs_set_root_node(&log->root_item, log->node);
	memcpy(&new_root_item, &log->root_item, sizeof(new_root_item));

	root->log_transid++;
	log->log_transid = root->log_transid;
	root->log_start_pid = 0;
	/*
	 * IO has been started, blocks of the log tree have WRITTEN flag set
	 * in their headers. new modifications of the log will be written to
	 * new positions. so it's safe to allow log writers to go in.
	 */
	mutex_unlock(&root->log_mutex);

	btrfs_init_log_ctx(&root_log_ctx, NULL);

	mutex_lock(&log_root_tree->log_mutex);
	atomic_inc(&log_root_tree->log_batch);
	atomic_inc(&log_root_tree->log_writers);

	index2 = log_root_tree->log_transid % 2;
	list_add_tail(&root_log_ctx.list, &log_root_tree->log_ctxs[index2]);
	root_log_ctx.log_transid = log_root_tree->log_transid;

	mutex_unlock(&log_root_tree->log_mutex);

	mutex_lock(&log_root_tree->log_mutex);

	/*
	 * Now we are safe to update the log_root_tree because we're under the
	 * log_mutex, and we're a current writer so we're holding the commit
	 * open until we drop the log_mutex.
	 */
	ret = update_log_root(trans, log, &new_root_item);

	if (atomic_dec_and_test(&log_root_tree->log_writers)) {
		/* atomic_dec_and_test implies a barrier */
		cond_wake_up_nomb(&log_root_tree->log_writer_wait);
	}

	if (ret) {
		if (!list_empty(&root_log_ctx.list))
			list_del_init(&root_log_ctx.list);

		blk_finish_plug(&plug);
		btrfs_set_log_full_commit(trans);

		if (ret != -ENOSPC) {
			btrfs_abort_transaction(trans, ret);
			mutex_unlock(&log_root_tree->log_mutex);
			goto out;
		}
		btrfs_wait_tree_log_extents(log, mark);
		mutex_unlock(&log_root_tree->log_mutex);
		ret = -EAGAIN;
		goto out;
	}

	if (log_root_tree->log_transid_committed >= root_log_ctx.log_transid) {
		blk_finish_plug(&plug);
		list_del_init(&root_log_ctx.list);
		mutex_unlock(&log_root_tree->log_mutex);
		ret = root_log_ctx.log_ret;
		goto out;
	}

	index2 = root_log_ctx.log_transid % 2;
	if (atomic_read(&log_root_tree->log_commit[index2])) {
		blk_finish_plug(&plug);
		ret = btrfs_wait_tree_log_extents(log, mark);
		wait_log_commit(log_root_tree,
				root_log_ctx.log_transid);
		mutex_unlock(&log_root_tree->log_mutex);
		if (!ret)
			ret = root_log_ctx.log_ret;
		goto out;
	}
	ASSERT(root_log_ctx.log_transid == log_root_tree->log_transid);
	atomic_set(&log_root_tree->log_commit[index2], 1);

	if (atomic_read(&log_root_tree->log_commit[(index2 + 1) % 2])) {
		wait_log_commit(log_root_tree,
				root_log_ctx.log_transid - 1);
	}

	wait_for_writer(log_root_tree);

	/*
	 * now that we've moved on to the tree of log tree roots,
	 * check the full commit flag again
	 */
	if (btrfs_need_log_full_commit(trans)) {
		blk_finish_plug(&plug);
		btrfs_wait_tree_log_extents(log, mark);
		mutex_unlock(&log_root_tree->log_mutex);
		ret = -EAGAIN;
		goto out_wake_log_root;
	}

	ret = btrfs_write_marked_extents(fs_info,
					 &log_root_tree->dirty_log_pages,
					 EXTENT_DIRTY | EXTENT_NEW);
	blk_finish_plug(&plug);
	if (ret) {
		btrfs_set_log_full_commit(trans);
		btrfs_abort_transaction(trans, ret);
		mutex_unlock(&log_root_tree->log_mutex);
		goto out_wake_log_root;
	}
	ret = btrfs_wait_tree_log_extents(log, mark);
	if (!ret)
		ret = btrfs_wait_tree_log_extents(log_root_tree,
						  EXTENT_NEW | EXTENT_DIRTY);
	if (ret) {
		btrfs_set_log_full_commit(trans);
		mutex_unlock(&log_root_tree->log_mutex);
		goto out_wake_log_root;
	}

	btrfs_set_super_log_root(fs_info->super_for_commit,
				 log_root_tree->node->start);
	btrfs_set_super_log_root_level(fs_info->super_for_commit,
				       btrfs_header_level(log_root_tree->node));

	log_root_tree->log_transid++;
	mutex_unlock(&log_root_tree->log_mutex);

	/*
	 * Nobody else is going to jump in and write the ctree
	 * super here because the log_commit atomic below is protecting
	 * us.  We must be called with a transaction handle pinning
	 * the running transaction open, so a full commit can't hop
	 * in and cause problems either.
	 */
	ret = write_all_supers(fs_info, 1);
	if (ret) {
		btrfs_set_log_full_commit(trans);
		btrfs_abort_transaction(trans, ret);
		goto out_wake_log_root;
	}

	mutex_lock(&root->log_mutex);
	if (root->last_log_commit < log_transid)
		root->last_log_commit = log_transid;
	mutex_unlock(&root->log_mutex);

out_wake_log_root:
	mutex_lock(&log_root_tree->log_mutex);
	btrfs_remove_all_log_ctxs(log_root_tree, index2, ret);

	log_root_tree->log_transid_committed++;
	atomic_set(&log_root_tree->log_commit[index2], 0);
	mutex_unlock(&log_root_tree->log_mutex);

	/*
	 * The barrier before waitqueue_active (in cond_wake_up) is needed so
	 * all the updates above are seen by the woken threads. It might not be
	 * necessary, but proving that seems to be hard.
	 */
	cond_wake_up(&log_root_tree->log_commit_wait[index2]);
out:
	mutex_lock(&root->log_mutex);
	btrfs_remove_all_log_ctxs(root, index1, ret);
	root->log_transid_committed++;
	atomic_set(&root->log_commit[index1], 0);
	mutex_unlock(&root->log_mutex);

	/*
	 * The barrier before waitqueue_active (in cond_wake_up) is needed so
	 * all the updates above are seen by the woken threads. It might not be
	 * necessary, but proving that seems to be hard.
	 */
	cond_wake_up(&root->log_commit_wait[index1]);
	return ret;
}

static void free_log_tree(struct btrfs_trans_handle *trans,
			  struct btrfs_root *log)
{
	int ret;
	struct walk_control wc = {
		.free = 1,
		.process_func = process_one_buffer
	};

	ret = walk_log_tree(trans, log, &wc);
	if (ret) {
		if (trans)
			btrfs_abort_transaction(trans, ret);
		else
			btrfs_handle_fs_error(log->fs_info, ret, NULL);
	}

	clear_extent_bits(&log->dirty_log_pages, 0, (u64)-1,
			  EXTENT_DIRTY | EXTENT_NEW | EXTENT_NEED_WAIT);
	extent_io_tree_release(&log->log_csum_range);
	btrfs_put_root(log);
}

/*
 * free all the extents used by the tree log.  This should be called
 * at commit time of the full transaction
 */
int btrfs_free_log(struct btrfs_trans_handle *trans, struct btrfs_root *root)
{
	if (root->log_root) {
		free_log_tree(trans, root->log_root);
		root->log_root = NULL;
		clear_bit(BTRFS_ROOT_HAS_LOG_TREE, &root->state);
	}
	return 0;
}

int btrfs_free_log_root_tree(struct btrfs_trans_handle *trans,
			     struct btrfs_fs_info *fs_info)
{
	if (fs_info->log_root_tree) {
		free_log_tree(trans, fs_info->log_root_tree);
		fs_info->log_root_tree = NULL;
	}
	return 0;
}

/*
 * Check if an inode was logged in the current transaction. We can't always rely
 * on an inode's logged_trans value, because it's an in-memory only field and
 * therefore not persisted. This means that its value is lost if the inode gets
 * evicted and loaded again from disk (in which case it has a value of 0, and
 * certainly it is smaller then any possible transaction ID), when that happens
 * the full_sync flag is set in the inode's runtime flags, so on that case we
 * assume eviction happened and ignore the logged_trans value, assuming the
 * worst case, that the inode was logged before in the current transaction.
 */
static bool inode_logged(struct btrfs_trans_handle *trans,
			 struct btrfs_inode *inode)
{
	if (inode->logged_trans == trans->transid)
		return true;

	if (inode->last_trans == trans->transid &&
	    test_bit(BTRFS_INODE_NEEDS_FULL_SYNC, &inode->runtime_flags) &&
	    !test_bit(BTRFS_FS_LOG_RECOVERING, &trans->fs_info->flags))
		return true;

	return false;
}

/*
 * If both a file and directory are logged, and unlinks or renames are
 * mixed in, we have a few interesting corners:
 *
 * create file X in dir Y
 * link file X to X.link in dir Y
 * fsync file X
 * unlink file X but leave X.link
 * fsync dir Y
 *
 * After a crash we would expect only X.link to exist.  But file X
 * didn't get fsync'd again so the log has back refs for X and X.link.
 *
 * We solve this by removing directory entries and inode backrefs from the
 * log when a file that was logged in the current transaction is
 * unlinked.  Any later fsync will include the updated log entries, and
 * we'll be able to reconstruct the proper directory items from backrefs.
 *
 * This optimizations allows us to avoid relogging the entire inode
 * or the entire directory.
 */
int btrfs_del_dir_entries_in_log(struct btrfs_trans_handle *trans,
				 struct btrfs_root *root,
				 const char *name, int name_len,
				 struct btrfs_inode *dir, u64 index)
{
	struct btrfs_root *log;
	struct btrfs_dir_item *di;
	struct btrfs_path *path;
	int ret;
	int err = 0;
	int bytes_del = 0;
	u64 dir_ino = btrfs_ino(dir);

	if (!inode_logged(trans, dir))
		return 0;

	ret = join_running_log_trans(root);
	if (ret)
		return 0;

	mutex_lock(&dir->log_mutex);

	log = root->log_root;
	path = btrfs_alloc_path();
	if (!path) {
		err = -ENOMEM;
		goto out_unlock;
	}

	di = btrfs_lookup_dir_item(trans, log, path, dir_ino,
				   name, name_len, -1);
	if (IS_ERR(di)) {
		err = PTR_ERR(di);
		goto fail;
	}
	if (di) {
		ret = btrfs_delete_one_dir_name(trans, log, path, di);
		bytes_del += name_len;
		if (ret) {
			err = ret;
			goto fail;
		}
	}
	btrfs_release_path(path);
	di = btrfs_lookup_dir_index_item(trans, log, path, dir_ino,
					 index, name, name_len, -1);
	if (IS_ERR(di)) {
		err = PTR_ERR(di);
		goto fail;
	}
	if (di) {
		ret = btrfs_delete_one_dir_name(trans, log, path, di);
		bytes_del += name_len;
		if (ret) {
			err = ret;
			goto fail;
		}
	}

	/* update the directory size in the log to reflect the names
	 * we have removed
	 */
	if (bytes_del) {
		struct btrfs_key key;

		key.objectid = dir_ino;
		key.offset = 0;
		key.type = BTRFS_INODE_ITEM_KEY;
		btrfs_release_path(path);

		ret = btrfs_search_slot(trans, log, &key, path, 0, 1);
		if (ret < 0) {
			err = ret;
			goto fail;
		}
		if (ret == 0) {
			struct btrfs_inode_item *item;
			u64 i_size;

			item = btrfs_item_ptr(path->nodes[0], path->slots[0],
					      struct btrfs_inode_item);
			i_size = btrfs_inode_size(path->nodes[0], item);
			if (i_size > bytes_del)
				i_size -= bytes_del;
			else
				i_size = 0;
			btrfs_set_inode_size(path->nodes[0], item, i_size);
			btrfs_mark_buffer_dirty(path->nodes[0]);
		} else
			ret = 0;
		btrfs_release_path(path);
	}
fail:
	btrfs_free_path(path);
out_unlock:
	mutex_unlock(&dir->log_mutex);
	if (ret == -ENOSPC) {
		btrfs_set_log_full_commit(trans);
		ret = 0;
	} else if (ret < 0)
		btrfs_abort_transaction(trans, ret);

	btrfs_end_log_trans(root);

	return err;
}

/* see comments for btrfs_del_dir_entries_in_log */
int btrfs_del_inode_ref_in_log(struct btrfs_trans_handle *trans,
			       struct btrfs_root *root,
			       const char *name, int name_len,
			       struct btrfs_inode *inode, u64 dirid)
{
	struct btrfs_root *log;
	u64 index;
	int ret;

	if (!inode_logged(trans, inode))
		return 0;

	ret = join_running_log_trans(root);
	if (ret)
		return 0;
	log = root->log_root;
	mutex_lock(&inode->log_mutex);

	ret = btrfs_del_inode_ref(trans, log, name, name_len, btrfs_ino(inode),
				  dirid, &index);
	mutex_unlock(&inode->log_mutex);
	if (ret == -ENOSPC) {
		btrfs_set_log_full_commit(trans);
		ret = 0;
	} else if (ret < 0 && ret != -ENOENT)
		btrfs_abort_transaction(trans, ret);
	btrfs_end_log_trans(root);

	return ret;
}

/*
 * creates a range item in the log for 'dirid'.  first_offset and
 * last_offset tell us which parts of the key space the log should
 * be considered authoritative for.
 */
static noinline int insert_dir_log_key(struct btrfs_trans_handle *trans,
				       struct btrfs_root *log,
				       struct btrfs_path *path,
				       int key_type, u64 dirid,
				       u64 first_offset, u64 last_offset)
{
	int ret;
	struct btrfs_key key;
	struct btrfs_dir_log_item *item;

	key.objectid = dirid;
	key.offset = first_offset;
	if (key_type == BTRFS_DIR_ITEM_KEY)
		key.type = BTRFS_DIR_LOG_ITEM_KEY;
	else
		key.type = BTRFS_DIR_LOG_INDEX_KEY;
	ret = btrfs_insert_empty_item(trans, log, path, &key, sizeof(*item));
	if (ret)
		return ret;

	item = btrfs_item_ptr(path->nodes[0], path->slots[0],
			      struct btrfs_dir_log_item);
	btrfs_set_dir_log_end(path->nodes[0], item, last_offset);
	btrfs_mark_buffer_dirty(path->nodes[0]);
	btrfs_release_path(path);
	return 0;
}

/*
 * log all the items included in the current transaction for a given
 * directory.  This also creates the range items in the log tree required
 * to replay anything deleted before the fsync
 */
static noinline int log_dir_items(struct btrfs_trans_handle *trans,
			  struct btrfs_root *root, struct btrfs_inode *inode,
			  struct btrfs_path *path,
			  struct btrfs_path *dst_path, int key_type,
			  struct btrfs_log_ctx *ctx,
			  u64 min_offset, u64 *last_offset_ret)
{
	struct btrfs_key min_key;
	struct btrfs_root *log = root->log_root;
	struct extent_buffer *src;
	int err = 0;
	int ret;
	int i;
	int nritems;
	u64 first_offset = min_offset;
	u64 last_offset = (u64)-1;
	u64 ino = btrfs_ino(inode);

	log = root->log_root;

	min_key.objectid = ino;
	min_key.type = key_type;
	min_key.offset = min_offset;

	ret = btrfs_search_forward(root, &min_key, path, trans->transid);

	/*
	 * we didn't find anything from this transaction, see if there
	 * is anything at all
	 */
	if (ret != 0 || min_key.objectid != ino || min_key.type != key_type) {
		min_key.objectid = ino;
		min_key.type = key_type;
		min_key.offset = (u64)-1;
		btrfs_release_path(path);
		ret = btrfs_search_slot(NULL, root, &min_key, path, 0, 0);
		if (ret < 0) {
			btrfs_release_path(path);
			return ret;
		}
		ret = btrfs_previous_item(root, path, ino, key_type);

		/* if ret == 0 there are items for this type,
		 * create a range to tell us the last key of this type.
		 * otherwise, there are no items in this directory after
		 * *min_offset, and we create a range to indicate that.
		 */
		if (ret == 0) {
			struct btrfs_key tmp;
			btrfs_item_key_to_cpu(path->nodes[0], &tmp,
					      path->slots[0]);
			if (key_type == tmp.type)
				first_offset = max(min_offset, tmp.offset) + 1;
		}
		goto done;
	}

	/* go backward to find any previous key */
	ret = btrfs_previous_item(root, path, ino, key_type);
	if (ret == 0) {
		struct btrfs_key tmp;
		btrfs_item_key_to_cpu(path->nodes[0], &tmp, path->slots[0]);
		if (key_type == tmp.type) {
			first_offset = tmp.offset;
			ret = overwrite_item(trans, log, dst_path,
					     path->nodes[0], path->slots[0],
					     &tmp);
			if (ret) {
				err = ret;
				goto done;
			}
		}
	}
	btrfs_release_path(path);

	/*
	 * Find the first key from this transaction again.  See the note for
	 * log_new_dir_dentries, if we're logging a directory recursively we
	 * won't be holding its i_mutex, which means we can modify the directory
	 * while we're logging it.  If we remove an entry between our first
	 * search and this search we'll not find the key again and can just
	 * bail.
	 */
	ret = btrfs_search_slot(NULL, root, &min_key, path, 0, 0);
	if (ret != 0)
		goto done;

	/*
	 * we have a block from this transaction, log every item in it
	 * from our directory
	 */
	while (1) {
		struct btrfs_key tmp;
		src = path->nodes[0];
		nritems = btrfs_header_nritems(src);
		for (i = path->slots[0]; i < nritems; i++) {
			struct btrfs_dir_item *di;

			btrfs_item_key_to_cpu(src, &min_key, i);

			if (min_key.objectid != ino || min_key.type != key_type)
				goto done;
			ret = overwrite_item(trans, log, dst_path, src, i,
					     &min_key);
			if (ret) {
				err = ret;
				goto done;
			}

			/*
			 * We must make sure that when we log a directory entry,
			 * the corresponding inode, after log replay, has a
			 * matching link count. For example:
			 *
			 * touch foo
			 * mkdir mydir
			 * sync
			 * ln foo mydir/bar
			 * xfs_io -c "fsync" mydir
			 * <crash>
			 * <mount fs and log replay>
			 *
			 * Would result in a fsync log that when replayed, our
			 * file inode would have a link count of 1, but we get
			 * two directory entries pointing to the same inode.
			 * After removing one of the names, it would not be
			 * possible to remove the other name, which resulted
			 * always in stale file handle errors, and would not
			 * be possible to rmdir the parent directory, since
			 * its i_size could never decrement to the value
			 * BTRFS_EMPTY_DIR_SIZE, resulting in -ENOTEMPTY errors.
			 */
			di = btrfs_item_ptr(src, i, struct btrfs_dir_item);
			btrfs_dir_item_key_to_cpu(src, di, &tmp);
			if (ctx &&
			    (btrfs_dir_transid(src, di) == trans->transid ||
			     btrfs_dir_type(src, di) == BTRFS_FT_DIR) &&
			    tmp.type != BTRFS_ROOT_ITEM_KEY)
				ctx->log_new_dentries = true;
		}
		path->slots[0] = nritems;

		/*
		 * look ahead to the next item and see if it is also
		 * from this directory and from this transaction
		 */
		ret = btrfs_next_leaf(root, path);
		if (ret) {
			if (ret == 1)
				last_offset = (u64)-1;
			else
				err = ret;
			goto done;
		}
		btrfs_item_key_to_cpu(path->nodes[0], &tmp, path->slots[0]);
		if (tmp.objectid != ino || tmp.type != key_type) {
			last_offset = (u64)-1;
			goto done;
		}
		if (btrfs_header_generation(path->nodes[0]) != trans->transid) {
			ret = overwrite_item(trans, log, dst_path,
					     path->nodes[0], path->slots[0],
					     &tmp);
			if (ret)
				err = ret;
			else
				last_offset = tmp.offset;
			goto done;
		}
	}
done:
	btrfs_release_path(path);
	btrfs_release_path(dst_path);

	if (err == 0) {
		*last_offset_ret = last_offset;
		/*
		 * insert the log range keys to indicate where the log
		 * is valid
		 */
		ret = insert_dir_log_key(trans, log, path, key_type,
					 ino, first_offset, last_offset);
		if (ret)
			err = ret;
	}
	return err;
}

/*
 * logging directories is very similar to logging inodes, We find all the items
 * from the current transaction and write them to the log.
 *
 * The recovery code scans the directory in the subvolume, and if it finds a
 * key in the range logged that is not present in the log tree, then it means
 * that dir entry was unlinked during the transaction.
 *
 * In order for that scan to work, we must include one key smaller than
 * the smallest logged by this transaction and one key larger than the largest
 * key logged by this transaction.
 */
static noinline int log_directory_changes(struct btrfs_trans_handle *trans,
			  struct btrfs_root *root, struct btrfs_inode *inode,
			  struct btrfs_path *path,
			  struct btrfs_path *dst_path,
			  struct btrfs_log_ctx *ctx)
{
	u64 min_key;
	u64 max_key;
	int ret;
	int key_type = BTRFS_DIR_ITEM_KEY;

again:
	min_key = 0;
	max_key = 0;
	while (1) {
		ret = log_dir_items(trans, root, inode, path, dst_path, key_type,
				ctx, min_key, &max_key);
		if (ret)
			return ret;
		if (max_key == (u64)-1)
			break;
		min_key = max_key + 1;
	}

	if (key_type == BTRFS_DIR_ITEM_KEY) {
		key_type = BTRFS_DIR_INDEX_KEY;
		goto again;
	}
	return 0;
}

/*
 * a helper function to drop items from the log before we relog an
 * inode.  max_key_type indicates the highest item type to remove.
 * This cannot be run for file data extents because it does not
 * free the extents they point to.
 */
static int drop_objectid_items(struct btrfs_trans_handle *trans,
				  struct btrfs_root *log,
				  struct btrfs_path *path,
				  u64 objectid, int max_key_type)
{
	int ret;
	struct btrfs_key key;
	struct btrfs_key found_key;
	int start_slot;

	key.objectid = objectid;
	key.type = max_key_type;
	key.offset = (u64)-1;

	while (1) {
		ret = btrfs_search_slot(trans, log, &key, path, -1, 1);
		BUG_ON(ret == 0); /* Logic error */
		if (ret < 0)
			break;

		if (path->slots[0] == 0)
			break;

		path->slots[0]--;
		btrfs_item_key_to_cpu(path->nodes[0], &found_key,
				      path->slots[0]);

		if (found_key.objectid != objectid)
			break;

		found_key.offset = 0;
		found_key.type = 0;
		ret = btrfs_bin_search(path->nodes[0], &found_key, &start_slot);
		if (ret < 0)
			break;

		ret = btrfs_del_items(trans, log, path, start_slot,
				      path->slots[0] - start_slot + 1);
		/*
		 * If start slot isn't 0 then we don't need to re-search, we've
		 * found the last guy with the objectid in this tree.
		 */
		if (ret || start_slot != 0)
			break;
		btrfs_release_path(path);
	}
	btrfs_release_path(path);
	if (ret > 0)
		ret = 0;
	return ret;
}

static void fill_inode_item(struct btrfs_trans_handle *trans,
			    struct extent_buffer *leaf,
			    struct btrfs_inode_item *item,
			    struct inode *inode, int log_inode_only,
			    u64 logged_isize)
{
	struct btrfs_map_token token;

	btrfs_init_map_token(&token, leaf);

	if (log_inode_only) {
		/* set the generation to zero so the recover code
		 * can tell the difference between an logging
		 * just to say 'this inode exists' and a logging
		 * to say 'update this inode with these values'
		 */
		btrfs_set_token_inode_generation(&token, item, 0);
		btrfs_set_token_inode_size(&token, item, logged_isize);
	} else {
		btrfs_set_token_inode_generation(&token, item,
						 BTRFS_I(inode)->generation);
		btrfs_set_token_inode_size(&token, item, inode->i_size);
	}

	btrfs_set_token_inode_uid(&token, item, i_uid_read(inode));
	btrfs_set_token_inode_gid(&token, item, i_gid_read(inode));
	btrfs_set_token_inode_mode(&token, item, inode->i_mode);
	btrfs_set_token_inode_nlink(&token, item, inode->i_nlink);

	btrfs_set_token_timespec_sec(&token, &item->atime,
				     inode->i_atime.tv_sec);
	btrfs_set_token_timespec_nsec(&token, &item->atime,
				      inode->i_atime.tv_nsec);

	btrfs_set_token_timespec_sec(&token, &item->mtime,
				     inode->i_mtime.tv_sec);
	btrfs_set_token_timespec_nsec(&token, &item->mtime,
				      inode->i_mtime.tv_nsec);

	btrfs_set_token_timespec_sec(&token, &item->ctime,
				     inode->i_ctime.tv_sec);
	btrfs_set_token_timespec_nsec(&token, &item->ctime,
				      inode->i_ctime.tv_nsec);

	btrfs_set_token_inode_nbytes(&token, item, inode_get_bytes(inode));

	btrfs_set_token_inode_sequence(&token, item, inode_peek_iversion(inode));
	btrfs_set_token_inode_transid(&token, item, trans->transid);
	btrfs_set_token_inode_rdev(&token, item, inode->i_rdev);
	btrfs_set_token_inode_flags(&token, item, BTRFS_I(inode)->flags);
	btrfs_set_token_inode_block_group(&token, item, 0);
}

static int log_inode_item(struct btrfs_trans_handle *trans,
			  struct btrfs_root *log, struct btrfs_path *path,
			  struct btrfs_inode *inode)
{
	struct btrfs_inode_item *inode_item;
	int ret;

	ret = btrfs_insert_empty_item(trans, log, path,
				      &inode->location, sizeof(*inode_item));
	if (ret && ret != -EEXIST)
		return ret;
	inode_item = btrfs_item_ptr(path->nodes[0], path->slots[0],
				    struct btrfs_inode_item);
	fill_inode_item(trans, path->nodes[0], inode_item, &inode->vfs_inode,
			0, 0);
	btrfs_release_path(path);
	return 0;
}

static int log_csums(struct btrfs_trans_handle *trans,
		     struct btrfs_root *log_root,
		     struct btrfs_ordered_sum *sums)
{
	const u64 lock_end = sums->bytenr + sums->len - 1;
	struct extent_state *cached_state = NULL;
	int ret;

	/*
	 * Serialize logging for checksums. This is to avoid racing with the
	 * same checksum being logged by another task that is logging another
	 * file which happens to refer to the same extent as well. Such races
	 * can leave checksum items in the log with overlapping ranges.
	 */
	ret = lock_extent_bits(&log_root->log_csum_range, sums->bytenr,
			       lock_end, &cached_state);
	if (ret)
		return ret;
	/*
	 * Due to extent cloning, we might have logged a csum item that covers a
	 * subrange of a cloned extent, and later we can end up logging a csum
	 * item for a larger subrange of the same extent or the entire range.
	 * This would leave csum items in the log tree that cover the same range
	 * and break the searches for checksums in the log tree, resulting in
	 * some checksums missing in the fs/subvolume tree. So just delete (or
	 * trim and adjust) any existing csum items in the log for this range.
	 */
	ret = btrfs_del_csums(trans, log_root, sums->bytenr, sums->len);
	if (!ret)
		ret = btrfs_csum_file_blocks(trans, log_root, sums);
<<<<<<< HEAD

	unlock_extent_cached(&log_root->log_csum_range, sums->bytenr, lock_end,
			     &cached_state);

=======

	unlock_extent_cached(&log_root->log_csum_range, sums->bytenr, lock_end,
			     &cached_state);

>>>>>>> 84569f32
	return ret;
}

static noinline int copy_items(struct btrfs_trans_handle *trans,
			       struct btrfs_inode *inode,
			       struct btrfs_path *dst_path,
			       struct btrfs_path *src_path,
			       int start_slot, int nr, int inode_only,
			       u64 logged_isize)
{
	struct btrfs_fs_info *fs_info = trans->fs_info;
	unsigned long src_offset;
	unsigned long dst_offset;
	struct btrfs_root *log = inode->root->log_root;
	struct btrfs_file_extent_item *extent;
	struct btrfs_inode_item *inode_item;
	struct extent_buffer *src = src_path->nodes[0];
	int ret;
	struct btrfs_key *ins_keys;
	u32 *ins_sizes;
	char *ins_data;
	int i;
	struct list_head ordered_sums;
	int skip_csum = inode->flags & BTRFS_INODE_NODATASUM;

	INIT_LIST_HEAD(&ordered_sums);

	ins_data = kmalloc(nr * sizeof(struct btrfs_key) +
			   nr * sizeof(u32), GFP_NOFS);
	if (!ins_data)
		return -ENOMEM;

	ins_sizes = (u32 *)ins_data;
	ins_keys = (struct btrfs_key *)(ins_data + nr * sizeof(u32));

	for (i = 0; i < nr; i++) {
		ins_sizes[i] = btrfs_item_size_nr(src, i + start_slot);
		btrfs_item_key_to_cpu(src, ins_keys + i, i + start_slot);
	}
	ret = btrfs_insert_empty_items(trans, log, dst_path,
				       ins_keys, ins_sizes, nr);
	if (ret) {
		kfree(ins_data);
		return ret;
	}

	for (i = 0; i < nr; i++, dst_path->slots[0]++) {
		dst_offset = btrfs_item_ptr_offset(dst_path->nodes[0],
						   dst_path->slots[0]);

		src_offset = btrfs_item_ptr_offset(src, start_slot + i);

		if (ins_keys[i].type == BTRFS_INODE_ITEM_KEY) {
			inode_item = btrfs_item_ptr(dst_path->nodes[0],
						    dst_path->slots[0],
						    struct btrfs_inode_item);
			fill_inode_item(trans, dst_path->nodes[0], inode_item,
					&inode->vfs_inode,
					inode_only == LOG_INODE_EXISTS,
					logged_isize);
		} else {
			copy_extent_buffer(dst_path->nodes[0], src, dst_offset,
					   src_offset, ins_sizes[i]);
		}

		/* take a reference on file data extents so that truncates
		 * or deletes of this inode don't have to relog the inode
		 * again
		 */
		if (ins_keys[i].type == BTRFS_EXTENT_DATA_KEY &&
		    !skip_csum) {
			int found_type;
			extent = btrfs_item_ptr(src, start_slot + i,
						struct btrfs_file_extent_item);

			if (btrfs_file_extent_generation(src, extent) < trans->transid)
				continue;

			found_type = btrfs_file_extent_type(src, extent);
			if (found_type == BTRFS_FILE_EXTENT_REG) {
				u64 ds, dl, cs, cl;
				ds = btrfs_file_extent_disk_bytenr(src,
								extent);
				/* ds == 0 is a hole */
				if (ds == 0)
					continue;

				dl = btrfs_file_extent_disk_num_bytes(src,
								extent);
				cs = btrfs_file_extent_offset(src, extent);
				cl = btrfs_file_extent_num_bytes(src,
								extent);
				if (btrfs_file_extent_compression(src,
								  extent)) {
					cs = 0;
					cl = dl;
				}

				ret = btrfs_lookup_csums_range(
						fs_info->csum_root,
						ds + cs, ds + cs + cl - 1,
						&ordered_sums, 0);
				if (ret) {
					btrfs_release_path(dst_path);
					kfree(ins_data);
					return ret;
				}
			}
		}
	}

	btrfs_mark_buffer_dirty(dst_path->nodes[0]);
	btrfs_release_path(dst_path);
	kfree(ins_data);

	/*
	 * we have to do this after the loop above to avoid changing the
	 * log tree while trying to change the log tree.
	 */
	ret = 0;
	while (!list_empty(&ordered_sums)) {
		struct btrfs_ordered_sum *sums = list_entry(ordered_sums.next,
						   struct btrfs_ordered_sum,
						   list);
		if (!ret)
			ret = log_csums(trans, log, sums);
		list_del(&sums->list);
		kfree(sums);
	}

	return ret;
}

static int extent_cmp(void *priv, struct list_head *a, struct list_head *b)
{
	struct extent_map *em1, *em2;

	em1 = list_entry(a, struct extent_map, list);
	em2 = list_entry(b, struct extent_map, list);

	if (em1->start < em2->start)
		return -1;
	else if (em1->start > em2->start)
		return 1;
	return 0;
}

static int log_extent_csums(struct btrfs_trans_handle *trans,
			    struct btrfs_inode *inode,
			    struct btrfs_root *log_root,
			    const struct extent_map *em)
{
	u64 csum_offset;
	u64 csum_len;
	LIST_HEAD(ordered_sums);
	int ret = 0;

	if (inode->flags & BTRFS_INODE_NODATASUM ||
	    test_bit(EXTENT_FLAG_PREALLOC, &em->flags) ||
	    em->block_start == EXTENT_MAP_HOLE)
		return 0;

	/* If we're compressed we have to save the entire range of csums. */
	if (em->compress_type) {
		csum_offset = 0;
		csum_len = max(em->block_len, em->orig_block_len);
	} else {
		csum_offset = em->mod_start - em->start;
		csum_len = em->mod_len;
	}

	/* block start is already adjusted for the file extent offset. */
	ret = btrfs_lookup_csums_range(trans->fs_info->csum_root,
				       em->block_start + csum_offset,
				       em->block_start + csum_offset +
				       csum_len - 1, &ordered_sums, 0);
	if (ret)
		return ret;

	while (!list_empty(&ordered_sums)) {
		struct btrfs_ordered_sum *sums = list_entry(ordered_sums.next,
						   struct btrfs_ordered_sum,
						   list);
		if (!ret)
			ret = log_csums(trans, log_root, sums);
		list_del(&sums->list);
		kfree(sums);
	}

	return ret;
}

static int log_one_extent(struct btrfs_trans_handle *trans,
			  struct btrfs_inode *inode, struct btrfs_root *root,
			  const struct extent_map *em,
			  struct btrfs_path *path,
			  struct btrfs_log_ctx *ctx)
{
	struct btrfs_root *log = root->log_root;
	struct btrfs_file_extent_item *fi;
	struct extent_buffer *leaf;
	struct btrfs_map_token token;
	struct btrfs_key key;
	u64 extent_offset = em->start - em->orig_start;
	u64 block_len;
	int ret;
	int extent_inserted = 0;

	ret = log_extent_csums(trans, inode, log, em);
	if (ret)
		return ret;

	ret = __btrfs_drop_extents(trans, log, &inode->vfs_inode, path, em->start,
				   em->start + em->len, NULL, 0, 1,
				   sizeof(*fi), &extent_inserted);
	if (ret)
		return ret;

	if (!extent_inserted) {
		key.objectid = btrfs_ino(inode);
		key.type = BTRFS_EXTENT_DATA_KEY;
		key.offset = em->start;

		ret = btrfs_insert_empty_item(trans, log, path, &key,
					      sizeof(*fi));
		if (ret)
			return ret;
	}
	leaf = path->nodes[0];
	btrfs_init_map_token(&token, leaf);
	fi = btrfs_item_ptr(leaf, path->slots[0],
			    struct btrfs_file_extent_item);

	btrfs_set_token_file_extent_generation(&token, fi, trans->transid);
	if (test_bit(EXTENT_FLAG_PREALLOC, &em->flags))
		btrfs_set_token_file_extent_type(&token, fi,
						 BTRFS_FILE_EXTENT_PREALLOC);
	else
		btrfs_set_token_file_extent_type(&token, fi,
						 BTRFS_FILE_EXTENT_REG);

	block_len = max(em->block_len, em->orig_block_len);
	if (em->compress_type != BTRFS_COMPRESS_NONE) {
		btrfs_set_token_file_extent_disk_bytenr(&token, fi,
							em->block_start);
		btrfs_set_token_file_extent_disk_num_bytes(&token, fi, block_len);
	} else if (em->block_start < EXTENT_MAP_LAST_BYTE) {
		btrfs_set_token_file_extent_disk_bytenr(&token, fi,
							em->block_start -
							extent_offset);
		btrfs_set_token_file_extent_disk_num_bytes(&token, fi, block_len);
	} else {
		btrfs_set_token_file_extent_disk_bytenr(&token, fi, 0);
		btrfs_set_token_file_extent_disk_num_bytes(&token, fi, 0);
	}

	btrfs_set_token_file_extent_offset(&token, fi, extent_offset);
	btrfs_set_token_file_extent_num_bytes(&token, fi, em->len);
	btrfs_set_token_file_extent_ram_bytes(&token, fi, em->ram_bytes);
	btrfs_set_token_file_extent_compression(&token, fi, em->compress_type);
	btrfs_set_token_file_extent_encryption(&token, fi, 0);
	btrfs_set_token_file_extent_other_encoding(&token, fi, 0);
	btrfs_mark_buffer_dirty(leaf);

	btrfs_release_path(path);

	return ret;
}

/*
 * Log all prealloc extents beyond the inode's i_size to make sure we do not
 * lose them after doing a fast fsync and replaying the log. We scan the
 * subvolume's root instead of iterating the inode's extent map tree because
 * otherwise we can log incorrect extent items based on extent map conversion.
 * That can happen due to the fact that extent maps are merged when they
 * are not in the extent map tree's list of modified extents.
 */
static int btrfs_log_prealloc_extents(struct btrfs_trans_handle *trans,
				      struct btrfs_inode *inode,
				      struct btrfs_path *path)
{
	struct btrfs_root *root = inode->root;
	struct btrfs_key key;
	const u64 i_size = i_size_read(&inode->vfs_inode);
	const u64 ino = btrfs_ino(inode);
	struct btrfs_path *dst_path = NULL;
	bool dropped_extents = false;
	u64 truncate_offset = i_size;
	struct extent_buffer *leaf;
	int slot;
	int ins_nr = 0;
	int start_slot;
	int ret;

	if (!(inode->flags & BTRFS_INODE_PREALLOC))
		return 0;

	key.objectid = ino;
	key.type = BTRFS_EXTENT_DATA_KEY;
	key.offset = i_size;
	ret = btrfs_search_slot(NULL, root, &key, path, 0, 0);
	if (ret < 0)
		goto out;

	/*
	 * We must check if there is a prealloc extent that starts before the
	 * i_size and crosses the i_size boundary. This is to ensure later we
	 * truncate down to the end of that extent and not to the i_size, as
	 * otherwise we end up losing part of the prealloc extent after a log
	 * replay and with an implicit hole if there is another prealloc extent
	 * that starts at an offset beyond i_size.
	 */
	ret = btrfs_previous_item(root, path, ino, BTRFS_EXTENT_DATA_KEY);
	if (ret < 0)
		goto out;

	if (ret == 0) {
		struct btrfs_file_extent_item *ei;

		leaf = path->nodes[0];
		slot = path->slots[0];
		ei = btrfs_item_ptr(leaf, slot, struct btrfs_file_extent_item);

		if (btrfs_file_extent_type(leaf, ei) ==
		    BTRFS_FILE_EXTENT_PREALLOC) {
			u64 extent_end;

			btrfs_item_key_to_cpu(leaf, &key, slot);
			extent_end = key.offset +
				btrfs_file_extent_num_bytes(leaf, ei);

			if (extent_end > i_size)
				truncate_offset = extent_end;
		}
	} else {
		ret = 0;
	}

	while (true) {
		leaf = path->nodes[0];
		slot = path->slots[0];

		if (slot >= btrfs_header_nritems(leaf)) {
			if (ins_nr > 0) {
				ret = copy_items(trans, inode, dst_path, path,
						 start_slot, ins_nr, 1, 0);
				if (ret < 0)
					goto out;
				ins_nr = 0;
			}
			ret = btrfs_next_leaf(root, path);
			if (ret < 0)
				goto out;
			if (ret > 0) {
				ret = 0;
				break;
			}
			continue;
		}

		btrfs_item_key_to_cpu(leaf, &key, slot);
		if (key.objectid > ino)
			break;
		if (WARN_ON_ONCE(key.objectid < ino) ||
		    key.type < BTRFS_EXTENT_DATA_KEY ||
		    key.offset < i_size) {
			path->slots[0]++;
			continue;
		}
		if (!dropped_extents) {
			/*
			 * Avoid logging extent items logged in past fsync calls
			 * and leading to duplicate keys in the log tree.
			 */
			do {
				ret = btrfs_truncate_inode_items(trans,
							 root->log_root,
							 &inode->vfs_inode,
							 truncate_offset,
							 BTRFS_EXTENT_DATA_KEY);
			} while (ret == -EAGAIN);
			if (ret)
				goto out;
			dropped_extents = true;
		}
		if (ins_nr == 0)
			start_slot = slot;
		ins_nr++;
		path->slots[0]++;
		if (!dst_path) {
			dst_path = btrfs_alloc_path();
			if (!dst_path) {
				ret = -ENOMEM;
				goto out;
			}
		}
	}
	if (ins_nr > 0)
		ret = copy_items(trans, inode, dst_path, path,
				 start_slot, ins_nr, 1, 0);
out:
	btrfs_release_path(path);
	btrfs_free_path(dst_path);
	return ret;
}

static int btrfs_log_changed_extents(struct btrfs_trans_handle *trans,
				     struct btrfs_root *root,
				     struct btrfs_inode *inode,
				     struct btrfs_path *path,
				     struct btrfs_log_ctx *ctx,
				     const u64 start,
				     const u64 end)
{
	struct extent_map *em, *n;
	struct list_head extents;
	struct extent_map_tree *tree = &inode->extent_tree;
	u64 test_gen;
	int ret = 0;
	int num = 0;

	INIT_LIST_HEAD(&extents);

	write_lock(&tree->lock);
	test_gen = root->fs_info->last_trans_committed;

	list_for_each_entry_safe(em, n, &tree->modified_extents, list) {
		/*
		 * Skip extents outside our logging range. It's important to do
		 * it for correctness because if we don't ignore them, we may
		 * log them before their ordered extent completes, and therefore
		 * we could log them without logging their respective checksums
		 * (the checksum items are added to the csum tree at the very
		 * end of btrfs_finish_ordered_io()). Also leave such extents
		 * outside of our range in the list, since we may have another
		 * ranged fsync in the near future that needs them. If an extent
		 * outside our range corresponds to a hole, log it to avoid
		 * leaving gaps between extents (fsck will complain when we are
		 * not using the NO_HOLES feature).
		 */
		if ((em->start > end || em->start + em->len <= start) &&
		    em->block_start != EXTENT_MAP_HOLE)
			continue;

		list_del_init(&em->list);
		/*
		 * Just an arbitrary number, this can be really CPU intensive
		 * once we start getting a lot of extents, and really once we
		 * have a bunch of extents we just want to commit since it will
		 * be faster.
		 */
		if (++num > 32768) {
			list_del_init(&tree->modified_extents);
			ret = -EFBIG;
			goto process;
		}

		if (em->generation <= test_gen)
			continue;

		/* We log prealloc extents beyond eof later. */
		if (test_bit(EXTENT_FLAG_PREALLOC, &em->flags) &&
		    em->start >= i_size_read(&inode->vfs_inode))
			continue;

		/* Need a ref to keep it from getting evicted from cache */
		refcount_inc(&em->refs);
		set_bit(EXTENT_FLAG_LOGGING, &em->flags);
		list_add_tail(&em->list, &extents);
		num++;
	}

	list_sort(NULL, &extents, extent_cmp);
process:
	while (!list_empty(&extents)) {
		em = list_entry(extents.next, struct extent_map, list);

		list_del_init(&em->list);

		/*
		 * If we had an error we just need to delete everybody from our
		 * private list.
		 */
		if (ret) {
			clear_em_logging(tree, em);
			free_extent_map(em);
			continue;
		}

		write_unlock(&tree->lock);

		ret = log_one_extent(trans, inode, root, em, path, ctx);
		write_lock(&tree->lock);
		clear_em_logging(tree, em);
		free_extent_map(em);
	}
	WARN_ON(!list_empty(&extents));
	write_unlock(&tree->lock);

	btrfs_release_path(path);
	if (!ret)
		ret = btrfs_log_prealloc_extents(trans, inode, path);

	return ret;
}

static int logged_inode_size(struct btrfs_root *log, struct btrfs_inode *inode,
			     struct btrfs_path *path, u64 *size_ret)
{
	struct btrfs_key key;
	int ret;

	key.objectid = btrfs_ino(inode);
	key.type = BTRFS_INODE_ITEM_KEY;
	key.offset = 0;

	ret = btrfs_search_slot(NULL, log, &key, path, 0, 0);
	if (ret < 0) {
		return ret;
	} else if (ret > 0) {
		*size_ret = 0;
	} else {
		struct btrfs_inode_item *item;

		item = btrfs_item_ptr(path->nodes[0], path->slots[0],
				      struct btrfs_inode_item);
		*size_ret = btrfs_inode_size(path->nodes[0], item);
		/*
		 * If the in-memory inode's i_size is smaller then the inode
		 * size stored in the btree, return the inode's i_size, so
		 * that we get a correct inode size after replaying the log
		 * when before a power failure we had a shrinking truncate
		 * followed by addition of a new name (rename / new hard link).
		 * Otherwise return the inode size from the btree, to avoid
		 * data loss when replaying a log due to previously doing a
		 * write that expands the inode's size and logging a new name
		 * immediately after.
		 */
		if (*size_ret > inode->vfs_inode.i_size)
			*size_ret = inode->vfs_inode.i_size;
	}

	btrfs_release_path(path);
	return 0;
}

/*
 * At the moment we always log all xattrs. This is to figure out at log replay
 * time which xattrs must have their deletion replayed. If a xattr is missing
 * in the log tree and exists in the fs/subvol tree, we delete it. This is
 * because if a xattr is deleted, the inode is fsynced and a power failure
 * happens, causing the log to be replayed the next time the fs is mounted,
 * we want the xattr to not exist anymore (same behaviour as other filesystems
 * with a journal, ext3/4, xfs, f2fs, etc).
 */
static int btrfs_log_all_xattrs(struct btrfs_trans_handle *trans,
				struct btrfs_root *root,
				struct btrfs_inode *inode,
				struct btrfs_path *path,
				struct btrfs_path *dst_path)
{
	int ret;
	struct btrfs_key key;
	const u64 ino = btrfs_ino(inode);
	int ins_nr = 0;
	int start_slot = 0;

	key.objectid = ino;
	key.type = BTRFS_XATTR_ITEM_KEY;
	key.offset = 0;

	ret = btrfs_search_slot(NULL, root, &key, path, 0, 0);
	if (ret < 0)
		return ret;

	while (true) {
		int slot = path->slots[0];
		struct extent_buffer *leaf = path->nodes[0];
		int nritems = btrfs_header_nritems(leaf);

		if (slot >= nritems) {
			if (ins_nr > 0) {
				ret = copy_items(trans, inode, dst_path, path,
						 start_slot, ins_nr, 1, 0);
				if (ret < 0)
					return ret;
				ins_nr = 0;
			}
			ret = btrfs_next_leaf(root, path);
			if (ret < 0)
				return ret;
			else if (ret > 0)
				break;
			continue;
		}

		btrfs_item_key_to_cpu(leaf, &key, slot);
		if (key.objectid != ino || key.type != BTRFS_XATTR_ITEM_KEY)
			break;

		if (ins_nr == 0)
			start_slot = slot;
		ins_nr++;
		path->slots[0]++;
		cond_resched();
	}
	if (ins_nr > 0) {
		ret = copy_items(trans, inode, dst_path, path,
				 start_slot, ins_nr, 1, 0);
		if (ret < 0)
			return ret;
	}

	return 0;
}

/*
 * When using the NO_HOLES feature if we punched a hole that causes the
 * deletion of entire leafs or all the extent items of the first leaf (the one
 * that contains the inode item and references) we may end up not processing
 * any extents, because there are no leafs with a generation matching the
 * current transaction that have extent items for our inode. So we need to find
 * if any holes exist and then log them. We also need to log holes after any
 * truncate operation that changes the inode's size.
 */
static int btrfs_log_holes(struct btrfs_trans_handle *trans,
			   struct btrfs_root *root,
			   struct btrfs_inode *inode,
			   struct btrfs_path *path)
{
	struct btrfs_fs_info *fs_info = root->fs_info;
	struct btrfs_key key;
	const u64 ino = btrfs_ino(inode);
	const u64 i_size = i_size_read(&inode->vfs_inode);
	u64 prev_extent_end = 0;
	int ret;

	if (!btrfs_fs_incompat(fs_info, NO_HOLES) || i_size == 0)
		return 0;

	key.objectid = ino;
	key.type = BTRFS_EXTENT_DATA_KEY;
	key.offset = 0;

	ret = btrfs_search_slot(NULL, root, &key, path, 0, 0);
	if (ret < 0)
		return ret;

	while (true) {
		struct extent_buffer *leaf = path->nodes[0];

		if (path->slots[0] >= btrfs_header_nritems(path->nodes[0])) {
			ret = btrfs_next_leaf(root, path);
			if (ret < 0)
				return ret;
			if (ret > 0) {
				ret = 0;
				break;
			}
			leaf = path->nodes[0];
		}

		btrfs_item_key_to_cpu(leaf, &key, path->slots[0]);
		if (key.objectid != ino || key.type != BTRFS_EXTENT_DATA_KEY)
			break;

		/* We have a hole, log it. */
		if (prev_extent_end < key.offset) {
			const u64 hole_len = key.offset - prev_extent_end;

			/*
			 * Release the path to avoid deadlocks with other code
			 * paths that search the root while holding locks on
			 * leafs from the log root.
			 */
			btrfs_release_path(path);
			ret = btrfs_insert_file_extent(trans, root->log_root,
						       ino, prev_extent_end, 0,
						       0, hole_len, 0, hole_len,
						       0, 0, 0);
			if (ret < 0)
				return ret;

			/*
			 * Search for the same key again in the root. Since it's
			 * an extent item and we are holding the inode lock, the
			 * key must still exist. If it doesn't just emit warning
			 * and return an error to fall back to a transaction
			 * commit.
			 */
			ret = btrfs_search_slot(NULL, root, &key, path, 0, 0);
			if (ret < 0)
				return ret;
			if (WARN_ON(ret > 0))
				return -ENOENT;
			leaf = path->nodes[0];
		}

		prev_extent_end = btrfs_file_extent_end(path);
		path->slots[0]++;
		cond_resched();
	}

	if (prev_extent_end < i_size) {
		u64 hole_len;

		btrfs_release_path(path);
		hole_len = ALIGN(i_size - prev_extent_end, fs_info->sectorsize);
		ret = btrfs_insert_file_extent(trans, root->log_root,
					       ino, prev_extent_end, 0, 0,
					       hole_len, 0, hole_len,
					       0, 0, 0);
		if (ret < 0)
			return ret;
	}

	return 0;
}

/*
 * When we are logging a new inode X, check if it doesn't have a reference that
 * matches the reference from some other inode Y created in a past transaction
 * and that was renamed in the current transaction. If we don't do this, then at
 * log replay time we can lose inode Y (and all its files if it's a directory):
 *
 * mkdir /mnt/x
 * echo "hello world" > /mnt/x/foobar
 * sync
 * mv /mnt/x /mnt/y
 * mkdir /mnt/x                 # or touch /mnt/x
 * xfs_io -c fsync /mnt/x
 * <power fail>
 * mount fs, trigger log replay
 *
 * After the log replay procedure, we would lose the first directory and all its
 * files (file foobar).
 * For the case where inode Y is not a directory we simply end up losing it:
 *
 * echo "123" > /mnt/foo
 * sync
 * mv /mnt/foo /mnt/bar
 * echo "abc" > /mnt/foo
 * xfs_io -c fsync /mnt/foo
 * <power fail>
 *
 * We also need this for cases where a snapshot entry is replaced by some other
 * entry (file or directory) otherwise we end up with an unreplayable log due to
 * attempts to delete the snapshot entry (entry of type BTRFS_ROOT_ITEM_KEY) as
 * if it were a regular entry:
 *
 * mkdir /mnt/x
 * btrfs subvolume snapshot /mnt /mnt/x/snap
 * btrfs subvolume delete /mnt/x/snap
 * rmdir /mnt/x
 * mkdir /mnt/x
 * fsync /mnt/x or fsync some new file inside it
 * <power fail>
 *
 * The snapshot delete, rmdir of x, mkdir of a new x and the fsync all happen in
 * the same transaction.
 */
static int btrfs_check_ref_name_override(struct extent_buffer *eb,
					 const int slot,
					 const struct btrfs_key *key,
					 struct btrfs_inode *inode,
					 u64 *other_ino, u64 *other_parent)
{
	int ret;
	struct btrfs_path *search_path;
	char *name = NULL;
	u32 name_len = 0;
	u32 item_size = btrfs_item_size_nr(eb, slot);
	u32 cur_offset = 0;
	unsigned long ptr = btrfs_item_ptr_offset(eb, slot);

	search_path = btrfs_alloc_path();
	if (!search_path)
		return -ENOMEM;
	search_path->search_commit_root = 1;
	search_path->skip_locking = 1;

	while (cur_offset < item_size) {
		u64 parent;
		u32 this_name_len;
		u32 this_len;
		unsigned long name_ptr;
		struct btrfs_dir_item *di;

		if (key->type == BTRFS_INODE_REF_KEY) {
			struct btrfs_inode_ref *iref;

			iref = (struct btrfs_inode_ref *)(ptr + cur_offset);
			parent = key->offset;
			this_name_len = btrfs_inode_ref_name_len(eb, iref);
			name_ptr = (unsigned long)(iref + 1);
			this_len = sizeof(*iref) + this_name_len;
		} else {
			struct btrfs_inode_extref *extref;

			extref = (struct btrfs_inode_extref *)(ptr +
							       cur_offset);
			parent = btrfs_inode_extref_parent(eb, extref);
			this_name_len = btrfs_inode_extref_name_len(eb, extref);
			name_ptr = (unsigned long)&extref->name;
			this_len = sizeof(*extref) + this_name_len;
		}

		if (this_name_len > name_len) {
			char *new_name;

			new_name = krealloc(name, this_name_len, GFP_NOFS);
			if (!new_name) {
				ret = -ENOMEM;
				goto out;
			}
			name_len = this_name_len;
			name = new_name;
		}

		read_extent_buffer(eb, name, name_ptr, this_name_len);
		di = btrfs_lookup_dir_item(NULL, inode->root, search_path,
				parent, name, this_name_len, 0);
		if (di && !IS_ERR(di)) {
			struct btrfs_key di_key;

			btrfs_dir_item_key_to_cpu(search_path->nodes[0],
						  di, &di_key);
			if (di_key.type == BTRFS_INODE_ITEM_KEY) {
				if (di_key.objectid != key->objectid) {
					ret = 1;
					*other_ino = di_key.objectid;
					*other_parent = parent;
				} else {
					ret = 0;
				}
			} else {
				ret = -EAGAIN;
			}
			goto out;
		} else if (IS_ERR(di)) {
			ret = PTR_ERR(di);
			goto out;
		}
		btrfs_release_path(search_path);

		cur_offset += this_len;
	}
	ret = 0;
out:
	btrfs_free_path(search_path);
	kfree(name);
	return ret;
}

struct btrfs_ino_list {
	u64 ino;
	u64 parent;
	struct list_head list;
};

static int log_conflicting_inodes(struct btrfs_trans_handle *trans,
				  struct btrfs_root *root,
				  struct btrfs_path *path,
				  struct btrfs_log_ctx *ctx,
				  u64 ino, u64 parent)
{
	struct btrfs_ino_list *ino_elem;
	LIST_HEAD(inode_list);
	int ret = 0;

	ino_elem = kmalloc(sizeof(*ino_elem), GFP_NOFS);
	if (!ino_elem)
		return -ENOMEM;
	ino_elem->ino = ino;
	ino_elem->parent = parent;
	list_add_tail(&ino_elem->list, &inode_list);

	while (!list_empty(&inode_list)) {
		struct btrfs_fs_info *fs_info = root->fs_info;
		struct btrfs_key key;
		struct inode *inode;

		ino_elem = list_first_entry(&inode_list, struct btrfs_ino_list,
					    list);
		ino = ino_elem->ino;
		parent = ino_elem->parent;
		list_del(&ino_elem->list);
		kfree(ino_elem);
		if (ret)
			continue;

		btrfs_release_path(path);

		inode = btrfs_iget(fs_info->sb, ino, root);
		/*
		 * If the other inode that had a conflicting dir entry was
		 * deleted in the current transaction, we need to log its parent
		 * directory.
		 */
		if (IS_ERR(inode)) {
			ret = PTR_ERR(inode);
			if (ret == -ENOENT) {
				inode = btrfs_iget(fs_info->sb, parent, root);
				if (IS_ERR(inode)) {
					ret = PTR_ERR(inode);
				} else {
					ret = btrfs_log_inode(trans, root,
						      BTRFS_I(inode),
						      LOG_OTHER_INODE_ALL,
						      0, LLONG_MAX, ctx);
					btrfs_add_delayed_iput(inode);
				}
			}
			continue;
		}
		/*
		 * If the inode was already logged skip it - otherwise we can
		 * hit an infinite loop. Example:
		 *
		 * From the commit root (previous transaction) we have the
		 * following inodes:
		 *
		 * inode 257 a directory
		 * inode 258 with references "zz" and "zz_link" on inode 257
		 * inode 259 with reference "a" on inode 257
		 *
		 * And in the current (uncommitted) transaction we have:
		 *
		 * inode 257 a directory, unchanged
		 * inode 258 with references "a" and "a2" on inode 257
		 * inode 259 with reference "zz_link" on inode 257
		 * inode 261 with reference "zz" on inode 257
		 *
		 * When logging inode 261 the following infinite loop could
		 * happen if we don't skip already logged inodes:
		 *
		 * - we detect inode 258 as a conflicting inode, with inode 261
		 *   on reference "zz", and log it;
		 *
		 * - we detect inode 259 as a conflicting inode, with inode 258
		 *   on reference "a", and log it;
		 *
		 * - we detect inode 258 as a conflicting inode, with inode 259
		 *   on reference "zz_link", and log it - again! After this we
		 *   repeat the above steps forever.
		 */
		spin_lock(&BTRFS_I(inode)->lock);
		/*
		 * Check the inode's logged_trans only instead of
		 * btrfs_inode_in_log(). This is because the last_log_commit of
		 * the inode is not updated when we only log that it exists and
		 * and it has the full sync bit set (see btrfs_log_inode()).
		 */
		if (BTRFS_I(inode)->logged_trans == trans->transid) {
			spin_unlock(&BTRFS_I(inode)->lock);
			btrfs_add_delayed_iput(inode);
			continue;
		}
		spin_unlock(&BTRFS_I(inode)->lock);
		/*
		 * We are safe logging the other inode without acquiring its
		 * lock as long as we log with the LOG_INODE_EXISTS mode. We
		 * are safe against concurrent renames of the other inode as
		 * well because during a rename we pin the log and update the
		 * log with the new name before we unpin it.
		 */
		ret = btrfs_log_inode(trans, root, BTRFS_I(inode),
				      LOG_OTHER_INODE, 0, LLONG_MAX, ctx);
		if (ret) {
			btrfs_add_delayed_iput(inode);
			continue;
		}

		key.objectid = ino;
		key.type = BTRFS_INODE_REF_KEY;
		key.offset = 0;
		ret = btrfs_search_slot(NULL, root, &key, path, 0, 0);
		if (ret < 0) {
			btrfs_add_delayed_iput(inode);
			continue;
		}

		while (true) {
			struct extent_buffer *leaf = path->nodes[0];
			int slot = path->slots[0];
			u64 other_ino = 0;
			u64 other_parent = 0;

			if (slot >= btrfs_header_nritems(leaf)) {
				ret = btrfs_next_leaf(root, path);
				if (ret < 0) {
					break;
				} else if (ret > 0) {
					ret = 0;
					break;
				}
				continue;
			}

			btrfs_item_key_to_cpu(leaf, &key, slot);
			if (key.objectid != ino ||
			    (key.type != BTRFS_INODE_REF_KEY &&
			     key.type != BTRFS_INODE_EXTREF_KEY)) {
				ret = 0;
				break;
			}

			ret = btrfs_check_ref_name_override(leaf, slot, &key,
					BTRFS_I(inode), &other_ino,
					&other_parent);
			if (ret < 0)
				break;
			if (ret > 0) {
				ino_elem = kmalloc(sizeof(*ino_elem), GFP_NOFS);
				if (!ino_elem) {
					ret = -ENOMEM;
					break;
				}
				ino_elem->ino = other_ino;
				ino_elem->parent = other_parent;
				list_add_tail(&ino_elem->list, &inode_list);
				ret = 0;
			}
			path->slots[0]++;
		}
		btrfs_add_delayed_iput(inode);
	}

	return ret;
}

static int copy_inode_items_to_log(struct btrfs_trans_handle *trans,
				   struct btrfs_inode *inode,
				   struct btrfs_key *min_key,
				   const struct btrfs_key *max_key,
				   struct btrfs_path *path,
				   struct btrfs_path *dst_path,
				   const u64 logged_isize,
				   const bool recursive_logging,
				   const int inode_only,
				   struct btrfs_log_ctx *ctx,
				   bool *need_log_inode_item)
{
	struct btrfs_root *root = inode->root;
	int ins_start_slot = 0;
	int ins_nr = 0;
	int ret;

	while (1) {
		ret = btrfs_search_forward(root, min_key, path, trans->transid);
		if (ret < 0)
			return ret;
		if (ret > 0) {
			ret = 0;
			break;
		}
again:
		/* Note, ins_nr might be > 0 here, cleanup outside the loop */
		if (min_key->objectid != max_key->objectid)
			break;
		if (min_key->type > max_key->type)
			break;

		if (min_key->type == BTRFS_INODE_ITEM_KEY)
			*need_log_inode_item = false;

		if ((min_key->type == BTRFS_INODE_REF_KEY ||
		     min_key->type == BTRFS_INODE_EXTREF_KEY) &&
		    inode->generation == trans->transid &&
		    !recursive_logging) {
			u64 other_ino = 0;
			u64 other_parent = 0;

			ret = btrfs_check_ref_name_override(path->nodes[0],
					path->slots[0], min_key, inode,
					&other_ino, &other_parent);
			if (ret < 0) {
				return ret;
			} else if (ret > 0 && ctx &&
				   other_ino != btrfs_ino(BTRFS_I(ctx->inode))) {
				if (ins_nr > 0) {
					ins_nr++;
				} else {
					ins_nr = 1;
					ins_start_slot = path->slots[0];
				}
				ret = copy_items(trans, inode, dst_path, path,
						 ins_start_slot, ins_nr,
						 inode_only, logged_isize);
				if (ret < 0)
					return ret;
				ins_nr = 0;

				ret = log_conflicting_inodes(trans, root, path,
						ctx, other_ino, other_parent);
				if (ret)
					return ret;
				btrfs_release_path(path);
				goto next_key;
			}
		}

		/* Skip xattrs, we log them later with btrfs_log_all_xattrs() */
		if (min_key->type == BTRFS_XATTR_ITEM_KEY) {
			if (ins_nr == 0)
				goto next_slot;
			ret = copy_items(trans, inode, dst_path, path,
					 ins_start_slot,
					 ins_nr, inode_only, logged_isize);
			if (ret < 0)
				return ret;
			ins_nr = 0;
			goto next_slot;
		}

		if (ins_nr && ins_start_slot + ins_nr == path->slots[0]) {
			ins_nr++;
			goto next_slot;
		} else if (!ins_nr) {
			ins_start_slot = path->slots[0];
			ins_nr = 1;
			goto next_slot;
		}

		ret = copy_items(trans, inode, dst_path, path, ins_start_slot,
				 ins_nr, inode_only, logged_isize);
		if (ret < 0)
			return ret;
		ins_nr = 1;
		ins_start_slot = path->slots[0];
next_slot:
		path->slots[0]++;
		if (path->slots[0] < btrfs_header_nritems(path->nodes[0])) {
			btrfs_item_key_to_cpu(path->nodes[0], min_key,
					      path->slots[0]);
			goto again;
		}
		if (ins_nr) {
			ret = copy_items(trans, inode, dst_path, path,
					 ins_start_slot, ins_nr, inode_only,
					 logged_isize);
			if (ret < 0)
				return ret;
			ins_nr = 0;
		}
		btrfs_release_path(path);
next_key:
		if (min_key->offset < (u64)-1) {
			min_key->offset++;
		} else if (min_key->type < max_key->type) {
			min_key->type++;
			min_key->offset = 0;
		} else {
			break;
		}
	}
	if (ins_nr)
		ret = copy_items(trans, inode, dst_path, path, ins_start_slot,
				 ins_nr, inode_only, logged_isize);

	return ret;
}

/* log a single inode in the tree log.
 * At least one parent directory for this inode must exist in the tree
 * or be logged already.
 *
 * Any items from this inode changed by the current transaction are copied
 * to the log tree.  An extra reference is taken on any extents in this
 * file, allowing us to avoid a whole pile of corner cases around logging
 * blocks that have been removed from the tree.
 *
 * See LOG_INODE_ALL and related defines for a description of what inode_only
 * does.
 *
 * This handles both files and directories.
 */
static int btrfs_log_inode(struct btrfs_trans_handle *trans,
			   struct btrfs_root *root, struct btrfs_inode *inode,
			   int inode_only,
			   const loff_t start,
			   const loff_t end,
			   struct btrfs_log_ctx *ctx)
{
	struct btrfs_fs_info *fs_info = root->fs_info;
	struct btrfs_path *path;
	struct btrfs_path *dst_path;
	struct btrfs_key min_key;
	struct btrfs_key max_key;
	struct btrfs_root *log = root->log_root;
	int err = 0;
	int ret;
	bool fast_search = false;
	u64 ino = btrfs_ino(inode);
	struct extent_map_tree *em_tree = &inode->extent_tree;
	u64 logged_isize = 0;
	bool need_log_inode_item = true;
	bool xattrs_logged = false;
	bool recursive_logging = false;

	path = btrfs_alloc_path();
	if (!path)
		return -ENOMEM;
	dst_path = btrfs_alloc_path();
	if (!dst_path) {
		btrfs_free_path(path);
		return -ENOMEM;
	}

	min_key.objectid = ino;
	min_key.type = BTRFS_INODE_ITEM_KEY;
	min_key.offset = 0;

	max_key.objectid = ino;


	/* today the code can only do partial logging of directories */
	if (S_ISDIR(inode->vfs_inode.i_mode) ||
	    (!test_bit(BTRFS_INODE_NEEDS_FULL_SYNC,
		       &inode->runtime_flags) &&
	     inode_only >= LOG_INODE_EXISTS))
		max_key.type = BTRFS_XATTR_ITEM_KEY;
	else
		max_key.type = (u8)-1;
	max_key.offset = (u64)-1;

	/*
	 * Only run delayed items if we are a dir or a new file.
	 * Otherwise commit the delayed inode only, which is needed in
	 * order for the log replay code to mark inodes for link count
	 * fixup (create temporary BTRFS_TREE_LOG_FIXUP_OBJECTID items).
	 */
	if (S_ISDIR(inode->vfs_inode.i_mode) ||
	    inode->generation > fs_info->last_trans_committed)
		ret = btrfs_commit_inode_delayed_items(trans, inode);
	else
		ret = btrfs_commit_inode_delayed_inode(inode);

	if (ret) {
		btrfs_free_path(path);
		btrfs_free_path(dst_path);
		return ret;
	}

	if (inode_only == LOG_OTHER_INODE || inode_only == LOG_OTHER_INODE_ALL) {
		recursive_logging = true;
		if (inode_only == LOG_OTHER_INODE)
			inode_only = LOG_INODE_EXISTS;
		else
			inode_only = LOG_INODE_ALL;
		mutex_lock_nested(&inode->log_mutex, SINGLE_DEPTH_NESTING);
	} else {
		mutex_lock(&inode->log_mutex);
	}

	/*
	 * a brute force approach to making sure we get the most uptodate
	 * copies of everything.
	 */
	if (S_ISDIR(inode->vfs_inode.i_mode)) {
		int max_key_type = BTRFS_DIR_LOG_INDEX_KEY;

		if (inode_only == LOG_INODE_EXISTS)
			max_key_type = BTRFS_XATTR_ITEM_KEY;
		ret = drop_objectid_items(trans, log, path, ino, max_key_type);
	} else {
		if (inode_only == LOG_INODE_EXISTS) {
			/*
			 * Make sure the new inode item we write to the log has
			 * the same isize as the current one (if it exists).
			 * This is necessary to prevent data loss after log
			 * replay, and also to prevent doing a wrong expanding
			 * truncate - for e.g. create file, write 4K into offset
			 * 0, fsync, write 4K into offset 4096, add hard link,
			 * fsync some other file (to sync log), power fail - if
			 * we use the inode's current i_size, after log replay
			 * we get a 8Kb file, with the last 4Kb extent as a hole
			 * (zeroes), as if an expanding truncate happened,
			 * instead of getting a file of 4Kb only.
			 */
			err = logged_inode_size(log, inode, path, &logged_isize);
			if (err)
				goto out_unlock;
		}
		if (test_bit(BTRFS_INODE_NEEDS_FULL_SYNC,
			     &inode->runtime_flags)) {
			if (inode_only == LOG_INODE_EXISTS) {
				max_key.type = BTRFS_XATTR_ITEM_KEY;
				ret = drop_objectid_items(trans, log, path, ino,
							  max_key.type);
			} else {
				clear_bit(BTRFS_INODE_NEEDS_FULL_SYNC,
					  &inode->runtime_flags);
				clear_bit(BTRFS_INODE_COPY_EVERYTHING,
					  &inode->runtime_flags);
				while(1) {
					ret = btrfs_truncate_inode_items(trans,
						log, &inode->vfs_inode, 0, 0);
					if (ret != -EAGAIN)
						break;
				}
			}
		} else if (test_and_clear_bit(BTRFS_INODE_COPY_EVERYTHING,
					      &inode->runtime_flags) ||
			   inode_only == LOG_INODE_EXISTS) {
			if (inode_only == LOG_INODE_ALL)
				fast_search = true;
			max_key.type = BTRFS_XATTR_ITEM_KEY;
			ret = drop_objectid_items(trans, log, path, ino,
						  max_key.type);
		} else {
			if (inode_only == LOG_INODE_ALL)
				fast_search = true;
			goto log_extents;
		}

	}
	if (ret) {
		err = ret;
		goto out_unlock;
	}

	err = copy_inode_items_to_log(trans, inode, &min_key, &max_key,
				      path, dst_path, logged_isize,
				      recursive_logging, inode_only, ctx,
				      &need_log_inode_item);
	if (err)
		goto out_unlock;

	btrfs_release_path(path);
	btrfs_release_path(dst_path);
	err = btrfs_log_all_xattrs(trans, root, inode, path, dst_path);
	if (err)
		goto out_unlock;
	xattrs_logged = true;
	if (max_key.type >= BTRFS_EXTENT_DATA_KEY && !fast_search) {
		btrfs_release_path(path);
		btrfs_release_path(dst_path);
		err = btrfs_log_holes(trans, root, inode, path);
		if (err)
			goto out_unlock;
	}
log_extents:
	btrfs_release_path(path);
	btrfs_release_path(dst_path);
	if (need_log_inode_item) {
		err = log_inode_item(trans, log, dst_path, inode);
		if (!err && !xattrs_logged) {
			err = btrfs_log_all_xattrs(trans, root, inode, path,
						   dst_path);
			btrfs_release_path(path);
		}
		if (err)
			goto out_unlock;
	}
	if (fast_search) {
		ret = btrfs_log_changed_extents(trans, root, inode, dst_path,
						ctx, start, end);
		if (ret) {
			err = ret;
			goto out_unlock;
		}
	} else if (inode_only == LOG_INODE_ALL) {
		struct extent_map *em, *n;

		write_lock(&em_tree->lock);
		/*
		 * We can't just remove every em if we're called for a ranged
		 * fsync - that is, one that doesn't cover the whole possible
		 * file range (0 to LLONG_MAX). This is because we can have
		 * em's that fall outside the range we're logging and therefore
		 * their ordered operations haven't completed yet
		 * (btrfs_finish_ordered_io() not invoked yet). This means we
		 * didn't get their respective file extent item in the fs/subvol
		 * tree yet, and need to let the next fast fsync (one which
		 * consults the list of modified extent maps) find the em so
		 * that it logs a matching file extent item and waits for the
		 * respective ordered operation to complete (if it's still
		 * running).
		 *
		 * Removing every em outside the range we're logging would make
		 * the next fast fsync not log their matching file extent items,
		 * therefore making us lose data after a log replay.
		 */
		list_for_each_entry_safe(em, n, &em_tree->modified_extents,
					 list) {
			const u64 mod_end = em->mod_start + em->mod_len - 1;

			if (em->mod_start >= start && mod_end <= end)
				list_del_init(&em->list);
		}
		write_unlock(&em_tree->lock);
	}

	if (inode_only == LOG_INODE_ALL && S_ISDIR(inode->vfs_inode.i_mode)) {
		ret = log_directory_changes(trans, root, inode, path, dst_path,
					ctx);
		if (ret) {
			err = ret;
			goto out_unlock;
		}
	}

	/*
	 * Don't update last_log_commit if we logged that an inode exists after
	 * it was loaded to memory (full_sync bit set).
	 * This is to prevent data loss when we do a write to the inode, then
	 * the inode gets evicted after all delalloc was flushed, then we log
	 * it exists (due to a rename for example) and then fsync it. This last
	 * fsync would do nothing (not logging the extents previously written).
	 */
	spin_lock(&inode->lock);
	inode->logged_trans = trans->transid;
	if (inode_only != LOG_INODE_EXISTS ||
	    !test_bit(BTRFS_INODE_NEEDS_FULL_SYNC, &inode->runtime_flags))
		inode->last_log_commit = inode->last_sub_trans;
	spin_unlock(&inode->lock);
out_unlock:
	mutex_unlock(&inode->log_mutex);

	btrfs_free_path(path);
	btrfs_free_path(dst_path);
	return err;
}

/*
 * Check if we must fallback to a transaction commit when logging an inode.
 * This must be called after logging the inode and is used only in the context
 * when fsyncing an inode requires the need to log some other inode - in which
 * case we can't lock the i_mutex of each other inode we need to log as that
 * can lead to deadlocks with concurrent fsync against other inodes (as we can
 * log inodes up or down in the hierarchy) or rename operations for example. So
 * we take the log_mutex of the inode after we have logged it and then check for
 * its last_unlink_trans value - this is safe because any task setting
 * last_unlink_trans must take the log_mutex and it must do this before it does
 * the actual unlink operation, so if we do this check before a concurrent task
 * sets last_unlink_trans it means we've logged a consistent version/state of
 * all the inode items, otherwise we are not sure and must do a transaction
 * commit (the concurrent task might have only updated last_unlink_trans before
 * we logged the inode or it might have also done the unlink).
 */
static bool btrfs_must_commit_transaction(struct btrfs_trans_handle *trans,
					  struct btrfs_inode *inode)
{
	struct btrfs_fs_info *fs_info = inode->root->fs_info;
	bool ret = false;

	mutex_lock(&inode->log_mutex);
	if (inode->last_unlink_trans > fs_info->last_trans_committed) {
		/*
		 * Make sure any commits to the log are forced to be full
		 * commits.
		 */
		btrfs_set_log_full_commit(trans);
		ret = true;
	}
	mutex_unlock(&inode->log_mutex);

	return ret;
}

/*
 * follow the dentry parent pointers up the chain and see if any
 * of the directories in it require a full commit before they can
 * be logged.  Returns zero if nothing special needs to be done or 1 if
 * a full commit is required.
 */
static noinline int check_parent_dirs_for_sync(struct btrfs_trans_handle *trans,
					       struct btrfs_inode *inode,
					       struct dentry *parent,
					       struct super_block *sb,
					       u64 last_committed)
{
	int ret = 0;
	struct dentry *old_parent = NULL;

	/*
	 * for regular files, if its inode is already on disk, we don't
	 * have to worry about the parents at all.  This is because
	 * we can use the last_unlink_trans field to record renames
	 * and other fun in this file.
	 */
	if (S_ISREG(inode->vfs_inode.i_mode) &&
	    inode->generation <= last_committed &&
	    inode->last_unlink_trans <= last_committed)
		goto out;

	if (!S_ISDIR(inode->vfs_inode.i_mode)) {
		if (!parent || d_really_is_negative(parent) || sb != parent->d_sb)
			goto out;
		inode = BTRFS_I(d_inode(parent));
	}

	while (1) {
		if (btrfs_must_commit_transaction(trans, inode)) {
			ret = 1;
			break;
		}

		if (!parent || d_really_is_negative(parent) || sb != parent->d_sb)
			break;

		if (IS_ROOT(parent)) {
			inode = BTRFS_I(d_inode(parent));
			if (btrfs_must_commit_transaction(trans, inode))
				ret = 1;
			break;
		}

		parent = dget_parent(parent);
		dput(old_parent);
		old_parent = parent;
		inode = BTRFS_I(d_inode(parent));

	}
	dput(old_parent);
out:
	return ret;
}

struct btrfs_dir_list {
	u64 ino;
	struct list_head list;
};

/*
 * Log the inodes of the new dentries of a directory. See log_dir_items() for
 * details about the why it is needed.
 * This is a recursive operation - if an existing dentry corresponds to a
 * directory, that directory's new entries are logged too (same behaviour as
 * ext3/4, xfs, f2fs, reiserfs, nilfs2). Note that when logging the inodes
 * the dentries point to we do not lock their i_mutex, otherwise lockdep
 * complains about the following circular lock dependency / possible deadlock:
 *
 *        CPU0                                        CPU1
 *        ----                                        ----
 * lock(&type->i_mutex_dir_key#3/2);
 *                                            lock(sb_internal#2);
 *                                            lock(&type->i_mutex_dir_key#3/2);
 * lock(&sb->s_type->i_mutex_key#14);
 *
 * Where sb_internal is the lock (a counter that works as a lock) acquired by
 * sb_start_intwrite() in btrfs_start_transaction().
 * Not locking i_mutex of the inodes is still safe because:
 *
 * 1) For regular files we log with a mode of LOG_INODE_EXISTS. It's possible
 *    that while logging the inode new references (names) are added or removed
 *    from the inode, leaving the logged inode item with a link count that does
 *    not match the number of logged inode reference items. This is fine because
 *    at log replay time we compute the real number of links and correct the
 *    link count in the inode item (see replay_one_buffer() and
 *    link_to_fixup_dir());
 *
 * 2) For directories we log with a mode of LOG_INODE_ALL. It's possible that
 *    while logging the inode's items new items with keys BTRFS_DIR_ITEM_KEY and
 *    BTRFS_DIR_INDEX_KEY are added to fs/subvol tree and the logged inode item
 *    has a size that doesn't match the sum of the lengths of all the logged
 *    names. This does not result in a problem because if a dir_item key is
 *    logged but its matching dir_index key is not logged, at log replay time we
 *    don't use it to replay the respective name (see replay_one_name()). On the
 *    other hand if only the dir_index key ends up being logged, the respective
 *    name is added to the fs/subvol tree with both the dir_item and dir_index
 *    keys created (see replay_one_name()).
 *    The directory's inode item with a wrong i_size is not a problem as well,
 *    since we don't use it at log replay time to set the i_size in the inode
 *    item of the fs/subvol tree (see overwrite_item()).
 */
static int log_new_dir_dentries(struct btrfs_trans_handle *trans,
				struct btrfs_root *root,
				struct btrfs_inode *start_inode,
				struct btrfs_log_ctx *ctx)
{
	struct btrfs_fs_info *fs_info = root->fs_info;
	struct btrfs_root *log = root->log_root;
	struct btrfs_path *path;
	LIST_HEAD(dir_list);
	struct btrfs_dir_list *dir_elem;
	int ret = 0;

	path = btrfs_alloc_path();
	if (!path)
		return -ENOMEM;

	dir_elem = kmalloc(sizeof(*dir_elem), GFP_NOFS);
	if (!dir_elem) {
		btrfs_free_path(path);
		return -ENOMEM;
	}
	dir_elem->ino = btrfs_ino(start_inode);
	list_add_tail(&dir_elem->list, &dir_list);

	while (!list_empty(&dir_list)) {
		struct extent_buffer *leaf;
		struct btrfs_key min_key;
		int nritems;
		int i;

		dir_elem = list_first_entry(&dir_list, struct btrfs_dir_list,
					    list);
		if (ret)
			goto next_dir_inode;

		min_key.objectid = dir_elem->ino;
		min_key.type = BTRFS_DIR_ITEM_KEY;
		min_key.offset = 0;
again:
		btrfs_release_path(path);
		ret = btrfs_search_forward(log, &min_key, path, trans->transid);
		if (ret < 0) {
			goto next_dir_inode;
		} else if (ret > 0) {
			ret = 0;
			goto next_dir_inode;
		}

process_leaf:
		leaf = path->nodes[0];
		nritems = btrfs_header_nritems(leaf);
		for (i = path->slots[0]; i < nritems; i++) {
			struct btrfs_dir_item *di;
			struct btrfs_key di_key;
			struct inode *di_inode;
			struct btrfs_dir_list *new_dir_elem;
			int log_mode = LOG_INODE_EXISTS;
			int type;

			btrfs_item_key_to_cpu(leaf, &min_key, i);
			if (min_key.objectid != dir_elem->ino ||
			    min_key.type != BTRFS_DIR_ITEM_KEY)
				goto next_dir_inode;

			di = btrfs_item_ptr(leaf, i, struct btrfs_dir_item);
			type = btrfs_dir_type(leaf, di);
			if (btrfs_dir_transid(leaf, di) < trans->transid &&
			    type != BTRFS_FT_DIR)
				continue;
			btrfs_dir_item_key_to_cpu(leaf, di, &di_key);
			if (di_key.type == BTRFS_ROOT_ITEM_KEY)
				continue;

			btrfs_release_path(path);
			di_inode = btrfs_iget(fs_info->sb, di_key.objectid, root);
			if (IS_ERR(di_inode)) {
				ret = PTR_ERR(di_inode);
				goto next_dir_inode;
			}

			if (btrfs_inode_in_log(BTRFS_I(di_inode), trans->transid)) {
				btrfs_add_delayed_iput(di_inode);
				break;
			}

			ctx->log_new_dentries = false;
			if (type == BTRFS_FT_DIR || type == BTRFS_FT_SYMLINK)
				log_mode = LOG_INODE_ALL;
			ret = btrfs_log_inode(trans, root, BTRFS_I(di_inode),
					      log_mode, 0, LLONG_MAX, ctx);
			if (!ret &&
			    btrfs_must_commit_transaction(trans, BTRFS_I(di_inode)))
				ret = 1;
			btrfs_add_delayed_iput(di_inode);
			if (ret)
				goto next_dir_inode;
			if (ctx->log_new_dentries) {
				new_dir_elem = kmalloc(sizeof(*new_dir_elem),
						       GFP_NOFS);
				if (!new_dir_elem) {
					ret = -ENOMEM;
					goto next_dir_inode;
				}
				new_dir_elem->ino = di_key.objectid;
				list_add_tail(&new_dir_elem->list, &dir_list);
			}
			break;
		}
		if (i == nritems) {
			ret = btrfs_next_leaf(log, path);
			if (ret < 0) {
				goto next_dir_inode;
			} else if (ret > 0) {
				ret = 0;
				goto next_dir_inode;
			}
			goto process_leaf;
		}
		if (min_key.offset < (u64)-1) {
			min_key.offset++;
			goto again;
		}
next_dir_inode:
		list_del(&dir_elem->list);
		kfree(dir_elem);
	}

	btrfs_free_path(path);
	return ret;
}

static int btrfs_log_all_parents(struct btrfs_trans_handle *trans,
				 struct btrfs_inode *inode,
				 struct btrfs_log_ctx *ctx)
{
	struct btrfs_fs_info *fs_info = trans->fs_info;
	int ret;
	struct btrfs_path *path;
	struct btrfs_key key;
	struct btrfs_root *root = inode->root;
	const u64 ino = btrfs_ino(inode);

	path = btrfs_alloc_path();
	if (!path)
		return -ENOMEM;
	path->skip_locking = 1;
	path->search_commit_root = 1;

	key.objectid = ino;
	key.type = BTRFS_INODE_REF_KEY;
	key.offset = 0;
	ret = btrfs_search_slot(NULL, root, &key, path, 0, 0);
	if (ret < 0)
		goto out;

	while (true) {
		struct extent_buffer *leaf = path->nodes[0];
		int slot = path->slots[0];
		u32 cur_offset = 0;
		u32 item_size;
		unsigned long ptr;

		if (slot >= btrfs_header_nritems(leaf)) {
			ret = btrfs_next_leaf(root, path);
			if (ret < 0)
				goto out;
			else if (ret > 0)
				break;
			continue;
		}

		btrfs_item_key_to_cpu(leaf, &key, slot);
		/* BTRFS_INODE_EXTREF_KEY is BTRFS_INODE_REF_KEY + 1 */
		if (key.objectid != ino || key.type > BTRFS_INODE_EXTREF_KEY)
			break;

		item_size = btrfs_item_size_nr(leaf, slot);
		ptr = btrfs_item_ptr_offset(leaf, slot);
		while (cur_offset < item_size) {
			struct btrfs_key inode_key;
			struct inode *dir_inode;

			inode_key.type = BTRFS_INODE_ITEM_KEY;
			inode_key.offset = 0;

			if (key.type == BTRFS_INODE_EXTREF_KEY) {
				struct btrfs_inode_extref *extref;

				extref = (struct btrfs_inode_extref *)
					(ptr + cur_offset);
				inode_key.objectid = btrfs_inode_extref_parent(
					leaf, extref);
				cur_offset += sizeof(*extref);
				cur_offset += btrfs_inode_extref_name_len(leaf,
					extref);
			} else {
				inode_key.objectid = key.offset;
				cur_offset = item_size;
			}

			dir_inode = btrfs_iget(fs_info->sb, inode_key.objectid,
					       root);
			/*
			 * If the parent inode was deleted, return an error to
			 * fallback to a transaction commit. This is to prevent
			 * getting an inode that was moved from one parent A to
			 * a parent B, got its former parent A deleted and then
			 * it got fsync'ed, from existing at both parents after
			 * a log replay (and the old parent still existing).
			 * Example:
			 *
			 * mkdir /mnt/A
			 * mkdir /mnt/B
			 * touch /mnt/B/bar
			 * sync
			 * mv /mnt/B/bar /mnt/A/bar
			 * mv -T /mnt/A /mnt/B
			 * fsync /mnt/B/bar
			 * <power fail>
			 *
			 * If we ignore the old parent B which got deleted,
			 * after a log replay we would have file bar linked
			 * at both parents and the old parent B would still
			 * exist.
			 */
			if (IS_ERR(dir_inode)) {
				ret = PTR_ERR(dir_inode);
				goto out;
			}

			if (ctx)
				ctx->log_new_dentries = false;
			ret = btrfs_log_inode(trans, root, BTRFS_I(dir_inode),
					      LOG_INODE_ALL, 0, LLONG_MAX, ctx);
			if (!ret &&
			    btrfs_must_commit_transaction(trans, BTRFS_I(dir_inode)))
				ret = 1;
			if (!ret && ctx && ctx->log_new_dentries)
				ret = log_new_dir_dentries(trans, root,
						   BTRFS_I(dir_inode), ctx);
			btrfs_add_delayed_iput(dir_inode);
			if (ret)
				goto out;
		}
		path->slots[0]++;
	}
	ret = 0;
out:
	btrfs_free_path(path);
	return ret;
}

static int log_new_ancestors(struct btrfs_trans_handle *trans,
			     struct btrfs_root *root,
			     struct btrfs_path *path,
			     struct btrfs_log_ctx *ctx)
{
	struct btrfs_key found_key;

	btrfs_item_key_to_cpu(path->nodes[0], &found_key, path->slots[0]);

	while (true) {
		struct btrfs_fs_info *fs_info = root->fs_info;
		const u64 last_committed = fs_info->last_trans_committed;
		struct extent_buffer *leaf = path->nodes[0];
		int slot = path->slots[0];
		struct btrfs_key search_key;
		struct inode *inode;
		u64 ino;
		int ret = 0;

		btrfs_release_path(path);

		ino = found_key.offset;

		search_key.objectid = found_key.offset;
		search_key.type = BTRFS_INODE_ITEM_KEY;
		search_key.offset = 0;
		inode = btrfs_iget(fs_info->sb, ino, root);
		if (IS_ERR(inode))
			return PTR_ERR(inode);

		if (BTRFS_I(inode)->generation > last_committed)
			ret = btrfs_log_inode(trans, root, BTRFS_I(inode),
					      LOG_INODE_EXISTS,
					      0, LLONG_MAX, ctx);
		btrfs_add_delayed_iput(inode);
		if (ret)
			return ret;

		if (search_key.objectid == BTRFS_FIRST_FREE_OBJECTID)
			break;

		search_key.type = BTRFS_INODE_REF_KEY;
		ret = btrfs_search_slot(NULL, root, &search_key, path, 0, 0);
		if (ret < 0)
			return ret;

		leaf = path->nodes[0];
		slot = path->slots[0];
		if (slot >= btrfs_header_nritems(leaf)) {
			ret = btrfs_next_leaf(root, path);
			if (ret < 0)
				return ret;
			else if (ret > 0)
				return -ENOENT;
			leaf = path->nodes[0];
			slot = path->slots[0];
		}

		btrfs_item_key_to_cpu(leaf, &found_key, slot);
		if (found_key.objectid != search_key.objectid ||
		    found_key.type != BTRFS_INODE_REF_KEY)
			return -ENOENT;
	}
	return 0;
}

static int log_new_ancestors_fast(struct btrfs_trans_handle *trans,
				  struct btrfs_inode *inode,
				  struct dentry *parent,
				  struct btrfs_log_ctx *ctx)
{
	struct btrfs_root *root = inode->root;
	struct btrfs_fs_info *fs_info = root->fs_info;
	struct dentry *old_parent = NULL;
	struct super_block *sb = inode->vfs_inode.i_sb;
	int ret = 0;

	while (true) {
		if (!parent || d_really_is_negative(parent) ||
		    sb != parent->d_sb)
			break;

		inode = BTRFS_I(d_inode(parent));
		if (root != inode->root)
			break;

		if (inode->generation > fs_info->last_trans_committed) {
			ret = btrfs_log_inode(trans, root, inode,
					LOG_INODE_EXISTS, 0, LLONG_MAX, ctx);
			if (ret)
				break;
		}
		if (IS_ROOT(parent))
			break;

		parent = dget_parent(parent);
		dput(old_parent);
		old_parent = parent;
	}
	dput(old_parent);

	return ret;
}

static int log_all_new_ancestors(struct btrfs_trans_handle *trans,
				 struct btrfs_inode *inode,
				 struct dentry *parent,
				 struct btrfs_log_ctx *ctx)
{
	struct btrfs_root *root = inode->root;
	const u64 ino = btrfs_ino(inode);
	struct btrfs_path *path;
	struct btrfs_key search_key;
	int ret;

	/*
	 * For a single hard link case, go through a fast path that does not
	 * need to iterate the fs/subvolume tree.
	 */
	if (inode->vfs_inode.i_nlink < 2)
		return log_new_ancestors_fast(trans, inode, parent, ctx);

	path = btrfs_alloc_path();
	if (!path)
		return -ENOMEM;

	search_key.objectid = ino;
	search_key.type = BTRFS_INODE_REF_KEY;
	search_key.offset = 0;
again:
	ret = btrfs_search_slot(NULL, root, &search_key, path, 0, 0);
	if (ret < 0)
		goto out;
	if (ret == 0)
		path->slots[0]++;

	while (true) {
		struct extent_buffer *leaf = path->nodes[0];
		int slot = path->slots[0];
		struct btrfs_key found_key;

		if (slot >= btrfs_header_nritems(leaf)) {
			ret = btrfs_next_leaf(root, path);
			if (ret < 0)
				goto out;
			else if (ret > 0)
				break;
			continue;
		}

		btrfs_item_key_to_cpu(leaf, &found_key, slot);
		if (found_key.objectid != ino ||
		    found_key.type > BTRFS_INODE_EXTREF_KEY)
			break;

		/*
		 * Don't deal with extended references because they are rare
		 * cases and too complex to deal with (we would need to keep
		 * track of which subitem we are processing for each item in
		 * this loop, etc). So just return some error to fallback to
		 * a transaction commit.
		 */
		if (found_key.type == BTRFS_INODE_EXTREF_KEY) {
			ret = -EMLINK;
			goto out;
		}

		/*
		 * Logging ancestors needs to do more searches on the fs/subvol
		 * tree, so it releases the path as needed to avoid deadlocks.
		 * Keep track of the last inode ref key and resume from that key
		 * after logging all new ancestors for the current hard link.
		 */
		memcpy(&search_key, &found_key, sizeof(search_key));

		ret = log_new_ancestors(trans, root, path, ctx);
		if (ret)
			goto out;
		btrfs_release_path(path);
		goto again;
	}
	ret = 0;
out:
	btrfs_free_path(path);
	return ret;
}

/*
 * helper function around btrfs_log_inode to make sure newly created
 * parent directories also end up in the log.  A minimal inode and backref
 * only logging is done of any parent directories that are older than
 * the last committed transaction
 */
static int btrfs_log_inode_parent(struct btrfs_trans_handle *trans,
				  struct btrfs_inode *inode,
				  struct dentry *parent,
				  const loff_t start,
				  const loff_t end,
				  int inode_only,
				  struct btrfs_log_ctx *ctx)
{
	struct btrfs_root *root = inode->root;
	struct btrfs_fs_info *fs_info = root->fs_info;
	struct super_block *sb;
	int ret = 0;
	u64 last_committed = fs_info->last_trans_committed;
	bool log_dentries = false;

	sb = inode->vfs_inode.i_sb;

	if (btrfs_test_opt(fs_info, NOTREELOG)) {
		ret = 1;
		goto end_no_trans;
	}

	/*
	 * The prev transaction commit doesn't complete, we need do
	 * full commit by ourselves.
	 */
	if (fs_info->last_trans_log_full_commit >
	    fs_info->last_trans_committed) {
		ret = 1;
		goto end_no_trans;
	}

	if (btrfs_root_refs(&root->root_item) == 0) {
		ret = 1;
		goto end_no_trans;
	}

	ret = check_parent_dirs_for_sync(trans, inode, parent, sb,
			last_committed);
	if (ret)
		goto end_no_trans;

	/*
	 * Skip already logged inodes or inodes corresponding to tmpfiles
	 * (since logging them is pointless, a link count of 0 means they
	 * will never be accessible).
	 */
	if (btrfs_inode_in_log(inode, trans->transid) ||
	    inode->vfs_inode.i_nlink == 0) {
		ret = BTRFS_NO_LOG_SYNC;
		goto end_no_trans;
	}

	ret = start_log_trans(trans, root, ctx);
	if (ret)
		goto end_no_trans;

	ret = btrfs_log_inode(trans, root, inode, inode_only, start, end, ctx);
	if (ret)
		goto end_trans;

	/*
	 * for regular files, if its inode is already on disk, we don't
	 * have to worry about the parents at all.  This is because
	 * we can use the last_unlink_trans field to record renames
	 * and other fun in this file.
	 */
	if (S_ISREG(inode->vfs_inode.i_mode) &&
	    inode->generation <= last_committed &&
	    inode->last_unlink_trans <= last_committed) {
		ret = 0;
		goto end_trans;
	}

	if (S_ISDIR(inode->vfs_inode.i_mode) && ctx && ctx->log_new_dentries)
		log_dentries = true;

	/*
	 * On unlink we must make sure all our current and old parent directory
	 * inodes are fully logged. This is to prevent leaving dangling
	 * directory index entries in directories that were our parents but are
	 * not anymore. Not doing this results in old parent directory being
	 * impossible to delete after log replay (rmdir will always fail with
	 * error -ENOTEMPTY).
	 *
	 * Example 1:
	 *
	 * mkdir testdir
	 * touch testdir/foo
	 * ln testdir/foo testdir/bar
	 * sync
	 * unlink testdir/bar
	 * xfs_io -c fsync testdir/foo
	 * <power failure>
	 * mount fs, triggers log replay
	 *
	 * If we don't log the parent directory (testdir), after log replay the
	 * directory still has an entry pointing to the file inode using the bar
	 * name, but a matching BTRFS_INODE_[REF|EXTREF]_KEY does not exist and
	 * the file inode has a link count of 1.
	 *
	 * Example 2:
	 *
	 * mkdir testdir
	 * touch foo
	 * ln foo testdir/foo2
	 * ln foo testdir/foo3
	 * sync
	 * unlink testdir/foo3
	 * xfs_io -c fsync foo
	 * <power failure>
	 * mount fs, triggers log replay
	 *
	 * Similar as the first example, after log replay the parent directory
	 * testdir still has an entry pointing to the inode file with name foo3
	 * but the file inode does not have a matching BTRFS_INODE_REF_KEY item
	 * and has a link count of 2.
	 */
	if (inode->last_unlink_trans > last_committed) {
		ret = btrfs_log_all_parents(trans, inode, ctx);
		if (ret)
			goto end_trans;
	}

	ret = log_all_new_ancestors(trans, inode, parent, ctx);
	if (ret)
		goto end_trans;

	if (log_dentries)
		ret = log_new_dir_dentries(trans, root, inode, ctx);
	else
		ret = 0;
end_trans:
	if (ret < 0) {
		btrfs_set_log_full_commit(trans);
		ret = 1;
	}

	if (ret)
		btrfs_remove_log_ctx(root, ctx);
	btrfs_end_log_trans(root);
end_no_trans:
	return ret;
}

/*
 * it is not safe to log dentry if the chunk root has added new
 * chunks.  This returns 0 if the dentry was logged, and 1 otherwise.
 * If this returns 1, you must commit the transaction to safely get your
 * data on disk.
 */
int btrfs_log_dentry_safe(struct btrfs_trans_handle *trans,
			  struct dentry *dentry,
			  const loff_t start,
			  const loff_t end,
			  struct btrfs_log_ctx *ctx)
{
	struct dentry *parent = dget_parent(dentry);
	int ret;

	ret = btrfs_log_inode_parent(trans, BTRFS_I(d_inode(dentry)), parent,
				     start, end, LOG_INODE_ALL, ctx);
	dput(parent);

	return ret;
}

/*
 * should be called during mount to recover any replay any log trees
 * from the FS
 */
int btrfs_recover_log_trees(struct btrfs_root *log_root_tree)
{
	int ret;
	struct btrfs_path *path;
	struct btrfs_trans_handle *trans;
	struct btrfs_key key;
	struct btrfs_key found_key;
	struct btrfs_root *log;
	struct btrfs_fs_info *fs_info = log_root_tree->fs_info;
	struct walk_control wc = {
		.process_func = process_one_buffer,
		.stage = LOG_WALK_PIN_ONLY,
	};

	path = btrfs_alloc_path();
	if (!path)
		return -ENOMEM;

	set_bit(BTRFS_FS_LOG_RECOVERING, &fs_info->flags);

	trans = btrfs_start_transaction(fs_info->tree_root, 0);
	if (IS_ERR(trans)) {
		ret = PTR_ERR(trans);
		goto error;
	}

	wc.trans = trans;
	wc.pin = 1;

	ret = walk_log_tree(trans, log_root_tree, &wc);
	if (ret) {
		btrfs_handle_fs_error(fs_info, ret,
			"Failed to pin buffers while recovering log root tree.");
		goto error;
	}

again:
	key.objectid = BTRFS_TREE_LOG_OBJECTID;
	key.offset = (u64)-1;
	key.type = BTRFS_ROOT_ITEM_KEY;

	while (1) {
		ret = btrfs_search_slot(NULL, log_root_tree, &key, path, 0, 0);

		if (ret < 0) {
			btrfs_handle_fs_error(fs_info, ret,
				    "Couldn't find tree log root.");
			goto error;
		}
		if (ret > 0) {
			if (path->slots[0] == 0)
				break;
			path->slots[0]--;
		}
		btrfs_item_key_to_cpu(path->nodes[0], &found_key,
				      path->slots[0]);
		btrfs_release_path(path);
		if (found_key.objectid != BTRFS_TREE_LOG_OBJECTID)
			break;

		log = btrfs_read_tree_root(log_root_tree, &found_key);
		if (IS_ERR(log)) {
			ret = PTR_ERR(log);
			btrfs_handle_fs_error(fs_info, ret,
				    "Couldn't read tree log root.");
			goto error;
		}

		wc.replay_dest = btrfs_get_fs_root(fs_info, found_key.offset,
						   true);
		if (IS_ERR(wc.replay_dest)) {
			ret = PTR_ERR(wc.replay_dest);

			/*
			 * We didn't find the subvol, likely because it was
			 * deleted.  This is ok, simply skip this log and go to
			 * the next one.
			 *
			 * We need to exclude the root because we can't have
			 * other log replays overwriting this log as we'll read
			 * it back in a few more times.  This will keep our
			 * block from being modified, and we'll just bail for
			 * each subsequent pass.
			 */
			if (ret == -ENOENT)
				ret = btrfs_pin_extent_for_log_replay(trans,
							log->node->start,
							log->node->len);
			btrfs_put_root(log);

			if (!ret)
				goto next;
			btrfs_handle_fs_error(fs_info, ret,
				"Couldn't read target root for tree log recovery.");
			goto error;
		}

		wc.replay_dest->log_root = log;
		btrfs_record_root_in_trans(trans, wc.replay_dest);
		ret = walk_log_tree(trans, log, &wc);

		if (!ret && wc.stage == LOG_WALK_REPLAY_ALL) {
			ret = fixup_inode_link_counts(trans, wc.replay_dest,
						      path);
		}

		if (!ret && wc.stage == LOG_WALK_REPLAY_ALL) {
			struct btrfs_root *root = wc.replay_dest;

			btrfs_release_path(path);

			/*
			 * We have just replayed everything, and the highest
			 * objectid of fs roots probably has changed in case
			 * some inode_item's got replayed.
			 *
			 * root->objectid_mutex is not acquired as log replay
			 * could only happen during mount.
			 */
			ret = btrfs_find_highest_objectid(root,
						  &root->highest_objectid);
		}

		wc.replay_dest->log_root = NULL;
		btrfs_put_root(wc.replay_dest);
		btrfs_put_root(log);

		if (ret)
			goto error;
next:
		if (found_key.offset == 0)
			break;
		key.offset = found_key.offset - 1;
	}
	btrfs_release_path(path);

	/* step one is to pin it all, step two is to replay just inodes */
	if (wc.pin) {
		wc.pin = 0;
		wc.process_func = replay_one_buffer;
		wc.stage = LOG_WALK_REPLAY_INODES;
		goto again;
	}
	/* step three is to replay everything */
	if (wc.stage < LOG_WALK_REPLAY_ALL) {
		wc.stage++;
		goto again;
	}

	btrfs_free_path(path);

	/* step 4: commit the transaction, which also unpins the blocks */
	ret = btrfs_commit_transaction(trans);
	if (ret)
		return ret;

	log_root_tree->log_root = NULL;
	clear_bit(BTRFS_FS_LOG_RECOVERING, &fs_info->flags);
	btrfs_put_root(log_root_tree);

	return 0;
error:
	if (wc.trans)
		btrfs_end_transaction(wc.trans);
	btrfs_free_path(path);
	return ret;
}

/*
 * there are some corner cases where we want to force a full
 * commit instead of allowing a directory to be logged.
 *
 * They revolve around files there were unlinked from the directory, and
 * this function updates the parent directory so that a full commit is
 * properly done if it is fsync'd later after the unlinks are done.
 *
 * Must be called before the unlink operations (updates to the subvolume tree,
 * inodes, etc) are done.
 */
void btrfs_record_unlink_dir(struct btrfs_trans_handle *trans,
			     struct btrfs_inode *dir, struct btrfs_inode *inode,
			     int for_rename)
{
	/*
	 * when we're logging a file, if it hasn't been renamed
	 * or unlinked, and its inode is fully committed on disk,
	 * we don't have to worry about walking up the directory chain
	 * to log its parents.
	 *
	 * So, we use the last_unlink_trans field to put this transid
	 * into the file.  When the file is logged we check it and
	 * don't log the parents if the file is fully on disk.
	 */
	mutex_lock(&inode->log_mutex);
	inode->last_unlink_trans = trans->transid;
	mutex_unlock(&inode->log_mutex);

	/*
	 * if this directory was already logged any new
	 * names for this file/dir will get recorded
	 */
	if (dir->logged_trans == trans->transid)
		return;

	/*
	 * if the inode we're about to unlink was logged,
	 * the log will be properly updated for any new names
	 */
	if (inode->logged_trans == trans->transid)
		return;

	/*
	 * when renaming files across directories, if the directory
	 * there we're unlinking from gets fsync'd later on, there's
	 * no way to find the destination directory later and fsync it
	 * properly.  So, we have to be conservative and force commits
	 * so the new name gets discovered.
	 */
	if (for_rename)
		goto record;

	/* we can safely do the unlink without any special recording */
	return;

record:
	mutex_lock(&dir->log_mutex);
	dir->last_unlink_trans = trans->transid;
	mutex_unlock(&dir->log_mutex);
}

/*
 * Make sure that if someone attempts to fsync the parent directory of a deleted
 * snapshot, it ends up triggering a transaction commit. This is to guarantee
 * that after replaying the log tree of the parent directory's root we will not
 * see the snapshot anymore and at log replay time we will not see any log tree
 * corresponding to the deleted snapshot's root, which could lead to replaying
 * it after replaying the log tree of the parent directory (which would replay
 * the snapshot delete operation).
 *
 * Must be called before the actual snapshot destroy operation (updates to the
 * parent root and tree of tree roots trees, etc) are done.
 */
void btrfs_record_snapshot_destroy(struct btrfs_trans_handle *trans,
				   struct btrfs_inode *dir)
{
	mutex_lock(&dir->log_mutex);
	dir->last_unlink_trans = trans->transid;
	mutex_unlock(&dir->log_mutex);
}

/*
 * Call this after adding a new name for a file and it will properly
 * update the log to reflect the new name.
 *
 * @ctx can not be NULL when @sync_log is false, and should be NULL when it's
 * true (because it's not used).
 *
 * Return value depends on whether @sync_log is true or false.
 * When true: returns BTRFS_NEED_TRANS_COMMIT if the transaction needs to be
 *            committed by the caller, and BTRFS_DONT_NEED_TRANS_COMMIT
 *            otherwise.
 * When false: returns BTRFS_DONT_NEED_LOG_SYNC if the caller does not need to
 *             to sync the log, BTRFS_NEED_LOG_SYNC if it needs to sync the log,
 *             or BTRFS_NEED_TRANS_COMMIT if the transaction needs to be
 *             committed (without attempting to sync the log).
 */
int btrfs_log_new_name(struct btrfs_trans_handle *trans,
			struct btrfs_inode *inode, struct btrfs_inode *old_dir,
			struct dentry *parent,
			bool sync_log, struct btrfs_log_ctx *ctx)
{
	struct btrfs_fs_info *fs_info = trans->fs_info;
	int ret;

	/*
	 * this will force the logging code to walk the dentry chain
	 * up for the file
	 */
	if (!S_ISDIR(inode->vfs_inode.i_mode))
		inode->last_unlink_trans = trans->transid;

	/*
	 * if this inode hasn't been logged and directory we're renaming it
	 * from hasn't been logged, we don't need to log it
	 */
	if (inode->logged_trans <= fs_info->last_trans_committed &&
	    (!old_dir || old_dir->logged_trans <= fs_info->last_trans_committed))
		return sync_log ? BTRFS_DONT_NEED_TRANS_COMMIT :
			BTRFS_DONT_NEED_LOG_SYNC;

	if (sync_log) {
		struct btrfs_log_ctx ctx2;

		btrfs_init_log_ctx(&ctx2, &inode->vfs_inode);
		ret = btrfs_log_inode_parent(trans, inode, parent, 0, LLONG_MAX,
					     LOG_INODE_EXISTS, &ctx2);
		if (ret == BTRFS_NO_LOG_SYNC)
			return BTRFS_DONT_NEED_TRANS_COMMIT;
		else if (ret)
			return BTRFS_NEED_TRANS_COMMIT;

		ret = btrfs_sync_log(trans, inode->root, &ctx2);
		if (ret)
			return BTRFS_NEED_TRANS_COMMIT;
		return BTRFS_DONT_NEED_TRANS_COMMIT;
	}

	ASSERT(ctx);
	ret = btrfs_log_inode_parent(trans, inode, parent, 0, LLONG_MAX,
				     LOG_INODE_EXISTS, ctx);
	if (ret == BTRFS_NO_LOG_SYNC)
		return BTRFS_DONT_NEED_LOG_SYNC;
	else if (ret)
		return BTRFS_NEED_TRANS_COMMIT;

	return BTRFS_NEED_LOG_SYNC;
}
<|MERGE_RESOLUTION|>--- conflicted
+++ resolved
@@ -3935,17 +3935,10 @@
 	ret = btrfs_del_csums(trans, log_root, sums->bytenr, sums->len);
 	if (!ret)
 		ret = btrfs_csum_file_blocks(trans, log_root, sums);
-<<<<<<< HEAD
 
 	unlock_extent_cached(&log_root->log_csum_range, sums->bytenr, lock_end,
 			     &cached_state);
 
-=======
-
-	unlock_extent_cached(&log_root->log_csum_range, sums->bytenr, lock_end,
-			     &cached_state);
-
->>>>>>> 84569f32
 	return ret;
 }
 
