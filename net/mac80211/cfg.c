// SPDX-License-Identifier: GPL-2.0-only
/*
 * mac80211 configuration hooks for cfg80211
 *
 * Copyright 2006-2010	Johannes Berg <johannes@sipsolutions.net>
 * Copyright 2013-2015  Intel Mobile Communications GmbH
 * Copyright (C) 2015-2017 Intel Deutschland GmbH
 * Copyright (C) 2018-2021 Intel Corporation
 */

#include <linux/ieee80211.h>
#include <linux/nl80211.h>
#include <linux/rtnetlink.h>
#include <linux/slab.h>
#include <net/net_namespace.h>
#include <linux/rcupdate.h>
#include <linux/fips.h>
#include <linux/if_ether.h>
#include <net/cfg80211.h>
#include "ieee80211_i.h"
#include "driver-ops.h"
#include "rate.h"
#include "mesh.h"
#include "wme.h"

static void ieee80211_set_mu_mimo_follow(struct ieee80211_sub_if_data *sdata,
					 struct vif_params *params)
{
	bool mu_mimo_groups = false;
	bool mu_mimo_follow = false;

	if (params->vht_mumimo_groups) {
		u64 membership;

		BUILD_BUG_ON(sizeof(membership) != WLAN_MEMBERSHIP_LEN);

		memcpy(sdata->vif.bss_conf.mu_group.membership,
		       params->vht_mumimo_groups, WLAN_MEMBERSHIP_LEN);
		memcpy(sdata->vif.bss_conf.mu_group.position,
		       params->vht_mumimo_groups + WLAN_MEMBERSHIP_LEN,
		       WLAN_USER_POSITION_LEN);
		ieee80211_bss_info_change_notify(sdata, BSS_CHANGED_MU_GROUPS);
		/* don't care about endianness - just check for 0 */
		memcpy(&membership, params->vht_mumimo_groups,
		       WLAN_MEMBERSHIP_LEN);
		mu_mimo_groups = membership != 0;
	}

	if (params->vht_mumimo_follow_addr) {
		mu_mimo_follow =
			is_valid_ether_addr(params->vht_mumimo_follow_addr);
		ether_addr_copy(sdata->u.mntr.mu_follow_addr,
				params->vht_mumimo_follow_addr);
	}

	sdata->vif.mu_mimo_owner = mu_mimo_groups || mu_mimo_follow;
}

static int ieee80211_set_mon_options(struct ieee80211_sub_if_data *sdata,
				     struct vif_params *params)
{
	struct ieee80211_local *local = sdata->local;
	struct ieee80211_sub_if_data *monitor_sdata;

	/* check flags first */
	if (params->flags && ieee80211_sdata_running(sdata)) {
		u32 mask = MONITOR_FLAG_COOK_FRAMES | MONITOR_FLAG_ACTIVE;

		/*
		 * Prohibit MONITOR_FLAG_COOK_FRAMES and
		 * MONITOR_FLAG_ACTIVE to be changed while the
		 * interface is up.
		 * Else we would need to add a lot of cruft
		 * to update everything:
		 *	cooked_mntrs, monitor and all fif_* counters
		 *	reconfigure hardware
		 */
		if ((params->flags & mask) != (sdata->u.mntr.flags & mask))
			return -EBUSY;
	}

	/* also validate MU-MIMO change */
	monitor_sdata = wiphy_dereference(local->hw.wiphy,
					  local->monitor_sdata);

	if (!monitor_sdata &&
	    (params->vht_mumimo_groups || params->vht_mumimo_follow_addr))
		return -EOPNOTSUPP;

	/* apply all changes now - no failures allowed */

	if (monitor_sdata)
		ieee80211_set_mu_mimo_follow(monitor_sdata, params);

	if (params->flags) {
		if (ieee80211_sdata_running(sdata)) {
			ieee80211_adjust_monitor_flags(sdata, -1);
			sdata->u.mntr.flags = params->flags;
			ieee80211_adjust_monitor_flags(sdata, 1);

			ieee80211_configure_filter(local);
		} else {
			/*
			 * Because the interface is down, ieee80211_do_stop
			 * and ieee80211_do_open take care of "everything"
			 * mentioned in the comment above.
			 */
			sdata->u.mntr.flags = params->flags;
		}
	}

	return 0;
}

static int ieee80211_set_ap_mbssid_options(struct ieee80211_sub_if_data *sdata,
					   struct cfg80211_mbssid_config params)
{
	struct ieee80211_sub_if_data *tx_sdata;

	sdata->vif.mbssid_tx_vif = NULL;
	sdata->vif.bss_conf.bssid_index = 0;
	sdata->vif.bss_conf.nontransmitted = false;
	sdata->vif.bss_conf.ema_ap = false;

	if (sdata->vif.type != NL80211_IFTYPE_AP || !params.tx_wdev)
		return -EINVAL;

	tx_sdata = IEEE80211_WDEV_TO_SUB_IF(params.tx_wdev);
	if (!tx_sdata)
		return -EINVAL;

	if (tx_sdata == sdata) {
		sdata->vif.mbssid_tx_vif = &sdata->vif;
	} else {
		sdata->vif.mbssid_tx_vif = &tx_sdata->vif;
		sdata->vif.bss_conf.nontransmitted = true;
		sdata->vif.bss_conf.bssid_index = params.index;
	}
	if (params.ema)
		sdata->vif.bss_conf.ema_ap = true;

	return 0;
}

static struct wireless_dev *ieee80211_add_iface(struct wiphy *wiphy,
						const char *name,
						unsigned char name_assign_type,
						enum nl80211_iftype type,
						struct vif_params *params)
{
	struct ieee80211_local *local = wiphy_priv(wiphy);
	struct wireless_dev *wdev;
	struct ieee80211_sub_if_data *sdata;
	int err;

	err = ieee80211_if_add(local, name, name_assign_type, &wdev, type, params);
	if (err)
		return ERR_PTR(err);

	sdata = IEEE80211_WDEV_TO_SUB_IF(wdev);

	if (type == NL80211_IFTYPE_MONITOR) {
		err = ieee80211_set_mon_options(sdata, params);
		if (err) {
			ieee80211_if_remove(sdata);
			return NULL;
		}
	}

	return wdev;
}

static int ieee80211_del_iface(struct wiphy *wiphy, struct wireless_dev *wdev)
{
	ieee80211_if_remove(IEEE80211_WDEV_TO_SUB_IF(wdev));

	return 0;
}

static int ieee80211_change_iface(struct wiphy *wiphy,
				  struct net_device *dev,
				  enum nl80211_iftype type,
				  struct vif_params *params)
{
	struct ieee80211_sub_if_data *sdata = IEEE80211_DEV_TO_SUB_IF(dev);
	struct ieee80211_local *local = sdata->local;
	struct sta_info *sta;
	int ret;

	ret = ieee80211_if_change_type(sdata, type);
	if (ret)
		return ret;

	if (type == NL80211_IFTYPE_AP_VLAN && params->use_4addr == 0) {
		RCU_INIT_POINTER(sdata->u.vlan.sta, NULL);
		ieee80211_check_fast_rx_iface(sdata);
	} else if (type == NL80211_IFTYPE_STATION && params->use_4addr >= 0) {
		struct ieee80211_if_managed *ifmgd = &sdata->u.mgd;

		if (params->use_4addr == ifmgd->use_4addr)
			return 0;

		sdata->u.mgd.use_4addr = params->use_4addr;
		if (!ifmgd->associated)
			return 0;

		mutex_lock(&local->sta_mtx);
		sta = sta_info_get(sdata, ifmgd->bssid);
		if (sta)
			drv_sta_set_4addr(local, sdata, &sta->sta,
					  params->use_4addr);
		mutex_unlock(&local->sta_mtx);

		if (params->use_4addr)
			ieee80211_send_4addr_nullfunc(local, sdata);
	}

	if (sdata->vif.type == NL80211_IFTYPE_MONITOR) {
		ret = ieee80211_set_mon_options(sdata, params);
		if (ret)
			return ret;
	}

	return 0;
}

static int ieee80211_start_p2p_device(struct wiphy *wiphy,
				      struct wireless_dev *wdev)
{
	struct ieee80211_sub_if_data *sdata = IEEE80211_WDEV_TO_SUB_IF(wdev);
	int ret;

	mutex_lock(&sdata->local->chanctx_mtx);
	ret = ieee80211_check_combinations(sdata, NULL, 0, 0);
	mutex_unlock(&sdata->local->chanctx_mtx);
	if (ret < 0)
		return ret;

	return ieee80211_do_open(wdev, true);
}

static void ieee80211_stop_p2p_device(struct wiphy *wiphy,
				      struct wireless_dev *wdev)
{
	ieee80211_sdata_stop(IEEE80211_WDEV_TO_SUB_IF(wdev));
}

static int ieee80211_start_nan(struct wiphy *wiphy,
			       struct wireless_dev *wdev,
			       struct cfg80211_nan_conf *conf)
{
	struct ieee80211_sub_if_data *sdata = IEEE80211_WDEV_TO_SUB_IF(wdev);
	int ret;

	mutex_lock(&sdata->local->chanctx_mtx);
	ret = ieee80211_check_combinations(sdata, NULL, 0, 0);
	mutex_unlock(&sdata->local->chanctx_mtx);
	if (ret < 0)
		return ret;

	ret = ieee80211_do_open(wdev, true);
	if (ret)
		return ret;

	ret = drv_start_nan(sdata->local, sdata, conf);
	if (ret)
		ieee80211_sdata_stop(sdata);

	sdata->u.nan.conf = *conf;

	return ret;
}

static void ieee80211_stop_nan(struct wiphy *wiphy,
			       struct wireless_dev *wdev)
{
	struct ieee80211_sub_if_data *sdata = IEEE80211_WDEV_TO_SUB_IF(wdev);

	drv_stop_nan(sdata->local, sdata);
	ieee80211_sdata_stop(sdata);
}

static int ieee80211_nan_change_conf(struct wiphy *wiphy,
				     struct wireless_dev *wdev,
				     struct cfg80211_nan_conf *conf,
				     u32 changes)
{
	struct ieee80211_sub_if_data *sdata = IEEE80211_WDEV_TO_SUB_IF(wdev);
	struct cfg80211_nan_conf new_conf;
	int ret = 0;

	if (sdata->vif.type != NL80211_IFTYPE_NAN)
		return -EOPNOTSUPP;

	if (!ieee80211_sdata_running(sdata))
		return -ENETDOWN;

	new_conf = sdata->u.nan.conf;

	if (changes & CFG80211_NAN_CONF_CHANGED_PREF)
		new_conf.master_pref = conf->master_pref;

	if (changes & CFG80211_NAN_CONF_CHANGED_BANDS)
		new_conf.bands = conf->bands;

	ret = drv_nan_change_conf(sdata->local, sdata, &new_conf, changes);
	if (!ret)
		sdata->u.nan.conf = new_conf;

	return ret;
}

static int ieee80211_add_nan_func(struct wiphy *wiphy,
				  struct wireless_dev *wdev,
				  struct cfg80211_nan_func *nan_func)
{
	struct ieee80211_sub_if_data *sdata = IEEE80211_WDEV_TO_SUB_IF(wdev);
	int ret;

	if (sdata->vif.type != NL80211_IFTYPE_NAN)
		return -EOPNOTSUPP;

	if (!ieee80211_sdata_running(sdata))
		return -ENETDOWN;

	spin_lock_bh(&sdata->u.nan.func_lock);

	ret = idr_alloc(&sdata->u.nan.function_inst_ids,
			nan_func, 1, sdata->local->hw.max_nan_de_entries + 1,
			GFP_ATOMIC);
	spin_unlock_bh(&sdata->u.nan.func_lock);

	if (ret < 0)
		return ret;

	nan_func->instance_id = ret;

	WARN_ON(nan_func->instance_id == 0);

	ret = drv_add_nan_func(sdata->local, sdata, nan_func);
	if (ret) {
		spin_lock_bh(&sdata->u.nan.func_lock);
		idr_remove(&sdata->u.nan.function_inst_ids,
			   nan_func->instance_id);
		spin_unlock_bh(&sdata->u.nan.func_lock);
	}

	return ret;
}

static struct cfg80211_nan_func *
ieee80211_find_nan_func_by_cookie(struct ieee80211_sub_if_data *sdata,
				  u64 cookie)
{
	struct cfg80211_nan_func *func;
	int id;

	lockdep_assert_held(&sdata->u.nan.func_lock);

	idr_for_each_entry(&sdata->u.nan.function_inst_ids, func, id) {
		if (func->cookie == cookie)
			return func;
	}

	return NULL;
}

static void ieee80211_del_nan_func(struct wiphy *wiphy,
				  struct wireless_dev *wdev, u64 cookie)
{
	struct ieee80211_sub_if_data *sdata = IEEE80211_WDEV_TO_SUB_IF(wdev);
	struct cfg80211_nan_func *func;
	u8 instance_id = 0;

	if (sdata->vif.type != NL80211_IFTYPE_NAN ||
	    !ieee80211_sdata_running(sdata))
		return;

	spin_lock_bh(&sdata->u.nan.func_lock);

	func = ieee80211_find_nan_func_by_cookie(sdata, cookie);
	if (func)
		instance_id = func->instance_id;

	spin_unlock_bh(&sdata->u.nan.func_lock);

	if (instance_id)
		drv_del_nan_func(sdata->local, sdata, instance_id);
}

static int ieee80211_set_noack_map(struct wiphy *wiphy,
				  struct net_device *dev,
				  u16 noack_map)
{
	struct ieee80211_sub_if_data *sdata = IEEE80211_DEV_TO_SUB_IF(dev);

	sdata->noack_map = noack_map;

	ieee80211_check_fast_xmit_iface(sdata);

	return 0;
}

static int ieee80211_set_tx(struct ieee80211_sub_if_data *sdata,
			    const u8 *mac_addr, u8 key_idx)
{
	struct ieee80211_local *local = sdata->local;
	struct ieee80211_key *key;
	struct sta_info *sta;
	int ret = -EINVAL;

	if (!wiphy_ext_feature_isset(local->hw.wiphy,
				     NL80211_EXT_FEATURE_EXT_KEY_ID))
		return -EINVAL;

	sta = sta_info_get_bss(sdata, mac_addr);

	if (!sta)
		return -EINVAL;

	if (sta->ptk_idx == key_idx)
		return 0;

	mutex_lock(&local->key_mtx);
	key = key_mtx_dereference(local, sta->ptk[key_idx]);

	if (key && key->conf.flags & IEEE80211_KEY_FLAG_NO_AUTO_TX)
		ret = ieee80211_set_tx_key(key);

	mutex_unlock(&local->key_mtx);
	return ret;
}

static int ieee80211_add_key(struct wiphy *wiphy, struct net_device *dev,
			     u8 key_idx, bool pairwise, const u8 *mac_addr,
			     struct key_params *params)
{
	struct ieee80211_sub_if_data *sdata = IEEE80211_DEV_TO_SUB_IF(dev);
	struct ieee80211_local *local = sdata->local;
	struct sta_info *sta = NULL;
	const struct ieee80211_cipher_scheme *cs = NULL;
	struct ieee80211_key *key;
	int err;

	if (!ieee80211_sdata_running(sdata))
		return -ENETDOWN;

	if (pairwise && params->mode == NL80211_KEY_SET_TX)
		return ieee80211_set_tx(sdata, mac_addr, key_idx);

	/* reject WEP and TKIP keys if WEP failed to initialize */
	switch (params->cipher) {
	case WLAN_CIPHER_SUITE_WEP40:
	case WLAN_CIPHER_SUITE_TKIP:
	case WLAN_CIPHER_SUITE_WEP104:
		if (WARN_ON_ONCE(fips_enabled))
			return -EINVAL;
		break;
	case WLAN_CIPHER_SUITE_CCMP:
	case WLAN_CIPHER_SUITE_CCMP_256:
	case WLAN_CIPHER_SUITE_AES_CMAC:
	case WLAN_CIPHER_SUITE_BIP_CMAC_256:
	case WLAN_CIPHER_SUITE_BIP_GMAC_128:
	case WLAN_CIPHER_SUITE_BIP_GMAC_256:
	case WLAN_CIPHER_SUITE_GCMP:
	case WLAN_CIPHER_SUITE_GCMP_256:
		break;
	default:
		cs = ieee80211_cs_get(local, params->cipher, sdata->vif.type);
		break;
	}

	key = ieee80211_key_alloc(params->cipher, key_idx, params->key_len,
				  params->key, params->seq_len, params->seq,
				  cs);
	if (IS_ERR(key))
		return PTR_ERR(key);

	if (pairwise)
		key->conf.flags |= IEEE80211_KEY_FLAG_PAIRWISE;

	if (params->mode == NL80211_KEY_NO_TX)
		key->conf.flags |= IEEE80211_KEY_FLAG_NO_AUTO_TX;

	mutex_lock(&local->sta_mtx);

	if (mac_addr) {
		sta = sta_info_get_bss(sdata, mac_addr);
		/*
		 * The ASSOC test makes sure the driver is ready to
		 * receive the key. When wpa_supplicant has roamed
		 * using FT, it attempts to set the key before
		 * association has completed, this rejects that attempt
		 * so it will set the key again after association.
		 *
		 * TODO: accept the key if we have a station entry and
		 *       add it to the device after the station.
		 */
		if (!sta || !test_sta_flag(sta, WLAN_STA_ASSOC)) {
			ieee80211_key_free_unused(key);
			err = -ENOENT;
			goto out_unlock;
		}
	}

	switch (sdata->vif.type) {
	case NL80211_IFTYPE_STATION:
		if (sdata->u.mgd.mfp != IEEE80211_MFP_DISABLED)
			key->conf.flags |= IEEE80211_KEY_FLAG_RX_MGMT;
		break;
	case NL80211_IFTYPE_AP:
	case NL80211_IFTYPE_AP_VLAN:
		/* Keys without a station are used for TX only */
		if (sta && test_sta_flag(sta, WLAN_STA_MFP))
			key->conf.flags |= IEEE80211_KEY_FLAG_RX_MGMT;
		break;
	case NL80211_IFTYPE_ADHOC:
		/* no MFP (yet) */
		break;
	case NL80211_IFTYPE_MESH_POINT:
#ifdef CONFIG_MAC80211_MESH
		if (sdata->u.mesh.security != IEEE80211_MESH_SEC_NONE)
			key->conf.flags |= IEEE80211_KEY_FLAG_RX_MGMT;
		break;
#endif
	case NL80211_IFTYPE_WDS:
	case NL80211_IFTYPE_MONITOR:
	case NL80211_IFTYPE_P2P_DEVICE:
	case NL80211_IFTYPE_NAN:
	case NL80211_IFTYPE_UNSPECIFIED:
	case NUM_NL80211_IFTYPES:
	case NL80211_IFTYPE_P2P_CLIENT:
	case NL80211_IFTYPE_P2P_GO:
	case NL80211_IFTYPE_OCB:
		/* shouldn't happen */
		WARN_ON_ONCE(1);
		break;
	}

	if (sta)
		sta->cipher_scheme = cs;

	err = ieee80211_key_link(key, sdata, sta);

 out_unlock:
	mutex_unlock(&local->sta_mtx);

	return err;
}

static int ieee80211_del_key(struct wiphy *wiphy, struct net_device *dev,
			     u8 key_idx, bool pairwise, const u8 *mac_addr)
{
	struct ieee80211_sub_if_data *sdata = IEEE80211_DEV_TO_SUB_IF(dev);
	struct ieee80211_local *local = sdata->local;
	struct sta_info *sta;
	struct ieee80211_key *key = NULL;
	int ret;

	mutex_lock(&local->sta_mtx);
	mutex_lock(&local->key_mtx);

	if (mac_addr) {
		ret = -ENOENT;

		sta = sta_info_get_bss(sdata, mac_addr);
		if (!sta)
			goto out_unlock;

		if (pairwise)
			key = key_mtx_dereference(local, sta->ptk[key_idx]);
		else
			key = key_mtx_dereference(local,
						  sta->deflink.gtk[key_idx]);
	} else
		key = key_mtx_dereference(local, sdata->keys[key_idx]);

	if (!key) {
		ret = -ENOENT;
		goto out_unlock;
	}

	ieee80211_key_free(key, sdata->vif.type == NL80211_IFTYPE_STATION);

	ret = 0;
 out_unlock:
	mutex_unlock(&local->key_mtx);
	mutex_unlock(&local->sta_mtx);

	return ret;
}

static int ieee80211_get_key(struct wiphy *wiphy, struct net_device *dev,
			     u8 key_idx, bool pairwise, const u8 *mac_addr,
			     void *cookie,
			     void (*callback)(void *cookie,
					      struct key_params *params))
{
	struct ieee80211_sub_if_data *sdata;
	struct sta_info *sta = NULL;
	u8 seq[6] = {0};
	struct key_params params;
	struct ieee80211_key *key = NULL;
	u64 pn64;
	u32 iv32;
	u16 iv16;
	int err = -ENOENT;
	struct ieee80211_key_seq kseq = {};

	sdata = IEEE80211_DEV_TO_SUB_IF(dev);

	rcu_read_lock();

	if (mac_addr) {
		sta = sta_info_get_bss(sdata, mac_addr);
		if (!sta)
			goto out;

		if (pairwise && key_idx < NUM_DEFAULT_KEYS)
			key = rcu_dereference(sta->ptk[key_idx]);
		else if (!pairwise &&
			 key_idx < NUM_DEFAULT_KEYS + NUM_DEFAULT_MGMT_KEYS +
			 NUM_DEFAULT_BEACON_KEYS)
			key = rcu_dereference(sta->deflink.gtk[key_idx]);
	} else
		key = rcu_dereference(sdata->keys[key_idx]);

	if (!key)
		goto out;

	memset(&params, 0, sizeof(params));

	params.cipher = key->conf.cipher;

	switch (key->conf.cipher) {
	case WLAN_CIPHER_SUITE_TKIP:
		pn64 = atomic64_read(&key->conf.tx_pn);
		iv32 = TKIP_PN_TO_IV32(pn64);
		iv16 = TKIP_PN_TO_IV16(pn64);

		if (key->flags & KEY_FLAG_UPLOADED_TO_HARDWARE &&
		    !(key->conf.flags & IEEE80211_KEY_FLAG_GENERATE_IV)) {
			drv_get_key_seq(sdata->local, key, &kseq);
			iv32 = kseq.tkip.iv32;
			iv16 = kseq.tkip.iv16;
		}

		seq[0] = iv16 & 0xff;
		seq[1] = (iv16 >> 8) & 0xff;
		seq[2] = iv32 & 0xff;
		seq[3] = (iv32 >> 8) & 0xff;
		seq[4] = (iv32 >> 16) & 0xff;
		seq[5] = (iv32 >> 24) & 0xff;
		params.seq = seq;
		params.seq_len = 6;
		break;
	case WLAN_CIPHER_SUITE_CCMP:
	case WLAN_CIPHER_SUITE_CCMP_256:
	case WLAN_CIPHER_SUITE_AES_CMAC:
	case WLAN_CIPHER_SUITE_BIP_CMAC_256:
		BUILD_BUG_ON(offsetof(typeof(kseq), ccmp) !=
			     offsetof(typeof(kseq), aes_cmac));
		fallthrough;
	case WLAN_CIPHER_SUITE_BIP_GMAC_128:
	case WLAN_CIPHER_SUITE_BIP_GMAC_256:
		BUILD_BUG_ON(offsetof(typeof(kseq), ccmp) !=
			     offsetof(typeof(kseq), aes_gmac));
		fallthrough;
	case WLAN_CIPHER_SUITE_GCMP:
	case WLAN_CIPHER_SUITE_GCMP_256:
		BUILD_BUG_ON(offsetof(typeof(kseq), ccmp) !=
			     offsetof(typeof(kseq), gcmp));

		if (key->flags & KEY_FLAG_UPLOADED_TO_HARDWARE &&
		    !(key->conf.flags & IEEE80211_KEY_FLAG_GENERATE_IV)) {
			drv_get_key_seq(sdata->local, key, &kseq);
			memcpy(seq, kseq.ccmp.pn, 6);
		} else {
			pn64 = atomic64_read(&key->conf.tx_pn);
			seq[0] = pn64;
			seq[1] = pn64 >> 8;
			seq[2] = pn64 >> 16;
			seq[3] = pn64 >> 24;
			seq[4] = pn64 >> 32;
			seq[5] = pn64 >> 40;
		}
		params.seq = seq;
		params.seq_len = 6;
		break;
	default:
		if (!(key->flags & KEY_FLAG_UPLOADED_TO_HARDWARE))
			break;
		if (WARN_ON(key->conf.flags & IEEE80211_KEY_FLAG_GENERATE_IV))
			break;
		drv_get_key_seq(sdata->local, key, &kseq);
		params.seq = kseq.hw.seq;
		params.seq_len = kseq.hw.seq_len;
		break;
	}

	params.key = key->conf.key;
	params.key_len = key->conf.keylen;

	callback(cookie, &params);
	err = 0;

 out:
	rcu_read_unlock();
	return err;
}

static int ieee80211_config_default_key(struct wiphy *wiphy,
					struct net_device *dev,
					u8 key_idx, bool uni,
					bool multi)
{
	struct ieee80211_sub_if_data *sdata = IEEE80211_DEV_TO_SUB_IF(dev);

	ieee80211_set_default_key(sdata, key_idx, uni, multi);

	return 0;
}

static int ieee80211_config_default_mgmt_key(struct wiphy *wiphy,
					     struct net_device *dev,
					     u8 key_idx)
{
	struct ieee80211_sub_if_data *sdata = IEEE80211_DEV_TO_SUB_IF(dev);

	ieee80211_set_default_mgmt_key(sdata, key_idx);

	return 0;
}

static int ieee80211_config_default_beacon_key(struct wiphy *wiphy,
					       struct net_device *dev,
					       u8 key_idx)
{
	struct ieee80211_sub_if_data *sdata = IEEE80211_DEV_TO_SUB_IF(dev);

	ieee80211_set_default_beacon_key(sdata, key_idx);

	return 0;
}

void sta_set_rate_info_tx(struct sta_info *sta,
			  const struct ieee80211_tx_rate *rate,
			  struct rate_info *rinfo)
{
	rinfo->flags = 0;
	if (rate->flags & IEEE80211_TX_RC_MCS) {
		rinfo->flags |= RATE_INFO_FLAGS_MCS;
		rinfo->mcs = rate->idx;
	} else if (rate->flags & IEEE80211_TX_RC_VHT_MCS) {
		rinfo->flags |= RATE_INFO_FLAGS_VHT_MCS;
		rinfo->mcs = ieee80211_rate_get_vht_mcs(rate);
		rinfo->nss = ieee80211_rate_get_vht_nss(rate);
	} else {
		struct ieee80211_supported_band *sband;
		int shift = ieee80211_vif_get_shift(&sta->sdata->vif);
		u16 brate;

		sband = ieee80211_get_sband(sta->sdata);
		WARN_ON_ONCE(sband && !sband->bitrates);
		if (sband && sband->bitrates) {
			brate = sband->bitrates[rate->idx].bitrate;
			rinfo->legacy = DIV_ROUND_UP(brate, 1 << shift);
		}
	}
	if (rate->flags & IEEE80211_TX_RC_40_MHZ_WIDTH)
		rinfo->bw = RATE_INFO_BW_40;
	else if (rate->flags & IEEE80211_TX_RC_80_MHZ_WIDTH)
		rinfo->bw = RATE_INFO_BW_80;
	else if (rate->flags & IEEE80211_TX_RC_160_MHZ_WIDTH)
		rinfo->bw = RATE_INFO_BW_160;
	else
		rinfo->bw = RATE_INFO_BW_20;
	if (rate->flags & IEEE80211_TX_RC_SHORT_GI)
		rinfo->flags |= RATE_INFO_FLAGS_SHORT_GI;
}

static int ieee80211_dump_station(struct wiphy *wiphy, struct net_device *dev,
				  int idx, u8 *mac, struct station_info *sinfo)
{
	struct ieee80211_sub_if_data *sdata = IEEE80211_DEV_TO_SUB_IF(dev);
	struct ieee80211_local *local = sdata->local;
	struct sta_info *sta;
	int ret = -ENOENT;

	mutex_lock(&local->sta_mtx);

	sta = sta_info_get_by_idx(sdata, idx);
	if (sta) {
		ret = 0;
		memcpy(mac, sta->sta.addr, ETH_ALEN);
		sta_set_sinfo(sta, sinfo, true);
	}

	mutex_unlock(&local->sta_mtx);

	return ret;
}

static int ieee80211_dump_survey(struct wiphy *wiphy, struct net_device *dev,
				 int idx, struct survey_info *survey)
{
	struct ieee80211_local *local = wdev_priv(dev->ieee80211_ptr);

	return drv_get_survey(local, idx, survey);
}

static int ieee80211_get_station(struct wiphy *wiphy, struct net_device *dev,
				 const u8 *mac, struct station_info *sinfo)
{
	struct ieee80211_sub_if_data *sdata = IEEE80211_DEV_TO_SUB_IF(dev);
	struct ieee80211_local *local = sdata->local;
	struct sta_info *sta;
	int ret = -ENOENT;

	mutex_lock(&local->sta_mtx);

	sta = sta_info_get_bss(sdata, mac);
	if (sta) {
		ret = 0;
		sta_set_sinfo(sta, sinfo, true);
	}

	mutex_unlock(&local->sta_mtx);

	return ret;
}

static int ieee80211_set_monitor_channel(struct wiphy *wiphy,
					 struct cfg80211_chan_def *chandef)
{
	struct ieee80211_local *local = wiphy_priv(wiphy);
	struct ieee80211_sub_if_data *sdata;
	int ret = 0;

	if (cfg80211_chandef_identical(&local->monitor_chandef, chandef))
		return 0;

	mutex_lock(&local->mtx);
	if (local->use_chanctx) {
		sdata = wiphy_dereference(local->hw.wiphy,
					  local->monitor_sdata);
		if (sdata) {
			ieee80211_vif_release_channel(sdata);
			ret = ieee80211_vif_use_channel(sdata, chandef,
					IEEE80211_CHANCTX_EXCLUSIVE);
		}
	} else if (local->open_count == local->monitors) {
		local->_oper_chandef = *chandef;
		ieee80211_hw_config(local, 0);
	}

	if (ret == 0)
		local->monitor_chandef = *chandef;
	mutex_unlock(&local->mtx);

	return ret;
}

static int
ieee80211_set_probe_resp(struct ieee80211_sub_if_data *sdata,
			 const u8 *resp, size_t resp_len,
			 const struct ieee80211_csa_settings *csa,
			 const struct ieee80211_color_change_settings *cca)
{
	struct probe_resp *new, *old;

	if (!resp || !resp_len)
		return 1;

	old = sdata_dereference(sdata->u.ap.probe_resp, sdata);

	new = kzalloc(sizeof(struct probe_resp) + resp_len, GFP_KERNEL);
	if (!new)
		return -ENOMEM;

	new->len = resp_len;
	memcpy(new->data, resp, resp_len);

	if (csa)
		memcpy(new->cntdwn_counter_offsets, csa->counter_offsets_presp,
		       csa->n_counter_offsets_presp *
		       sizeof(new->cntdwn_counter_offsets[0]));
	else if (cca)
		new->cntdwn_counter_offsets[0] = cca->counter_offset_presp;

	rcu_assign_pointer(sdata->u.ap.probe_resp, new);
	if (old)
		kfree_rcu(old, rcu_head);

	return 0;
}

static int ieee80211_set_fils_discovery(struct ieee80211_sub_if_data *sdata,
					struct cfg80211_fils_discovery *params)
{
	struct fils_discovery_data *new, *old = NULL;
	struct ieee80211_fils_discovery *fd;

	if (!params->tmpl || !params->tmpl_len)
		return -EINVAL;

	fd = &sdata->vif.bss_conf.fils_discovery;
	fd->min_interval = params->min_interval;
	fd->max_interval = params->max_interval;

	old = sdata_dereference(sdata->u.ap.fils_discovery, sdata);
	new = kzalloc(sizeof(*new) + params->tmpl_len, GFP_KERNEL);
	if (!new)
		return -ENOMEM;
	new->len = params->tmpl_len;
	memcpy(new->data, params->tmpl, params->tmpl_len);
	rcu_assign_pointer(sdata->u.ap.fils_discovery, new);

	if (old)
		kfree_rcu(old, rcu_head);

	return 0;
}

static int
ieee80211_set_unsol_bcast_probe_resp(struct ieee80211_sub_if_data *sdata,
				     struct cfg80211_unsol_bcast_probe_resp *params)
{
	struct unsol_bcast_probe_resp_data *new, *old = NULL;

	if (!params->tmpl || !params->tmpl_len)
		return -EINVAL;

	old = sdata_dereference(sdata->u.ap.unsol_bcast_probe_resp, sdata);
	new = kzalloc(sizeof(*new) + params->tmpl_len, GFP_KERNEL);
	if (!new)
		return -ENOMEM;
	new->len = params->tmpl_len;
	memcpy(new->data, params->tmpl, params->tmpl_len);
	rcu_assign_pointer(sdata->u.ap.unsol_bcast_probe_resp, new);

	if (old)
		kfree_rcu(old, rcu_head);

	sdata->vif.bss_conf.unsol_bcast_probe_resp_interval =
							params->interval;

	return 0;
}

static int ieee80211_set_ftm_responder_params(
				struct ieee80211_sub_if_data *sdata,
				const u8 *lci, size_t lci_len,
				const u8 *civicloc, size_t civicloc_len)
{
	struct ieee80211_ftm_responder_params *new, *old;
	struct ieee80211_bss_conf *bss_conf;
	u8 *pos;
	int len;

	if (!lci_len && !civicloc_len)
		return 0;

	bss_conf = &sdata->vif.bss_conf;
	old = bss_conf->ftmr_params;
	len = lci_len + civicloc_len;

	new = kzalloc(sizeof(*new) + len, GFP_KERNEL);
	if (!new)
		return -ENOMEM;

	pos = (u8 *)(new + 1);
	if (lci_len) {
		new->lci_len = lci_len;
		new->lci = pos;
		memcpy(pos, lci, lci_len);
		pos += lci_len;
	}

	if (civicloc_len) {
		new->civicloc_len = civicloc_len;
		new->civicloc = pos;
		memcpy(pos, civicloc, civicloc_len);
		pos += civicloc_len;
	}

	bss_conf->ftmr_params = new;
	kfree(old);

	return 0;
}

static int
ieee80211_copy_mbssid_beacon(u8 *pos, struct cfg80211_mbssid_elems *dst,
			     struct cfg80211_mbssid_elems *src)
{
	int i, offset = 0;

	for (i = 0; i < src->cnt; i++) {
		memcpy(pos + offset, src->elem[i].data, src->elem[i].len);
		dst->elem[i].len = src->elem[i].len;
		dst->elem[i].data = pos + offset;
		offset += dst->elem[i].len;
	}
	dst->cnt = src->cnt;

	return offset;
}

static int ieee80211_assign_beacon(struct ieee80211_sub_if_data *sdata,
				   struct cfg80211_beacon_data *params,
				   const struct ieee80211_csa_settings *csa,
				   const struct ieee80211_color_change_settings *cca)
{
	struct cfg80211_mbssid_elems *mbssid = NULL;
	struct beacon_data *new, *old;
	int new_head_len, new_tail_len;
	int size, err;
	u32 changed = BSS_CHANGED_BEACON;

	old = sdata_dereference(sdata->u.ap.beacon, sdata);


	/* Need to have a beacon head if we don't have one yet */
	if (!params->head && !old)
		return -EINVAL;

	/* new or old head? */
	if (params->head)
		new_head_len = params->head_len;
	else
		new_head_len = old->head_len;

	/* new or old tail? */
	if (params->tail || !old)
		/* params->tail_len will be zero for !params->tail */
		new_tail_len = params->tail_len;
	else
		new_tail_len = old->tail_len;

	size = sizeof(*new) + new_head_len + new_tail_len;

	/* new or old multiple BSSID elements? */
	if (params->mbssid_ies) {
		mbssid = params->mbssid_ies;
		size += struct_size(new->mbssid_ies, elem, mbssid->cnt);
		size += ieee80211_get_mbssid_beacon_len(mbssid);
	} else if (old && old->mbssid_ies) {
		mbssid = old->mbssid_ies;
		size += struct_size(new->mbssid_ies, elem, mbssid->cnt);
		size += ieee80211_get_mbssid_beacon_len(mbssid);
	}

	new = kzalloc(size, GFP_KERNEL);
	if (!new)
		return -ENOMEM;

	/* start filling the new info now */

	/*
	 * pointers go into the block we allocated,
	 * memory is | beacon_data | head | tail | mbssid_ies
	 */
	new->head = ((u8 *) new) + sizeof(*new);
	new->tail = new->head + new_head_len;
	new->head_len = new_head_len;
	new->tail_len = new_tail_len;
	/* copy in optional mbssid_ies */
	if (mbssid) {
		u8 *pos = new->tail + new->tail_len;

		new->mbssid_ies = (void *)pos;
		pos += struct_size(new->mbssid_ies, elem, mbssid->cnt);
		ieee80211_copy_mbssid_beacon(pos, new->mbssid_ies, mbssid);
		/* update bssid_indicator */
		sdata->vif.bss_conf.bssid_indicator =
			ilog2(__roundup_pow_of_two(mbssid->cnt + 1));
	}

	if (csa) {
		new->cntdwn_current_counter = csa->count;
		memcpy(new->cntdwn_counter_offsets, csa->counter_offsets_beacon,
		       csa->n_counter_offsets_beacon *
		       sizeof(new->cntdwn_counter_offsets[0]));
	} else if (cca) {
		new->cntdwn_current_counter = cca->count;
		new->cntdwn_counter_offsets[0] = cca->counter_offset_beacon;
	}

	/* copy in head */
	if (params->head)
		memcpy(new->head, params->head, new_head_len);
	else
		memcpy(new->head, old->head, new_head_len);

	/* copy in optional tail */
	if (params->tail)
		memcpy(new->tail, params->tail, new_tail_len);
	else
		if (old)
			memcpy(new->tail, old->tail, new_tail_len);

	err = ieee80211_set_probe_resp(sdata, params->probe_resp,
				       params->probe_resp_len, csa, cca);
	if (err < 0) {
		kfree(new);
		return err;
	}
	if (err == 0)
		changed |= BSS_CHANGED_AP_PROBE_RESP;

	if (params->ftm_responder != -1) {
		sdata->vif.bss_conf.ftm_responder = params->ftm_responder;
		err = ieee80211_set_ftm_responder_params(sdata,
							 params->lci,
							 params->lci_len,
							 params->civicloc,
							 params->civicloc_len);

		if (err < 0) {
			kfree(new);
			return err;
		}

		changed |= BSS_CHANGED_FTM_RESPONDER;
	}

	rcu_assign_pointer(sdata->u.ap.beacon, new);

	if (old)
		kfree_rcu(old, rcu_head);

	return changed;
}

static int ieee80211_start_ap(struct wiphy *wiphy, struct net_device *dev,
			      struct cfg80211_ap_settings *params)
{
	struct ieee80211_sub_if_data *sdata = IEEE80211_DEV_TO_SUB_IF(dev);
	struct ieee80211_local *local = sdata->local;
	struct beacon_data *old;
	struct ieee80211_sub_if_data *vlan;
	u32 changed = BSS_CHANGED_BEACON_INT |
		      BSS_CHANGED_BEACON_ENABLED |
		      BSS_CHANGED_BEACON |
		      BSS_CHANGED_SSID |
		      BSS_CHANGED_P2P_PS |
		      BSS_CHANGED_TXPOWER |
		      BSS_CHANGED_TWT;
	int i, err;
	int prev_beacon_int;

	old = sdata_dereference(sdata->u.ap.beacon, sdata);
	if (old)
		return -EALREADY;

	if (params->smps_mode != NL80211_SMPS_OFF)
		return -ENOTSUPP;

	sdata->smps_mode = IEEE80211_SMPS_OFF;

	sdata->needed_rx_chains = sdata->local->rx_chains;

	prev_beacon_int = sdata->vif.bss_conf.beacon_int;
	sdata->vif.bss_conf.beacon_int = params->beacon_interval;

	if (params->he_cap && params->he_oper) {
		sdata->vif.bss_conf.he_support = true;
		sdata->vif.bss_conf.htc_trig_based_pkt_ext =
			le32_get_bits(params->he_oper->he_oper_params,
			      IEEE80211_HE_OPERATION_DFLT_PE_DURATION_MASK);
		sdata->vif.bss_conf.frame_time_rts_th =
			le32_get_bits(params->he_oper->he_oper_params,
			      IEEE80211_HE_OPERATION_RTS_THRESHOLD_MASK);
		changed |= BSS_CHANGED_HE_OBSS_PD;

		if (params->beacon.he_bss_color.enabled)
			changed |= BSS_CHANGED_HE_BSS_COLOR;
	}

	if (sdata->vif.type == NL80211_IFTYPE_AP &&
	    params->mbssid_config.tx_wdev) {
		err = ieee80211_set_ap_mbssid_options(sdata,
						      params->mbssid_config);
		if (err)
			return err;
	}

	mutex_lock(&local->mtx);
	err = ieee80211_vif_use_channel(sdata, &params->chandef,
					IEEE80211_CHANCTX_SHARED);
	if (!err)
		ieee80211_vif_copy_chanctx_to_vlans(sdata, false);
	mutex_unlock(&local->mtx);
	if (err) {
		sdata->vif.bss_conf.beacon_int = prev_beacon_int;
		return err;
	}

	/*
	 * Apply control port protocol, this allows us to
	 * not encrypt dynamic WEP control frames.
	 */
	sdata->control_port_protocol = params->crypto.control_port_ethertype;
	sdata->control_port_no_encrypt = params->crypto.control_port_no_encrypt;
	sdata->control_port_over_nl80211 =
				params->crypto.control_port_over_nl80211;
	sdata->control_port_no_preauth =
				params->crypto.control_port_no_preauth;
	sdata->encrypt_headroom = ieee80211_cs_headroom(sdata->local,
							&params->crypto,
							sdata->vif.type);

	list_for_each_entry(vlan, &sdata->u.ap.vlans, u.vlan.list) {
		vlan->control_port_protocol =
			params->crypto.control_port_ethertype;
		vlan->control_port_no_encrypt =
			params->crypto.control_port_no_encrypt;
		vlan->control_port_over_nl80211 =
			params->crypto.control_port_over_nl80211;
		vlan->control_port_no_preauth =
			params->crypto.control_port_no_preauth;
		vlan->encrypt_headroom =
			ieee80211_cs_headroom(sdata->local,
					      &params->crypto,
					      vlan->vif.type);
	}

	sdata->vif.bss_conf.dtim_period = params->dtim_period;
	sdata->vif.bss_conf.enable_beacon = true;
	sdata->vif.bss_conf.allow_p2p_go_ps = sdata->vif.p2p;
	sdata->vif.bss_conf.twt_responder = params->twt_responder;
	sdata->vif.bss_conf.he_obss_pd = params->he_obss_pd;
	sdata->vif.bss_conf.he_bss_color = params->beacon.he_bss_color;
	sdata->vif.bss_conf.s1g = params->chandef.chan->band ==
				  NL80211_BAND_S1GHZ;

	sdata->vif.bss_conf.ssid_len = params->ssid_len;
	if (params->ssid_len)
		memcpy(sdata->vif.bss_conf.ssid, params->ssid,
		       params->ssid_len);
	sdata->vif.bss_conf.hidden_ssid =
		(params->hidden_ssid != NL80211_HIDDEN_SSID_NOT_IN_USE);

	memset(&sdata->vif.bss_conf.p2p_noa_attr, 0,
	       sizeof(sdata->vif.bss_conf.p2p_noa_attr));
	sdata->vif.bss_conf.p2p_noa_attr.oppps_ctwindow =
		params->p2p_ctwindow & IEEE80211_P2P_OPPPS_CTWINDOW_MASK;
	if (params->p2p_opp_ps)
		sdata->vif.bss_conf.p2p_noa_attr.oppps_ctwindow |=
					IEEE80211_P2P_OPPPS_ENABLE_BIT;

	sdata->beacon_rate_set = false;
	if (wiphy_ext_feature_isset(local->hw.wiphy,
				    NL80211_EXT_FEATURE_BEACON_RATE_LEGACY)) {
		for (i = 0; i < NUM_NL80211_BANDS; i++) {
			sdata->beacon_rateidx_mask[i] =
				params->beacon_rate.control[i].legacy;
			if (sdata->beacon_rateidx_mask[i])
				sdata->beacon_rate_set = true;
		}
	}

	if (ieee80211_hw_check(&local->hw, HAS_RATE_CONTROL))
		sdata->vif.bss_conf.beacon_tx_rate = params->beacon_rate;

	err = ieee80211_assign_beacon(sdata, &params->beacon, NULL, NULL);
	if (err < 0)
		goto error;
	changed |= err;

	if (params->fils_discovery.max_interval) {
		err = ieee80211_set_fils_discovery(sdata,
						   &params->fils_discovery);
		if (err < 0)
			goto error;
		changed |= BSS_CHANGED_FILS_DISCOVERY;
	}

	if (params->unsol_bcast_probe_resp.interval) {
		err = ieee80211_set_unsol_bcast_probe_resp(sdata,
							   &params->unsol_bcast_probe_resp);
		if (err < 0)
			goto error;
		changed |= BSS_CHANGED_UNSOL_BCAST_PROBE_RESP;
	}

	err = drv_start_ap(sdata->local, sdata);
	if (err) {
		old = sdata_dereference(sdata->u.ap.beacon, sdata);

		if (old)
			kfree_rcu(old, rcu_head);
		RCU_INIT_POINTER(sdata->u.ap.beacon, NULL);
		goto error;
	}

	ieee80211_recalc_dtim(local, sdata);
	ieee80211_bss_info_change_notify(sdata, changed);

	netif_carrier_on(dev);
	list_for_each_entry(vlan, &sdata->u.ap.vlans, u.vlan.list)
		netif_carrier_on(vlan->dev);

	return 0;

error:
	mutex_lock(&local->mtx);
	ieee80211_vif_release_channel(sdata);
	mutex_unlock(&local->mtx);

	return err;
}

static int ieee80211_change_beacon(struct wiphy *wiphy, struct net_device *dev,
				   struct cfg80211_beacon_data *params)
{
	struct ieee80211_sub_if_data *sdata;
	struct ieee80211_bss_conf *bss_conf;
	struct beacon_data *old;
	int err;

	sdata = IEEE80211_DEV_TO_SUB_IF(dev);
	sdata_assert_lock(sdata);

	/* don't allow changing the beacon while a countdown is in place - offset
	 * of channel switch counter may change
	 */
	if (sdata->vif.csa_active || sdata->vif.color_change_active)
		return -EBUSY;

	old = sdata_dereference(sdata->u.ap.beacon, sdata);
	if (!old)
		return -ENOENT;

	err = ieee80211_assign_beacon(sdata, params, NULL, NULL);
	if (err < 0)
		return err;

	bss_conf = &sdata->vif.bss_conf;
	if (params->he_bss_color_valid &&
	    params->he_bss_color.enabled != bss_conf->he_bss_color.enabled) {
		bss_conf->he_bss_color.enabled = params->he_bss_color.enabled;
		err |= BSS_CHANGED_HE_BSS_COLOR;
	}

	ieee80211_bss_info_change_notify(sdata, err);
	return 0;
}

static void ieee80211_free_next_beacon(struct ieee80211_sub_if_data *sdata)
{
	if (!sdata->u.ap.next_beacon)
		return;

	kfree(sdata->u.ap.next_beacon->mbssid_ies);
	kfree(sdata->u.ap.next_beacon);
	sdata->u.ap.next_beacon = NULL;
}

static int ieee80211_stop_ap(struct wiphy *wiphy, struct net_device *dev)
{
	struct ieee80211_sub_if_data *sdata = IEEE80211_DEV_TO_SUB_IF(dev);
	struct ieee80211_sub_if_data *vlan;
	struct ieee80211_local *local = sdata->local;
	struct beacon_data *old_beacon;
	struct probe_resp *old_probe_resp;
	struct fils_discovery_data *old_fils_discovery;
	struct unsol_bcast_probe_resp_data *old_unsol_bcast_probe_resp;
	struct cfg80211_chan_def chandef;

	sdata_assert_lock(sdata);

	old_beacon = sdata_dereference(sdata->u.ap.beacon, sdata);
	if (!old_beacon)
		return -ENOENT;
	old_probe_resp = sdata_dereference(sdata->u.ap.probe_resp, sdata);
	old_fils_discovery = sdata_dereference(sdata->u.ap.fils_discovery,
					       sdata);
	old_unsol_bcast_probe_resp =
		sdata_dereference(sdata->u.ap.unsol_bcast_probe_resp,
				  sdata);

	/* abort any running channel switch */
	mutex_lock(&local->mtx);
	sdata->vif.csa_active = false;
	if (sdata->csa_block_tx) {
		ieee80211_wake_vif_queues(local, sdata,
					  IEEE80211_QUEUE_STOP_REASON_CSA);
		sdata->csa_block_tx = false;
	}

	mutex_unlock(&local->mtx);

<<<<<<< HEAD
	if (sdata->u.ap.next_beacon) {
		kfree(sdata->u.ap.next_beacon->mbssid_ies);
		kfree(sdata->u.ap.next_beacon);
		sdata->u.ap.next_beacon = NULL;
	}
=======
	ieee80211_free_next_beacon(sdata);
>>>>>>> 88084a3d

	/* turn off carrier for this interface and dependent VLANs */
	list_for_each_entry(vlan, &sdata->u.ap.vlans, u.vlan.list)
		netif_carrier_off(vlan->dev);
	netif_carrier_off(dev);

	/* remove beacon and probe response */
	RCU_INIT_POINTER(sdata->u.ap.beacon, NULL);
	RCU_INIT_POINTER(sdata->u.ap.probe_resp, NULL);
	RCU_INIT_POINTER(sdata->u.ap.fils_discovery, NULL);
	RCU_INIT_POINTER(sdata->u.ap.unsol_bcast_probe_resp, NULL);
	kfree_rcu(old_beacon, rcu_head);
	if (old_probe_resp)
		kfree_rcu(old_probe_resp, rcu_head);
	if (old_fils_discovery)
		kfree_rcu(old_fils_discovery, rcu_head);
	if (old_unsol_bcast_probe_resp)
		kfree_rcu(old_unsol_bcast_probe_resp, rcu_head);

	kfree(sdata->vif.bss_conf.ftmr_params);
	sdata->vif.bss_conf.ftmr_params = NULL;

	__sta_info_flush(sdata, true);
	ieee80211_free_keys(sdata, true);

	sdata->vif.bss_conf.enable_beacon = false;
	sdata->beacon_rate_set = false;
	sdata->vif.bss_conf.ssid_len = 0;
	clear_bit(SDATA_STATE_OFFCHANNEL_BEACON_STOPPED, &sdata->state);
	ieee80211_bss_info_change_notify(sdata, BSS_CHANGED_BEACON_ENABLED);

	if (sdata->wdev.cac_started) {
		chandef = sdata->vif.bss_conf.chandef;
		cancel_delayed_work_sync(&sdata->dfs_cac_timer_work);
		cfg80211_cac_event(sdata->dev, &chandef,
				   NL80211_RADAR_CAC_ABORTED,
				   GFP_KERNEL);
	}

	drv_stop_ap(sdata->local, sdata);

	/* free all potentially still buffered bcast frames */
	local->total_ps_buffered -= skb_queue_len(&sdata->u.ap.ps.bc_buf);
	ieee80211_purge_tx_queue(&local->hw, &sdata->u.ap.ps.bc_buf);

	mutex_lock(&local->mtx);
	ieee80211_vif_copy_chanctx_to_vlans(sdata, true);
	ieee80211_vif_release_channel(sdata);
	mutex_unlock(&local->mtx);

	return 0;
}

static int sta_apply_auth_flags(struct ieee80211_local *local,
				struct sta_info *sta,
				u32 mask, u32 set)
{
	int ret;

	if (mask & BIT(NL80211_STA_FLAG_AUTHENTICATED) &&
	    set & BIT(NL80211_STA_FLAG_AUTHENTICATED) &&
	    !test_sta_flag(sta, WLAN_STA_AUTH)) {
		ret = sta_info_move_state(sta, IEEE80211_STA_AUTH);
		if (ret)
			return ret;
	}

	if (mask & BIT(NL80211_STA_FLAG_ASSOCIATED) &&
	    set & BIT(NL80211_STA_FLAG_ASSOCIATED) &&
	    !test_sta_flag(sta, WLAN_STA_ASSOC)) {
		/*
		 * When peer becomes associated, init rate control as
		 * well. Some drivers require rate control initialized
		 * before drv_sta_state() is called.
		 */
		if (!test_sta_flag(sta, WLAN_STA_RATE_CONTROL))
			rate_control_rate_init(sta);

		ret = sta_info_move_state(sta, IEEE80211_STA_ASSOC);
		if (ret)
			return ret;
	}

	if (mask & BIT(NL80211_STA_FLAG_AUTHORIZED)) {
		if (set & BIT(NL80211_STA_FLAG_AUTHORIZED))
			ret = sta_info_move_state(sta, IEEE80211_STA_AUTHORIZED);
		else if (test_sta_flag(sta, WLAN_STA_AUTHORIZED))
			ret = sta_info_move_state(sta, IEEE80211_STA_ASSOC);
		else
			ret = 0;
		if (ret)
			return ret;
	}

	if (mask & BIT(NL80211_STA_FLAG_ASSOCIATED) &&
	    !(set & BIT(NL80211_STA_FLAG_ASSOCIATED)) &&
	    test_sta_flag(sta, WLAN_STA_ASSOC)) {
		ret = sta_info_move_state(sta, IEEE80211_STA_AUTH);
		if (ret)
			return ret;
	}

	if (mask & BIT(NL80211_STA_FLAG_AUTHENTICATED) &&
	    !(set & BIT(NL80211_STA_FLAG_AUTHENTICATED)) &&
	    test_sta_flag(sta, WLAN_STA_AUTH)) {
		ret = sta_info_move_state(sta, IEEE80211_STA_NONE);
		if (ret)
			return ret;
	}

	return 0;
}

static void sta_apply_mesh_params(struct ieee80211_local *local,
				  struct sta_info *sta,
				  struct station_parameters *params)
{
#ifdef CONFIG_MAC80211_MESH
	struct ieee80211_sub_if_data *sdata = sta->sdata;
	u32 changed = 0;

	if (params->sta_modify_mask & STATION_PARAM_APPLY_PLINK_STATE) {
		switch (params->plink_state) {
		case NL80211_PLINK_ESTAB:
			if (sta->mesh->plink_state != NL80211_PLINK_ESTAB)
				changed = mesh_plink_inc_estab_count(sdata);
			sta->mesh->plink_state = params->plink_state;
			sta->mesh->aid = params->peer_aid;

			ieee80211_mps_sta_status_update(sta);
			changed |= ieee80211_mps_set_sta_local_pm(sta,
				      sdata->u.mesh.mshcfg.power_mode);

			ewma_mesh_tx_rate_avg_init(&sta->mesh->tx_rate_avg);
			/* init at low value */
			ewma_mesh_tx_rate_avg_add(&sta->mesh->tx_rate_avg, 10);

			break;
		case NL80211_PLINK_LISTEN:
		case NL80211_PLINK_BLOCKED:
		case NL80211_PLINK_OPN_SNT:
		case NL80211_PLINK_OPN_RCVD:
		case NL80211_PLINK_CNF_RCVD:
		case NL80211_PLINK_HOLDING:
			if (sta->mesh->plink_state == NL80211_PLINK_ESTAB)
				changed = mesh_plink_dec_estab_count(sdata);
			sta->mesh->plink_state = params->plink_state;

			ieee80211_mps_sta_status_update(sta);
			changed |= ieee80211_mps_set_sta_local_pm(sta,
					NL80211_MESH_POWER_UNKNOWN);
			break;
		default:
			/*  nothing  */
			break;
		}
	}

	switch (params->plink_action) {
	case NL80211_PLINK_ACTION_NO_ACTION:
		/* nothing */
		break;
	case NL80211_PLINK_ACTION_OPEN:
		changed |= mesh_plink_open(sta);
		break;
	case NL80211_PLINK_ACTION_BLOCK:
		changed |= mesh_plink_block(sta);
		break;
	}

	if (params->local_pm)
		changed |= ieee80211_mps_set_sta_local_pm(sta,
							  params->local_pm);

	ieee80211_mbss_info_change_notify(sdata, changed);
#endif
}

static void sta_apply_airtime_params(struct ieee80211_local *local,
				     struct sta_info *sta,
				     struct station_parameters *params)
{
	u8 ac;

	for (ac = 0; ac < IEEE80211_NUM_ACS; ac++) {
		struct airtime_sched_info *air_sched = &local->airtime[ac];
		struct airtime_info *air_info = &sta->airtime[ac];
		struct txq_info *txqi;
		u8 tid;

		spin_lock_bh(&air_sched->lock);
		for (tid = 0; tid < IEEE80211_NUM_TIDS + 1; tid++) {
			if (air_info->weight == params->airtime_weight ||
			    !sta->sta.txq[tid] ||
			    ac != ieee80211_ac_from_tid(tid))
				continue;

			airtime_weight_set(air_info, params->airtime_weight);

			txqi = to_txq_info(sta->sta.txq[tid]);
			if (RB_EMPTY_NODE(&txqi->schedule_order))
				continue;

			ieee80211_update_airtime_weight(local, air_sched,
							0, true);
		}
		spin_unlock_bh(&air_sched->lock);
	}
}

static int sta_apply_parameters(struct ieee80211_local *local,
				struct sta_info *sta,
				struct station_parameters *params)
{
	int ret = 0;
	struct ieee80211_supported_band *sband;
	struct ieee80211_sub_if_data *sdata = sta->sdata;
	u32 mask, set;

	sband = ieee80211_get_sband(sdata);
	if (!sband)
		return -EINVAL;

	mask = params->sta_flags_mask;
	set = params->sta_flags_set;

	if (ieee80211_vif_is_mesh(&sdata->vif)) {
		/*
		 * In mesh mode, ASSOCIATED isn't part of the nl80211
		 * API but must follow AUTHENTICATED for driver state.
		 */
		if (mask & BIT(NL80211_STA_FLAG_AUTHENTICATED))
			mask |= BIT(NL80211_STA_FLAG_ASSOCIATED);
		if (set & BIT(NL80211_STA_FLAG_AUTHENTICATED))
			set |= BIT(NL80211_STA_FLAG_ASSOCIATED);
	} else if (test_sta_flag(sta, WLAN_STA_TDLS_PEER)) {
		/*
		 * TDLS -- everything follows authorized, but
		 * only becoming authorized is possible, not
		 * going back
		 */
		if (set & BIT(NL80211_STA_FLAG_AUTHORIZED)) {
			set |= BIT(NL80211_STA_FLAG_AUTHENTICATED) |
			       BIT(NL80211_STA_FLAG_ASSOCIATED);
			mask |= BIT(NL80211_STA_FLAG_AUTHENTICATED) |
				BIT(NL80211_STA_FLAG_ASSOCIATED);
		}
	}

	if (mask & BIT(NL80211_STA_FLAG_WME) &&
	    local->hw.queues >= IEEE80211_NUM_ACS)
		sta->sta.wme = set & BIT(NL80211_STA_FLAG_WME);

	/* auth flags will be set later for TDLS,
	 * and for unassociated stations that move to associated */
	if (!test_sta_flag(sta, WLAN_STA_TDLS_PEER) &&
	    !((mask & BIT(NL80211_STA_FLAG_ASSOCIATED)) &&
	      (set & BIT(NL80211_STA_FLAG_ASSOCIATED)))) {
		ret = sta_apply_auth_flags(local, sta, mask, set);
		if (ret)
			return ret;
	}

	if (mask & BIT(NL80211_STA_FLAG_SHORT_PREAMBLE)) {
		if (set & BIT(NL80211_STA_FLAG_SHORT_PREAMBLE))
			set_sta_flag(sta, WLAN_STA_SHORT_PREAMBLE);
		else
			clear_sta_flag(sta, WLAN_STA_SHORT_PREAMBLE);
	}

	if (mask & BIT(NL80211_STA_FLAG_MFP)) {
		sta->sta.mfp = !!(set & BIT(NL80211_STA_FLAG_MFP));
		if (set & BIT(NL80211_STA_FLAG_MFP))
			set_sta_flag(sta, WLAN_STA_MFP);
		else
			clear_sta_flag(sta, WLAN_STA_MFP);
	}

	if (mask & BIT(NL80211_STA_FLAG_TDLS_PEER)) {
		if (set & BIT(NL80211_STA_FLAG_TDLS_PEER))
			set_sta_flag(sta, WLAN_STA_TDLS_PEER);
		else
			clear_sta_flag(sta, WLAN_STA_TDLS_PEER);
	}

	/* mark TDLS channel switch support, if the AP allows it */
	if (test_sta_flag(sta, WLAN_STA_TDLS_PEER) &&
	    !sdata->u.mgd.tdls_chan_switch_prohibited &&
	    params->ext_capab_len >= 4 &&
	    params->ext_capab[3] & WLAN_EXT_CAPA4_TDLS_CHAN_SWITCH)
		set_sta_flag(sta, WLAN_STA_TDLS_CHAN_SWITCH);

	if (test_sta_flag(sta, WLAN_STA_TDLS_PEER) &&
	    !sdata->u.mgd.tdls_wider_bw_prohibited &&
	    ieee80211_hw_check(&local->hw, TDLS_WIDER_BW) &&
	    params->ext_capab_len >= 8 &&
	    params->ext_capab[7] & WLAN_EXT_CAPA8_TDLS_WIDE_BW_ENABLED)
		set_sta_flag(sta, WLAN_STA_TDLS_WIDER_BW);

	if (params->sta_modify_mask & STATION_PARAM_APPLY_UAPSD) {
		sta->sta.uapsd_queues = params->uapsd_queues;
		sta->sta.max_sp = params->max_sp;
	}

	/* The sender might not have sent the last bit, consider it to be 0 */
	if (params->ext_capab_len >= 8) {
		u8 val = (params->ext_capab[7] &
			  WLAN_EXT_CAPA8_MAX_MSDU_IN_AMSDU_LSB) >> 7;

		/* we did get all the bits, take the MSB as well */
		if (params->ext_capab_len >= 9) {
			u8 val_msb = params->ext_capab[8] &
				WLAN_EXT_CAPA9_MAX_MSDU_IN_AMSDU_MSB;
			val_msb <<= 1;
			val |= val_msb;
		}

		switch (val) {
		case 1:
			sta->sta.max_amsdu_subframes = 32;
			break;
		case 2:
			sta->sta.max_amsdu_subframes = 16;
			break;
		case 3:
			sta->sta.max_amsdu_subframes = 8;
			break;
		default:
			sta->sta.max_amsdu_subframes = 0;
		}
	}

	/*
	 * cfg80211 validates this (1-2007) and allows setting the AID
	 * only when creating a new station entry
	 */
	if (params->aid)
		sta->sta.aid = params->aid;

	/*
	 * Some of the following updates would be racy if called on an
	 * existing station, via ieee80211_change_station(). However,
	 * all such changes are rejected by cfg80211 except for updates
	 * changing the supported rates on an existing but not yet used
	 * TDLS peer.
	 */

	if (params->listen_interval >= 0)
		sta->listen_interval = params->listen_interval;

	if (params->sta_modify_mask & STATION_PARAM_APPLY_STA_TXPOWER) {
		sta->sta.deflink.txpwr.type = params->txpwr.type;
		if (params->txpwr.type == NL80211_TX_POWER_LIMITED)
			sta->sta.deflink.txpwr.power = params->txpwr.power;
		ret = drv_sta_set_txpwr(local, sdata, sta);
		if (ret)
			return ret;
	}

	if (params->supported_rates && params->supported_rates_len) {
		ieee80211_parse_bitrates(&sdata->vif.bss_conf.chandef,
					 sband, params->supported_rates,
					 params->supported_rates_len,
					 &sta->sta.deflink.supp_rates[sband->band]);
	}

	if (params->ht_capa)
		ieee80211_ht_cap_ie_to_sta_ht_cap(sdata, sband,
						  params->ht_capa, sta);

	/* VHT can override some HT caps such as the A-MSDU max length */
	if (params->vht_capa)
		ieee80211_vht_cap_ie_to_sta_vht_cap(sdata, sband,
						    params->vht_capa, sta);

	if (params->he_capa)
		ieee80211_he_cap_ie_to_sta_he_cap(sdata, sband,
						  (void *)params->he_capa,
						  params->he_capa_len,
						  (void *)params->he_6ghz_capa,
						  sta);

	if (params->eht_capa)
		ieee80211_eht_cap_ie_to_sta_eht_cap(sdata, sband,
						    (u8 *)params->he_capa,
						    params->he_capa_len,
						    params->eht_capa,
						    params->eht_capa_len,
						    sta);

	if (params->opmode_notif_used) {
		/* returned value is only needed for rc update, but the
		 * rc isn't initialized here yet, so ignore it
		 */
		__ieee80211_vht_handle_opmode(sdata, sta, params->opmode_notif,
					      sband->band);
	}

	if (params->support_p2p_ps >= 0)
		sta->sta.support_p2p_ps = params->support_p2p_ps;

	if (ieee80211_vif_is_mesh(&sdata->vif))
		sta_apply_mesh_params(local, sta, params);

	if (params->airtime_weight)
		sta_apply_airtime_params(local, sta, params);


	/* set the STA state after all sta info from usermode has been set */
	if (test_sta_flag(sta, WLAN_STA_TDLS_PEER) ||
	    set & BIT(NL80211_STA_FLAG_ASSOCIATED)) {
		ret = sta_apply_auth_flags(local, sta, mask, set);
		if (ret)
			return ret;
	}

	return 0;
}

static int ieee80211_add_station(struct wiphy *wiphy, struct net_device *dev,
				 const u8 *mac,
				 struct station_parameters *params)
{
	struct ieee80211_local *local = wiphy_priv(wiphy);
	struct sta_info *sta;
	struct ieee80211_sub_if_data *sdata;
	int err;

	if (params->vlan) {
		sdata = IEEE80211_DEV_TO_SUB_IF(params->vlan);

		if (sdata->vif.type != NL80211_IFTYPE_AP_VLAN &&
		    sdata->vif.type != NL80211_IFTYPE_AP)
			return -EINVAL;
	} else
		sdata = IEEE80211_DEV_TO_SUB_IF(dev);

	if (ether_addr_equal(mac, sdata->vif.addr))
		return -EINVAL;

	if (!is_valid_ether_addr(mac))
		return -EINVAL;

	if (params->sta_flags_set & BIT(NL80211_STA_FLAG_TDLS_PEER) &&
	    sdata->vif.type == NL80211_IFTYPE_STATION &&
	    !sdata->u.mgd.associated)
		return -EINVAL;

	sta = sta_info_alloc(sdata, mac, GFP_KERNEL);
	if (!sta)
		return -ENOMEM;

	if (params->sta_flags_set & BIT(NL80211_STA_FLAG_TDLS_PEER))
		sta->sta.tdls = true;

	err = sta_apply_parameters(local, sta, params);
	if (err) {
		sta_info_free(local, sta);
		return err;
	}

	/*
	 * for TDLS and for unassociated station, rate control should be
	 * initialized only when rates are known and station is marked
	 * authorized/associated
	 */
	if (!test_sta_flag(sta, WLAN_STA_TDLS_PEER) &&
	    test_sta_flag(sta, WLAN_STA_ASSOC))
		rate_control_rate_init(sta);

	return sta_info_insert(sta);
}

static int ieee80211_del_station(struct wiphy *wiphy, struct net_device *dev,
				 struct station_del_parameters *params)
{
	struct ieee80211_sub_if_data *sdata;

	sdata = IEEE80211_DEV_TO_SUB_IF(dev);

	if (params->mac)
		return sta_info_destroy_addr_bss(sdata, params->mac);

	sta_info_flush(sdata);
	return 0;
}

static int ieee80211_change_station(struct wiphy *wiphy,
				    struct net_device *dev, const u8 *mac,
				    struct station_parameters *params)
{
	struct ieee80211_sub_if_data *sdata = IEEE80211_DEV_TO_SUB_IF(dev);
	struct ieee80211_local *local = wiphy_priv(wiphy);
	struct sta_info *sta;
	struct ieee80211_sub_if_data *vlansdata;
	enum cfg80211_station_type statype;
	int err;

	mutex_lock(&local->sta_mtx);

	sta = sta_info_get_bss(sdata, mac);
	if (!sta) {
		err = -ENOENT;
		goto out_err;
	}

	switch (sdata->vif.type) {
	case NL80211_IFTYPE_MESH_POINT:
		if (sdata->u.mesh.user_mpm)
			statype = CFG80211_STA_MESH_PEER_USER;
		else
			statype = CFG80211_STA_MESH_PEER_KERNEL;
		break;
	case NL80211_IFTYPE_ADHOC:
		statype = CFG80211_STA_IBSS;
		break;
	case NL80211_IFTYPE_STATION:
		if (!test_sta_flag(sta, WLAN_STA_TDLS_PEER)) {
			statype = CFG80211_STA_AP_STA;
			break;
		}
		if (test_sta_flag(sta, WLAN_STA_AUTHORIZED))
			statype = CFG80211_STA_TDLS_PEER_ACTIVE;
		else
			statype = CFG80211_STA_TDLS_PEER_SETUP;
		break;
	case NL80211_IFTYPE_AP:
	case NL80211_IFTYPE_AP_VLAN:
		if (test_sta_flag(sta, WLAN_STA_ASSOC))
			statype = CFG80211_STA_AP_CLIENT;
		else
			statype = CFG80211_STA_AP_CLIENT_UNASSOC;
		break;
	default:
		err = -EOPNOTSUPP;
		goto out_err;
	}

	err = cfg80211_check_station_change(wiphy, params, statype);
	if (err)
		goto out_err;

	if (params->vlan && params->vlan != sta->sdata->dev) {
		vlansdata = IEEE80211_DEV_TO_SUB_IF(params->vlan);

		if (params->vlan->ieee80211_ptr->use_4addr) {
			if (vlansdata->u.vlan.sta) {
				err = -EBUSY;
				goto out_err;
			}

			rcu_assign_pointer(vlansdata->u.vlan.sta, sta);
			__ieee80211_check_fast_rx_iface(vlansdata);
			drv_sta_set_4addr(local, sta->sdata, &sta->sta, true);
		}

		if (sta->sdata->vif.type == NL80211_IFTYPE_AP_VLAN &&
		    sta->sdata->u.vlan.sta) {
			ieee80211_clear_fast_rx(sta);
			RCU_INIT_POINTER(sta->sdata->u.vlan.sta, NULL);
		}

		if (test_sta_flag(sta, WLAN_STA_AUTHORIZED))
			ieee80211_vif_dec_num_mcast(sta->sdata);

		sta->sdata = vlansdata;
		ieee80211_check_fast_xmit(sta);

		if (test_sta_flag(sta, WLAN_STA_AUTHORIZED)) {
			ieee80211_vif_inc_num_mcast(sta->sdata);
			cfg80211_send_layer2_update(sta->sdata->dev,
						    sta->sta.addr);
		}
	}

	err = sta_apply_parameters(local, sta, params);
	if (err)
		goto out_err;

	mutex_unlock(&local->sta_mtx);

	if (sdata->vif.type == NL80211_IFTYPE_STATION &&
	    params->sta_flags_mask & BIT(NL80211_STA_FLAG_AUTHORIZED)) {
		ieee80211_recalc_ps(local);
		ieee80211_recalc_ps_vif(sdata);
	}

	return 0;
out_err:
	mutex_unlock(&local->sta_mtx);
	return err;
}

#ifdef CONFIG_MAC80211_MESH
static int ieee80211_add_mpath(struct wiphy *wiphy, struct net_device *dev,
			       const u8 *dst, const u8 *next_hop)
{
	struct ieee80211_sub_if_data *sdata;
	struct mesh_path *mpath;
	struct sta_info *sta;

	sdata = IEEE80211_DEV_TO_SUB_IF(dev);

	rcu_read_lock();
	sta = sta_info_get(sdata, next_hop);
	if (!sta) {
		rcu_read_unlock();
		return -ENOENT;
	}

	mpath = mesh_path_add(sdata, dst);
	if (IS_ERR(mpath)) {
		rcu_read_unlock();
		return PTR_ERR(mpath);
	}

	mesh_path_fix_nexthop(mpath, sta);

	rcu_read_unlock();
	return 0;
}

static int ieee80211_del_mpath(struct wiphy *wiphy, struct net_device *dev,
			       const u8 *dst)
{
	struct ieee80211_sub_if_data *sdata = IEEE80211_DEV_TO_SUB_IF(dev);

	if (dst)
		return mesh_path_del(sdata, dst);

	mesh_path_flush_by_iface(sdata);
	return 0;
}

static int ieee80211_change_mpath(struct wiphy *wiphy, struct net_device *dev,
				  const u8 *dst, const u8 *next_hop)
{
	struct ieee80211_sub_if_data *sdata;
	struct mesh_path *mpath;
	struct sta_info *sta;

	sdata = IEEE80211_DEV_TO_SUB_IF(dev);

	rcu_read_lock();

	sta = sta_info_get(sdata, next_hop);
	if (!sta) {
		rcu_read_unlock();
		return -ENOENT;
	}

	mpath = mesh_path_lookup(sdata, dst);
	if (!mpath) {
		rcu_read_unlock();
		return -ENOENT;
	}

	mesh_path_fix_nexthop(mpath, sta);

	rcu_read_unlock();
	return 0;
}

static void mpath_set_pinfo(struct mesh_path *mpath, u8 *next_hop,
			    struct mpath_info *pinfo)
{
	struct sta_info *next_hop_sta = rcu_dereference(mpath->next_hop);

	if (next_hop_sta)
		memcpy(next_hop, next_hop_sta->sta.addr, ETH_ALEN);
	else
		eth_zero_addr(next_hop);

	memset(pinfo, 0, sizeof(*pinfo));

	pinfo->generation = mpath->sdata->u.mesh.mesh_paths_generation;

	pinfo->filled = MPATH_INFO_FRAME_QLEN |
			MPATH_INFO_SN |
			MPATH_INFO_METRIC |
			MPATH_INFO_EXPTIME |
			MPATH_INFO_DISCOVERY_TIMEOUT |
			MPATH_INFO_DISCOVERY_RETRIES |
			MPATH_INFO_FLAGS |
			MPATH_INFO_HOP_COUNT |
			MPATH_INFO_PATH_CHANGE;

	pinfo->frame_qlen = mpath->frame_queue.qlen;
	pinfo->sn = mpath->sn;
	pinfo->metric = mpath->metric;
	if (time_before(jiffies, mpath->exp_time))
		pinfo->exptime = jiffies_to_msecs(mpath->exp_time - jiffies);
	pinfo->discovery_timeout =
			jiffies_to_msecs(mpath->discovery_timeout);
	pinfo->discovery_retries = mpath->discovery_retries;
	if (mpath->flags & MESH_PATH_ACTIVE)
		pinfo->flags |= NL80211_MPATH_FLAG_ACTIVE;
	if (mpath->flags & MESH_PATH_RESOLVING)
		pinfo->flags |= NL80211_MPATH_FLAG_RESOLVING;
	if (mpath->flags & MESH_PATH_SN_VALID)
		pinfo->flags |= NL80211_MPATH_FLAG_SN_VALID;
	if (mpath->flags & MESH_PATH_FIXED)
		pinfo->flags |= NL80211_MPATH_FLAG_FIXED;
	if (mpath->flags & MESH_PATH_RESOLVED)
		pinfo->flags |= NL80211_MPATH_FLAG_RESOLVED;
	pinfo->hop_count = mpath->hop_count;
	pinfo->path_change_count = mpath->path_change_count;
}

static int ieee80211_get_mpath(struct wiphy *wiphy, struct net_device *dev,
			       u8 *dst, u8 *next_hop, struct mpath_info *pinfo)

{
	struct ieee80211_sub_if_data *sdata;
	struct mesh_path *mpath;

	sdata = IEEE80211_DEV_TO_SUB_IF(dev);

	rcu_read_lock();
	mpath = mesh_path_lookup(sdata, dst);
	if (!mpath) {
		rcu_read_unlock();
		return -ENOENT;
	}
	memcpy(dst, mpath->dst, ETH_ALEN);
	mpath_set_pinfo(mpath, next_hop, pinfo);
	rcu_read_unlock();
	return 0;
}

static int ieee80211_dump_mpath(struct wiphy *wiphy, struct net_device *dev,
				int idx, u8 *dst, u8 *next_hop,
				struct mpath_info *pinfo)
{
	struct ieee80211_sub_if_data *sdata;
	struct mesh_path *mpath;

	sdata = IEEE80211_DEV_TO_SUB_IF(dev);

	rcu_read_lock();
	mpath = mesh_path_lookup_by_idx(sdata, idx);
	if (!mpath) {
		rcu_read_unlock();
		return -ENOENT;
	}
	memcpy(dst, mpath->dst, ETH_ALEN);
	mpath_set_pinfo(mpath, next_hop, pinfo);
	rcu_read_unlock();
	return 0;
}

static void mpp_set_pinfo(struct mesh_path *mpath, u8 *mpp,
			  struct mpath_info *pinfo)
{
	memset(pinfo, 0, sizeof(*pinfo));
	memcpy(mpp, mpath->mpp, ETH_ALEN);

	pinfo->generation = mpath->sdata->u.mesh.mpp_paths_generation;
}

static int ieee80211_get_mpp(struct wiphy *wiphy, struct net_device *dev,
			     u8 *dst, u8 *mpp, struct mpath_info *pinfo)

{
	struct ieee80211_sub_if_data *sdata;
	struct mesh_path *mpath;

	sdata = IEEE80211_DEV_TO_SUB_IF(dev);

	rcu_read_lock();
	mpath = mpp_path_lookup(sdata, dst);
	if (!mpath) {
		rcu_read_unlock();
		return -ENOENT;
	}
	memcpy(dst, mpath->dst, ETH_ALEN);
	mpp_set_pinfo(mpath, mpp, pinfo);
	rcu_read_unlock();
	return 0;
}

static int ieee80211_dump_mpp(struct wiphy *wiphy, struct net_device *dev,
			      int idx, u8 *dst, u8 *mpp,
			      struct mpath_info *pinfo)
{
	struct ieee80211_sub_if_data *sdata;
	struct mesh_path *mpath;

	sdata = IEEE80211_DEV_TO_SUB_IF(dev);

	rcu_read_lock();
	mpath = mpp_path_lookup_by_idx(sdata, idx);
	if (!mpath) {
		rcu_read_unlock();
		return -ENOENT;
	}
	memcpy(dst, mpath->dst, ETH_ALEN);
	mpp_set_pinfo(mpath, mpp, pinfo);
	rcu_read_unlock();
	return 0;
}

static int ieee80211_get_mesh_config(struct wiphy *wiphy,
				struct net_device *dev,
				struct mesh_config *conf)
{
	struct ieee80211_sub_if_data *sdata;
	sdata = IEEE80211_DEV_TO_SUB_IF(dev);

	memcpy(conf, &(sdata->u.mesh.mshcfg), sizeof(struct mesh_config));
	return 0;
}

static inline bool _chg_mesh_attr(enum nl80211_meshconf_params parm, u32 mask)
{
	return (mask >> (parm-1)) & 0x1;
}

static int copy_mesh_setup(struct ieee80211_if_mesh *ifmsh,
		const struct mesh_setup *setup)
{
	u8 *new_ie;
	struct ieee80211_sub_if_data *sdata = container_of(ifmsh,
					struct ieee80211_sub_if_data, u.mesh);
	int i;

	/* allocate information elements */
	new_ie = NULL;

	if (setup->ie_len) {
		new_ie = kmemdup(setup->ie, setup->ie_len,
				GFP_KERNEL);
		if (!new_ie)
			return -ENOMEM;
	}
	ifmsh->ie_len = setup->ie_len;
	ifmsh->ie = new_ie;

	/* now copy the rest of the setup parameters */
	ifmsh->mesh_id_len = setup->mesh_id_len;
	memcpy(ifmsh->mesh_id, setup->mesh_id, ifmsh->mesh_id_len);
	ifmsh->mesh_sp_id = setup->sync_method;
	ifmsh->mesh_pp_id = setup->path_sel_proto;
	ifmsh->mesh_pm_id = setup->path_metric;
	ifmsh->user_mpm = setup->user_mpm;
	ifmsh->mesh_auth_id = setup->auth_id;
	ifmsh->security = IEEE80211_MESH_SEC_NONE;
	ifmsh->userspace_handles_dfs = setup->userspace_handles_dfs;
	if (setup->is_authenticated)
		ifmsh->security |= IEEE80211_MESH_SEC_AUTHED;
	if (setup->is_secure)
		ifmsh->security |= IEEE80211_MESH_SEC_SECURED;

	/* mcast rate setting in Mesh Node */
	memcpy(sdata->vif.bss_conf.mcast_rate, setup->mcast_rate,
						sizeof(setup->mcast_rate));
	sdata->vif.bss_conf.basic_rates = setup->basic_rates;

	sdata->vif.bss_conf.beacon_int = setup->beacon_interval;
	sdata->vif.bss_conf.dtim_period = setup->dtim_period;

	sdata->beacon_rate_set = false;
	if (wiphy_ext_feature_isset(sdata->local->hw.wiphy,
				    NL80211_EXT_FEATURE_BEACON_RATE_LEGACY)) {
		for (i = 0; i < NUM_NL80211_BANDS; i++) {
			sdata->beacon_rateidx_mask[i] =
				setup->beacon_rate.control[i].legacy;
			if (sdata->beacon_rateidx_mask[i])
				sdata->beacon_rate_set = true;
		}
	}

	return 0;
}

static int ieee80211_update_mesh_config(struct wiphy *wiphy,
					struct net_device *dev, u32 mask,
					const struct mesh_config *nconf)
{
	struct mesh_config *conf;
	struct ieee80211_sub_if_data *sdata;
	struct ieee80211_if_mesh *ifmsh;

	sdata = IEEE80211_DEV_TO_SUB_IF(dev);
	ifmsh = &sdata->u.mesh;

	/* Set the config options which we are interested in setting */
	conf = &(sdata->u.mesh.mshcfg);
	if (_chg_mesh_attr(NL80211_MESHCONF_RETRY_TIMEOUT, mask))
		conf->dot11MeshRetryTimeout = nconf->dot11MeshRetryTimeout;
	if (_chg_mesh_attr(NL80211_MESHCONF_CONFIRM_TIMEOUT, mask))
		conf->dot11MeshConfirmTimeout = nconf->dot11MeshConfirmTimeout;
	if (_chg_mesh_attr(NL80211_MESHCONF_HOLDING_TIMEOUT, mask))
		conf->dot11MeshHoldingTimeout = nconf->dot11MeshHoldingTimeout;
	if (_chg_mesh_attr(NL80211_MESHCONF_MAX_PEER_LINKS, mask))
		conf->dot11MeshMaxPeerLinks = nconf->dot11MeshMaxPeerLinks;
	if (_chg_mesh_attr(NL80211_MESHCONF_MAX_RETRIES, mask))
		conf->dot11MeshMaxRetries = nconf->dot11MeshMaxRetries;
	if (_chg_mesh_attr(NL80211_MESHCONF_TTL, mask))
		conf->dot11MeshTTL = nconf->dot11MeshTTL;
	if (_chg_mesh_attr(NL80211_MESHCONF_ELEMENT_TTL, mask))
		conf->element_ttl = nconf->element_ttl;
	if (_chg_mesh_attr(NL80211_MESHCONF_AUTO_OPEN_PLINKS, mask)) {
		if (ifmsh->user_mpm)
			return -EBUSY;
		conf->auto_open_plinks = nconf->auto_open_plinks;
	}
	if (_chg_mesh_attr(NL80211_MESHCONF_SYNC_OFFSET_MAX_NEIGHBOR, mask))
		conf->dot11MeshNbrOffsetMaxNeighbor =
			nconf->dot11MeshNbrOffsetMaxNeighbor;
	if (_chg_mesh_attr(NL80211_MESHCONF_HWMP_MAX_PREQ_RETRIES, mask))
		conf->dot11MeshHWMPmaxPREQretries =
			nconf->dot11MeshHWMPmaxPREQretries;
	if (_chg_mesh_attr(NL80211_MESHCONF_PATH_REFRESH_TIME, mask))
		conf->path_refresh_time = nconf->path_refresh_time;
	if (_chg_mesh_attr(NL80211_MESHCONF_MIN_DISCOVERY_TIMEOUT, mask))
		conf->min_discovery_timeout = nconf->min_discovery_timeout;
	if (_chg_mesh_attr(NL80211_MESHCONF_HWMP_ACTIVE_PATH_TIMEOUT, mask))
		conf->dot11MeshHWMPactivePathTimeout =
			nconf->dot11MeshHWMPactivePathTimeout;
	if (_chg_mesh_attr(NL80211_MESHCONF_HWMP_PREQ_MIN_INTERVAL, mask))
		conf->dot11MeshHWMPpreqMinInterval =
			nconf->dot11MeshHWMPpreqMinInterval;
	if (_chg_mesh_attr(NL80211_MESHCONF_HWMP_PERR_MIN_INTERVAL, mask))
		conf->dot11MeshHWMPperrMinInterval =
			nconf->dot11MeshHWMPperrMinInterval;
	if (_chg_mesh_attr(NL80211_MESHCONF_HWMP_NET_DIAM_TRVS_TIME,
			   mask))
		conf->dot11MeshHWMPnetDiameterTraversalTime =
			nconf->dot11MeshHWMPnetDiameterTraversalTime;
	if (_chg_mesh_attr(NL80211_MESHCONF_HWMP_ROOTMODE, mask)) {
		conf->dot11MeshHWMPRootMode = nconf->dot11MeshHWMPRootMode;
		ieee80211_mesh_root_setup(ifmsh);
	}
	if (_chg_mesh_attr(NL80211_MESHCONF_GATE_ANNOUNCEMENTS, mask)) {
		/* our current gate announcement implementation rides on root
		 * announcements, so require this ifmsh to also be a root node
		 * */
		if (nconf->dot11MeshGateAnnouncementProtocol &&
		    !(conf->dot11MeshHWMPRootMode > IEEE80211_ROOTMODE_ROOT)) {
			conf->dot11MeshHWMPRootMode = IEEE80211_PROACTIVE_RANN;
			ieee80211_mesh_root_setup(ifmsh);
		}
		conf->dot11MeshGateAnnouncementProtocol =
			nconf->dot11MeshGateAnnouncementProtocol;
	}
	if (_chg_mesh_attr(NL80211_MESHCONF_HWMP_RANN_INTERVAL, mask))
		conf->dot11MeshHWMPRannInterval =
			nconf->dot11MeshHWMPRannInterval;
	if (_chg_mesh_attr(NL80211_MESHCONF_FORWARDING, mask))
		conf->dot11MeshForwarding = nconf->dot11MeshForwarding;
	if (_chg_mesh_attr(NL80211_MESHCONF_RSSI_THRESHOLD, mask)) {
		/* our RSSI threshold implementation is supported only for
		 * devices that report signal in dBm.
		 */
		if (!ieee80211_hw_check(&sdata->local->hw, SIGNAL_DBM))
			return -ENOTSUPP;
		conf->rssi_threshold = nconf->rssi_threshold;
	}
	if (_chg_mesh_attr(NL80211_MESHCONF_HT_OPMODE, mask)) {
		conf->ht_opmode = nconf->ht_opmode;
		sdata->vif.bss_conf.ht_operation_mode = nconf->ht_opmode;
		ieee80211_bss_info_change_notify(sdata, BSS_CHANGED_HT);
	}
	if (_chg_mesh_attr(NL80211_MESHCONF_HWMP_PATH_TO_ROOT_TIMEOUT, mask))
		conf->dot11MeshHWMPactivePathToRootTimeout =
			nconf->dot11MeshHWMPactivePathToRootTimeout;
	if (_chg_mesh_attr(NL80211_MESHCONF_HWMP_ROOT_INTERVAL, mask))
		conf->dot11MeshHWMProotInterval =
			nconf->dot11MeshHWMProotInterval;
	if (_chg_mesh_attr(NL80211_MESHCONF_HWMP_CONFIRMATION_INTERVAL, mask))
		conf->dot11MeshHWMPconfirmationInterval =
			nconf->dot11MeshHWMPconfirmationInterval;
	if (_chg_mesh_attr(NL80211_MESHCONF_POWER_MODE, mask)) {
		conf->power_mode = nconf->power_mode;
		ieee80211_mps_local_status_update(sdata);
	}
	if (_chg_mesh_attr(NL80211_MESHCONF_AWAKE_WINDOW, mask))
		conf->dot11MeshAwakeWindowDuration =
			nconf->dot11MeshAwakeWindowDuration;
	if (_chg_mesh_attr(NL80211_MESHCONF_PLINK_TIMEOUT, mask))
		conf->plink_timeout = nconf->plink_timeout;
	if (_chg_mesh_attr(NL80211_MESHCONF_CONNECTED_TO_GATE, mask))
		conf->dot11MeshConnectedToMeshGate =
			nconf->dot11MeshConnectedToMeshGate;
	if (_chg_mesh_attr(NL80211_MESHCONF_NOLEARN, mask))
		conf->dot11MeshNolearn = nconf->dot11MeshNolearn;
	if (_chg_mesh_attr(NL80211_MESHCONF_CONNECTED_TO_AS, mask))
		conf->dot11MeshConnectedToAuthServer =
			nconf->dot11MeshConnectedToAuthServer;
	ieee80211_mbss_info_change_notify(sdata, BSS_CHANGED_BEACON);
	return 0;
}

static int ieee80211_join_mesh(struct wiphy *wiphy, struct net_device *dev,
			       const struct mesh_config *conf,
			       const struct mesh_setup *setup)
{
	struct ieee80211_sub_if_data *sdata = IEEE80211_DEV_TO_SUB_IF(dev);
	struct ieee80211_if_mesh *ifmsh = &sdata->u.mesh;
	int err;

	memcpy(&ifmsh->mshcfg, conf, sizeof(struct mesh_config));
	err = copy_mesh_setup(ifmsh, setup);
	if (err)
		return err;

	sdata->control_port_over_nl80211 = setup->control_port_over_nl80211;

	/* can mesh use other SMPS modes? */
	sdata->smps_mode = IEEE80211_SMPS_OFF;
	sdata->needed_rx_chains = sdata->local->rx_chains;

	mutex_lock(&sdata->local->mtx);
	err = ieee80211_vif_use_channel(sdata, &setup->chandef,
					IEEE80211_CHANCTX_SHARED);
	mutex_unlock(&sdata->local->mtx);
	if (err)
		return err;

	return ieee80211_start_mesh(sdata);
}

static int ieee80211_leave_mesh(struct wiphy *wiphy, struct net_device *dev)
{
	struct ieee80211_sub_if_data *sdata = IEEE80211_DEV_TO_SUB_IF(dev);

	ieee80211_stop_mesh(sdata);
	mutex_lock(&sdata->local->mtx);
	ieee80211_vif_release_channel(sdata);
	kfree(sdata->u.mesh.ie);
	mutex_unlock(&sdata->local->mtx);

	return 0;
}
#endif

static int ieee80211_change_bss(struct wiphy *wiphy,
				struct net_device *dev,
				struct bss_parameters *params)
{
	struct ieee80211_sub_if_data *sdata = IEEE80211_DEV_TO_SUB_IF(dev);
	struct ieee80211_supported_band *sband;
	u32 changed = 0;

	if (!sdata_dereference(sdata->u.ap.beacon, sdata))
		return -ENOENT;

	sband = ieee80211_get_sband(sdata);
	if (!sband)
		return -EINVAL;

	if (params->use_cts_prot >= 0) {
		sdata->vif.bss_conf.use_cts_prot = params->use_cts_prot;
		changed |= BSS_CHANGED_ERP_CTS_PROT;
	}
	if (params->use_short_preamble >= 0) {
		sdata->vif.bss_conf.use_short_preamble =
			params->use_short_preamble;
		changed |= BSS_CHANGED_ERP_PREAMBLE;
	}

	if (!sdata->vif.bss_conf.use_short_slot &&
	    (sband->band == NL80211_BAND_5GHZ ||
	     sband->band == NL80211_BAND_6GHZ)) {
		sdata->vif.bss_conf.use_short_slot = true;
		changed |= BSS_CHANGED_ERP_SLOT;
	}

	if (params->use_short_slot_time >= 0) {
		sdata->vif.bss_conf.use_short_slot =
			params->use_short_slot_time;
		changed |= BSS_CHANGED_ERP_SLOT;
	}

	if (params->basic_rates) {
		ieee80211_parse_bitrates(&sdata->vif.bss_conf.chandef,
					 wiphy->bands[sband->band],
					 params->basic_rates,
					 params->basic_rates_len,
					 &sdata->vif.bss_conf.basic_rates);
		changed |= BSS_CHANGED_BASIC_RATES;
		ieee80211_check_rate_mask(sdata);
	}

	if (params->ap_isolate >= 0) {
		if (params->ap_isolate)
			sdata->flags |= IEEE80211_SDATA_DONT_BRIDGE_PACKETS;
		else
			sdata->flags &= ~IEEE80211_SDATA_DONT_BRIDGE_PACKETS;
		ieee80211_check_fast_rx_iface(sdata);
	}

	if (params->ht_opmode >= 0) {
		sdata->vif.bss_conf.ht_operation_mode =
			(u16) params->ht_opmode;
		changed |= BSS_CHANGED_HT;
	}

	if (params->p2p_ctwindow >= 0) {
		sdata->vif.bss_conf.p2p_noa_attr.oppps_ctwindow &=
					~IEEE80211_P2P_OPPPS_CTWINDOW_MASK;
		sdata->vif.bss_conf.p2p_noa_attr.oppps_ctwindow |=
			params->p2p_ctwindow & IEEE80211_P2P_OPPPS_CTWINDOW_MASK;
		changed |= BSS_CHANGED_P2P_PS;
	}

	if (params->p2p_opp_ps > 0) {
		sdata->vif.bss_conf.p2p_noa_attr.oppps_ctwindow |=
					IEEE80211_P2P_OPPPS_ENABLE_BIT;
		changed |= BSS_CHANGED_P2P_PS;
	} else if (params->p2p_opp_ps == 0) {
		sdata->vif.bss_conf.p2p_noa_attr.oppps_ctwindow &=
					~IEEE80211_P2P_OPPPS_ENABLE_BIT;
		changed |= BSS_CHANGED_P2P_PS;
	}

	ieee80211_bss_info_change_notify(sdata, changed);

	return 0;
}

static int ieee80211_set_txq_params(struct wiphy *wiphy,
				    struct net_device *dev,
				    struct ieee80211_txq_params *params)
{
	struct ieee80211_local *local = wiphy_priv(wiphy);
	struct ieee80211_sub_if_data *sdata = IEEE80211_DEV_TO_SUB_IF(dev);
	struct ieee80211_tx_queue_params p;

	if (!local->ops->conf_tx)
		return -EOPNOTSUPP;

	if (local->hw.queues < IEEE80211_NUM_ACS)
		return -EOPNOTSUPP;

	memset(&p, 0, sizeof(p));
	p.aifs = params->aifs;
	p.cw_max = params->cwmax;
	p.cw_min = params->cwmin;
	p.txop = params->txop;

	/*
	 * Setting tx queue params disables u-apsd because it's only
	 * called in master mode.
	 */
	p.uapsd = false;

	ieee80211_regulatory_limit_wmm_params(sdata, &p, params->ac);

	sdata->tx_conf[params->ac] = p;
	if (drv_conf_tx(local, sdata, params->ac, &p)) {
		wiphy_debug(local->hw.wiphy,
			    "failed to set TX queue parameters for AC %d\n",
			    params->ac);
		return -EINVAL;
	}

	ieee80211_bss_info_change_notify(sdata, BSS_CHANGED_QOS);

	return 0;
}

#ifdef CONFIG_PM
static int ieee80211_suspend(struct wiphy *wiphy,
			     struct cfg80211_wowlan *wowlan)
{
	return __ieee80211_suspend(wiphy_priv(wiphy), wowlan);
}

static int ieee80211_resume(struct wiphy *wiphy)
{
	return __ieee80211_resume(wiphy_priv(wiphy));
}
#else
#define ieee80211_suspend NULL
#define ieee80211_resume NULL
#endif

static int ieee80211_scan(struct wiphy *wiphy,
			  struct cfg80211_scan_request *req)
{
	struct ieee80211_sub_if_data *sdata;

	sdata = IEEE80211_WDEV_TO_SUB_IF(req->wdev);

	switch (ieee80211_vif_type_p2p(&sdata->vif)) {
	case NL80211_IFTYPE_STATION:
	case NL80211_IFTYPE_ADHOC:
	case NL80211_IFTYPE_MESH_POINT:
	case NL80211_IFTYPE_P2P_CLIENT:
	case NL80211_IFTYPE_P2P_DEVICE:
		break;
	case NL80211_IFTYPE_P2P_GO:
		if (sdata->local->ops->hw_scan)
			break;
		/*
		 * FIXME: implement NoA while scanning in software,
		 * for now fall through to allow scanning only when
		 * beaconing hasn't been configured yet
		 */
		fallthrough;
	case NL80211_IFTYPE_AP:
		/*
		 * If the scan has been forced (and the driver supports
		 * forcing), don't care about being beaconing already.
		 * This will create problems to the attached stations (e.g. all
		 * the  frames sent while scanning on other channel will be
		 * lost)
		 */
		if (sdata->u.ap.beacon &&
		    (!(wiphy->features & NL80211_FEATURE_AP_SCAN) ||
		     !(req->flags & NL80211_SCAN_FLAG_AP)))
			return -EOPNOTSUPP;
		break;
	case NL80211_IFTYPE_NAN:
	default:
		return -EOPNOTSUPP;
	}

	return ieee80211_request_scan(sdata, req);
}

static void ieee80211_abort_scan(struct wiphy *wiphy, struct wireless_dev *wdev)
{
	ieee80211_scan_cancel(wiphy_priv(wiphy));
}

static int
ieee80211_sched_scan_start(struct wiphy *wiphy,
			   struct net_device *dev,
			   struct cfg80211_sched_scan_request *req)
{
	struct ieee80211_sub_if_data *sdata = IEEE80211_DEV_TO_SUB_IF(dev);

	if (!sdata->local->ops->sched_scan_start)
		return -EOPNOTSUPP;

	return ieee80211_request_sched_scan_start(sdata, req);
}

static int
ieee80211_sched_scan_stop(struct wiphy *wiphy, struct net_device *dev,
			  u64 reqid)
{
	struct ieee80211_local *local = wiphy_priv(wiphy);

	if (!local->ops->sched_scan_stop)
		return -EOPNOTSUPP;

	return ieee80211_request_sched_scan_stop(local);
}

static int ieee80211_auth(struct wiphy *wiphy, struct net_device *dev,
			  struct cfg80211_auth_request *req)
{
	return ieee80211_mgd_auth(IEEE80211_DEV_TO_SUB_IF(dev), req);
}

static int ieee80211_assoc(struct wiphy *wiphy, struct net_device *dev,
			   struct cfg80211_assoc_request *req)
{
	return ieee80211_mgd_assoc(IEEE80211_DEV_TO_SUB_IF(dev), req);
}

static int ieee80211_deauth(struct wiphy *wiphy, struct net_device *dev,
			    struct cfg80211_deauth_request *req)
{
	return ieee80211_mgd_deauth(IEEE80211_DEV_TO_SUB_IF(dev), req);
}

static int ieee80211_disassoc(struct wiphy *wiphy, struct net_device *dev,
			      struct cfg80211_disassoc_request *req)
{
	return ieee80211_mgd_disassoc(IEEE80211_DEV_TO_SUB_IF(dev), req);
}

static int ieee80211_join_ibss(struct wiphy *wiphy, struct net_device *dev,
			       struct cfg80211_ibss_params *params)
{
	return ieee80211_ibss_join(IEEE80211_DEV_TO_SUB_IF(dev), params);
}

static int ieee80211_leave_ibss(struct wiphy *wiphy, struct net_device *dev)
{
	return ieee80211_ibss_leave(IEEE80211_DEV_TO_SUB_IF(dev));
}

static int ieee80211_join_ocb(struct wiphy *wiphy, struct net_device *dev,
			      struct ocb_setup *setup)
{
	return ieee80211_ocb_join(IEEE80211_DEV_TO_SUB_IF(dev), setup);
}

static int ieee80211_leave_ocb(struct wiphy *wiphy, struct net_device *dev)
{
	return ieee80211_ocb_leave(IEEE80211_DEV_TO_SUB_IF(dev));
}

static int ieee80211_set_mcast_rate(struct wiphy *wiphy, struct net_device *dev,
				    int rate[NUM_NL80211_BANDS])
{
	struct ieee80211_sub_if_data *sdata = IEEE80211_DEV_TO_SUB_IF(dev);

	memcpy(sdata->vif.bss_conf.mcast_rate, rate,
	       sizeof(int) * NUM_NL80211_BANDS);

	ieee80211_bss_info_change_notify(sdata, BSS_CHANGED_MCAST_RATE);

	return 0;
}

static int ieee80211_set_wiphy_params(struct wiphy *wiphy, u32 changed)
{
	struct ieee80211_local *local = wiphy_priv(wiphy);
	int err;

	if (changed & WIPHY_PARAM_FRAG_THRESHOLD) {
		ieee80211_check_fast_xmit_all(local);

		err = drv_set_frag_threshold(local, wiphy->frag_threshold);

		if (err) {
			ieee80211_check_fast_xmit_all(local);
			return err;
		}
	}

	if ((changed & WIPHY_PARAM_COVERAGE_CLASS) ||
	    (changed & WIPHY_PARAM_DYN_ACK)) {
		s16 coverage_class;

		coverage_class = changed & WIPHY_PARAM_COVERAGE_CLASS ?
					wiphy->coverage_class : -1;
		err = drv_set_coverage_class(local, coverage_class);

		if (err)
			return err;
	}

	if (changed & WIPHY_PARAM_RTS_THRESHOLD) {
		err = drv_set_rts_threshold(local, wiphy->rts_threshold);

		if (err)
			return err;
	}

	if (changed & WIPHY_PARAM_RETRY_SHORT) {
		if (wiphy->retry_short > IEEE80211_MAX_TX_RETRY)
			return -EINVAL;
		local->hw.conf.short_frame_max_tx_count = wiphy->retry_short;
	}
	if (changed & WIPHY_PARAM_RETRY_LONG) {
		if (wiphy->retry_long > IEEE80211_MAX_TX_RETRY)
			return -EINVAL;
		local->hw.conf.long_frame_max_tx_count = wiphy->retry_long;
	}
	if (changed &
	    (WIPHY_PARAM_RETRY_SHORT | WIPHY_PARAM_RETRY_LONG))
		ieee80211_hw_config(local, IEEE80211_CONF_CHANGE_RETRY_LIMITS);

	if (changed & (WIPHY_PARAM_TXQ_LIMIT |
		       WIPHY_PARAM_TXQ_MEMORY_LIMIT |
		       WIPHY_PARAM_TXQ_QUANTUM))
		ieee80211_txq_set_params(local);

	return 0;
}

static int ieee80211_set_tx_power(struct wiphy *wiphy,
				  struct wireless_dev *wdev,
				  enum nl80211_tx_power_setting type, int mbm)
{
	struct ieee80211_local *local = wiphy_priv(wiphy);
	struct ieee80211_sub_if_data *sdata;
	enum nl80211_tx_power_setting txp_type = type;
	bool update_txp_type = false;
	bool has_monitor = false;

	if (wdev) {
		sdata = IEEE80211_WDEV_TO_SUB_IF(wdev);

		if (sdata->vif.type == NL80211_IFTYPE_MONITOR) {
			sdata = wiphy_dereference(local->hw.wiphy,
						  local->monitor_sdata);
			if (!sdata)
				return -EOPNOTSUPP;
		}

		switch (type) {
		case NL80211_TX_POWER_AUTOMATIC:
			sdata->user_power_level = IEEE80211_UNSET_POWER_LEVEL;
			txp_type = NL80211_TX_POWER_LIMITED;
			break;
		case NL80211_TX_POWER_LIMITED:
		case NL80211_TX_POWER_FIXED:
			if (mbm < 0 || (mbm % 100))
				return -EOPNOTSUPP;
			sdata->user_power_level = MBM_TO_DBM(mbm);
			break;
		}

		if (txp_type != sdata->vif.bss_conf.txpower_type) {
			update_txp_type = true;
			sdata->vif.bss_conf.txpower_type = txp_type;
		}

		ieee80211_recalc_txpower(sdata, update_txp_type);

		return 0;
	}

	switch (type) {
	case NL80211_TX_POWER_AUTOMATIC:
		local->user_power_level = IEEE80211_UNSET_POWER_LEVEL;
		txp_type = NL80211_TX_POWER_LIMITED;
		break;
	case NL80211_TX_POWER_LIMITED:
	case NL80211_TX_POWER_FIXED:
		if (mbm < 0 || (mbm % 100))
			return -EOPNOTSUPP;
		local->user_power_level = MBM_TO_DBM(mbm);
		break;
	}

	mutex_lock(&local->iflist_mtx);
	list_for_each_entry(sdata, &local->interfaces, list) {
		if (sdata->vif.type == NL80211_IFTYPE_MONITOR) {
			has_monitor = true;
			continue;
		}
		sdata->user_power_level = local->user_power_level;
		if (txp_type != sdata->vif.bss_conf.txpower_type)
			update_txp_type = true;
		sdata->vif.bss_conf.txpower_type = txp_type;
	}
	list_for_each_entry(sdata, &local->interfaces, list) {
		if (sdata->vif.type == NL80211_IFTYPE_MONITOR)
			continue;
		ieee80211_recalc_txpower(sdata, update_txp_type);
	}
	mutex_unlock(&local->iflist_mtx);

	if (has_monitor) {
		sdata = wiphy_dereference(local->hw.wiphy,
					  local->monitor_sdata);
		if (sdata) {
			sdata->user_power_level = local->user_power_level;
			if (txp_type != sdata->vif.bss_conf.txpower_type)
				update_txp_type = true;
			sdata->vif.bss_conf.txpower_type = txp_type;

			ieee80211_recalc_txpower(sdata, update_txp_type);
		}
	}

	return 0;
}

static int ieee80211_get_tx_power(struct wiphy *wiphy,
				  struct wireless_dev *wdev,
				  int *dbm)
{
	struct ieee80211_local *local = wiphy_priv(wiphy);
	struct ieee80211_sub_if_data *sdata = IEEE80211_WDEV_TO_SUB_IF(wdev);

	if (local->ops->get_txpower)
		return drv_get_txpower(local, sdata, dbm);

	if (!local->use_chanctx)
		*dbm = local->hw.conf.power_level;
	else
		*dbm = sdata->vif.bss_conf.txpower;

	return 0;
}

static void ieee80211_rfkill_poll(struct wiphy *wiphy)
{
	struct ieee80211_local *local = wiphy_priv(wiphy);

	drv_rfkill_poll(local);
}

#ifdef CONFIG_NL80211_TESTMODE
static int ieee80211_testmode_cmd(struct wiphy *wiphy,
				  struct wireless_dev *wdev,
				  void *data, int len)
{
	struct ieee80211_local *local = wiphy_priv(wiphy);
	struct ieee80211_vif *vif = NULL;

	if (!local->ops->testmode_cmd)
		return -EOPNOTSUPP;

	if (wdev) {
		struct ieee80211_sub_if_data *sdata;

		sdata = IEEE80211_WDEV_TO_SUB_IF(wdev);
		if (sdata->flags & IEEE80211_SDATA_IN_DRIVER)
			vif = &sdata->vif;
	}

	return local->ops->testmode_cmd(&local->hw, vif, data, len);
}

static int ieee80211_testmode_dump(struct wiphy *wiphy,
				   struct sk_buff *skb,
				   struct netlink_callback *cb,
				   void *data, int len)
{
	struct ieee80211_local *local = wiphy_priv(wiphy);

	if (!local->ops->testmode_dump)
		return -EOPNOTSUPP;

	return local->ops->testmode_dump(&local->hw, skb, cb, data, len);
}
#endif

int __ieee80211_request_smps_mgd(struct ieee80211_sub_if_data *sdata,
				 enum ieee80211_smps_mode smps_mode)
{
	const u8 *ap;
	enum ieee80211_smps_mode old_req;
	int err;
	struct sta_info *sta;
	bool tdls_peer_found = false;

	lockdep_assert_held(&sdata->wdev.mtx);

	if (WARN_ON_ONCE(sdata->vif.type != NL80211_IFTYPE_STATION))
		return -EINVAL;

	old_req = sdata->u.mgd.req_smps;
	sdata->u.mgd.req_smps = smps_mode;

	if (old_req == smps_mode &&
	    smps_mode != IEEE80211_SMPS_AUTOMATIC)
		return 0;

	/*
	 * If not associated, or current association is not an HT
	 * association, there's no need to do anything, just store
	 * the new value until we associate.
	 */
	if (!sdata->u.mgd.associated ||
	    sdata->vif.bss_conf.chandef.width == NL80211_CHAN_WIDTH_20_NOHT)
		return 0;

	ap = sdata->u.mgd.bssid;

	rcu_read_lock();
	list_for_each_entry_rcu(sta, &sdata->local->sta_list, list) {
		if (!sta->sta.tdls || sta->sdata != sdata || !sta->uploaded ||
		    !test_sta_flag(sta, WLAN_STA_AUTHORIZED))
			continue;

		tdls_peer_found = true;
		break;
	}
	rcu_read_unlock();

	if (smps_mode == IEEE80211_SMPS_AUTOMATIC) {
		if (tdls_peer_found || !sdata->u.mgd.powersave)
			smps_mode = IEEE80211_SMPS_OFF;
		else
			smps_mode = IEEE80211_SMPS_DYNAMIC;
	}

	/* send SM PS frame to AP */
	err = ieee80211_send_smps_action(sdata, smps_mode,
					 ap, ap);
	if (err)
		sdata->u.mgd.req_smps = old_req;
	else if (smps_mode != IEEE80211_SMPS_OFF && tdls_peer_found)
		ieee80211_teardown_tdls_peers(sdata);

	return err;
}

static int ieee80211_set_power_mgmt(struct wiphy *wiphy, struct net_device *dev,
				    bool enabled, int timeout)
{
	struct ieee80211_sub_if_data *sdata = IEEE80211_DEV_TO_SUB_IF(dev);
	struct ieee80211_local *local = wdev_priv(dev->ieee80211_ptr);

	if (sdata->vif.type != NL80211_IFTYPE_STATION)
		return -EOPNOTSUPP;

	if (!ieee80211_hw_check(&local->hw, SUPPORTS_PS))
		return -EOPNOTSUPP;

	if (enabled == sdata->u.mgd.powersave &&
	    timeout == local->dynamic_ps_forced_timeout)
		return 0;

	sdata->u.mgd.powersave = enabled;
	local->dynamic_ps_forced_timeout = timeout;

	/* no change, but if automatic follow powersave */
	sdata_lock(sdata);
	__ieee80211_request_smps_mgd(sdata, sdata->u.mgd.req_smps);
	sdata_unlock(sdata);

	if (ieee80211_hw_check(&local->hw, SUPPORTS_DYNAMIC_PS))
		ieee80211_hw_config(local, IEEE80211_CONF_CHANGE_PS);

	ieee80211_recalc_ps(local);
	ieee80211_recalc_ps_vif(sdata);
	ieee80211_check_fast_rx_iface(sdata);

	return 0;
}

static int ieee80211_set_cqm_rssi_config(struct wiphy *wiphy,
					 struct net_device *dev,
					 s32 rssi_thold, u32 rssi_hyst)
{
	struct ieee80211_sub_if_data *sdata = IEEE80211_DEV_TO_SUB_IF(dev);
	struct ieee80211_vif *vif = &sdata->vif;
	struct ieee80211_bss_conf *bss_conf = &vif->bss_conf;

	if (rssi_thold == bss_conf->cqm_rssi_thold &&
	    rssi_hyst == bss_conf->cqm_rssi_hyst)
		return 0;

	if (sdata->vif.driver_flags & IEEE80211_VIF_BEACON_FILTER &&
	    !(sdata->vif.driver_flags & IEEE80211_VIF_SUPPORTS_CQM_RSSI))
		return -EOPNOTSUPP;

	bss_conf->cqm_rssi_thold = rssi_thold;
	bss_conf->cqm_rssi_hyst = rssi_hyst;
	bss_conf->cqm_rssi_low = 0;
	bss_conf->cqm_rssi_high = 0;
	sdata->u.mgd.last_cqm_event_signal = 0;

	/* tell the driver upon association, unless already associated */
	if (sdata->u.mgd.associated &&
	    sdata->vif.driver_flags & IEEE80211_VIF_SUPPORTS_CQM_RSSI)
		ieee80211_bss_info_change_notify(sdata, BSS_CHANGED_CQM);

	return 0;
}

static int ieee80211_set_cqm_rssi_range_config(struct wiphy *wiphy,
					       struct net_device *dev,
					       s32 rssi_low, s32 rssi_high)
{
	struct ieee80211_sub_if_data *sdata = IEEE80211_DEV_TO_SUB_IF(dev);
	struct ieee80211_vif *vif = &sdata->vif;
	struct ieee80211_bss_conf *bss_conf = &vif->bss_conf;

	if (sdata->vif.driver_flags & IEEE80211_VIF_BEACON_FILTER)
		return -EOPNOTSUPP;

	bss_conf->cqm_rssi_low = rssi_low;
	bss_conf->cqm_rssi_high = rssi_high;
	bss_conf->cqm_rssi_thold = 0;
	bss_conf->cqm_rssi_hyst = 0;
	sdata->u.mgd.last_cqm_event_signal = 0;

	/* tell the driver upon association, unless already associated */
	if (sdata->u.mgd.associated &&
	    sdata->vif.driver_flags & IEEE80211_VIF_SUPPORTS_CQM_RSSI)
		ieee80211_bss_info_change_notify(sdata, BSS_CHANGED_CQM);

	return 0;
}

static int ieee80211_set_bitrate_mask(struct wiphy *wiphy,
				      struct net_device *dev,
				      const u8 *addr,
				      const struct cfg80211_bitrate_mask *mask)
{
	struct ieee80211_sub_if_data *sdata = IEEE80211_DEV_TO_SUB_IF(dev);
	struct ieee80211_local *local = wdev_priv(dev->ieee80211_ptr);
	int i, ret;

	if (!ieee80211_sdata_running(sdata))
		return -ENETDOWN;

	/*
	 * If active validate the setting and reject it if it doesn't leave
	 * at least one basic rate usable, since we really have to be able
	 * to send something, and if we're an AP we have to be able to do
	 * so at a basic rate so that all clients can receive it.
	 */
	if (rcu_access_pointer(sdata->vif.chanctx_conf) &&
	    sdata->vif.bss_conf.chandef.chan) {
		u32 basic_rates = sdata->vif.bss_conf.basic_rates;
		enum nl80211_band band = sdata->vif.bss_conf.chandef.chan->band;

		if (!(mask->control[band].legacy & basic_rates))
			return -EINVAL;
	}

	if (ieee80211_hw_check(&local->hw, HAS_RATE_CONTROL)) {
		ret = drv_set_bitrate_mask(local, sdata, mask);
		if (ret)
			return ret;
	}

	for (i = 0; i < NUM_NL80211_BANDS; i++) {
		struct ieee80211_supported_band *sband = wiphy->bands[i];
		int j;

		sdata->rc_rateidx_mask[i] = mask->control[i].legacy;
		memcpy(sdata->rc_rateidx_mcs_mask[i], mask->control[i].ht_mcs,
		       sizeof(mask->control[i].ht_mcs));
		memcpy(sdata->rc_rateidx_vht_mcs_mask[i],
		       mask->control[i].vht_mcs,
		       sizeof(mask->control[i].vht_mcs));

		sdata->rc_has_mcs_mask[i] = false;
		sdata->rc_has_vht_mcs_mask[i] = false;
		if (!sband)
			continue;

		for (j = 0; j < IEEE80211_HT_MCS_MASK_LEN; j++) {
			if (sdata->rc_rateidx_mcs_mask[i][j] != 0xff) {
				sdata->rc_has_mcs_mask[i] = true;
				break;
			}
		}

		for (j = 0; j < NL80211_VHT_NSS_MAX; j++) {
			if (sdata->rc_rateidx_vht_mcs_mask[i][j] != 0xffff) {
				sdata->rc_has_vht_mcs_mask[i] = true;
				break;
			}
		}
	}

	return 0;
}

static int ieee80211_start_radar_detection(struct wiphy *wiphy,
					   struct net_device *dev,
					   struct cfg80211_chan_def *chandef,
					   u32 cac_time_ms)
{
	struct ieee80211_sub_if_data *sdata = IEEE80211_DEV_TO_SUB_IF(dev);
	struct ieee80211_local *local = sdata->local;
	int err;

	mutex_lock(&local->mtx);
	if (!list_empty(&local->roc_list) || local->scanning) {
		err = -EBUSY;
		goto out_unlock;
	}

	/* whatever, but channel contexts should not complain about that one */
	sdata->smps_mode = IEEE80211_SMPS_OFF;
	sdata->needed_rx_chains = local->rx_chains;

	err = ieee80211_vif_use_channel(sdata, chandef,
					IEEE80211_CHANCTX_SHARED);
	if (err)
		goto out_unlock;

	ieee80211_queue_delayed_work(&sdata->local->hw,
				     &sdata->dfs_cac_timer_work,
				     msecs_to_jiffies(cac_time_ms));

 out_unlock:
	mutex_unlock(&local->mtx);
	return err;
}

static void ieee80211_end_cac(struct wiphy *wiphy,
			      struct net_device *dev)
{
	struct ieee80211_sub_if_data *sdata = IEEE80211_DEV_TO_SUB_IF(dev);
	struct ieee80211_local *local = sdata->local;

	mutex_lock(&local->mtx);
	list_for_each_entry(sdata, &local->interfaces, list) {
		/* it might be waiting for the local->mtx, but then
		 * by the time it gets it, sdata->wdev.cac_started
		 * will no longer be true
		 */
		cancel_delayed_work(&sdata->dfs_cac_timer_work);

		if (sdata->wdev.cac_started) {
			ieee80211_vif_release_channel(sdata);
			sdata->wdev.cac_started = false;
		}
	}
	mutex_unlock(&local->mtx);
}

static struct cfg80211_beacon_data *
cfg80211_beacon_dup(struct cfg80211_beacon_data *beacon)
{
	struct cfg80211_beacon_data *new_beacon;
	u8 *pos;
	int len;

	len = beacon->head_len + beacon->tail_len + beacon->beacon_ies_len +
	      beacon->proberesp_ies_len + beacon->assocresp_ies_len +
	      beacon->probe_resp_len + beacon->lci_len + beacon->civicloc_len +
	      ieee80211_get_mbssid_beacon_len(beacon->mbssid_ies);

	new_beacon = kzalloc(sizeof(*new_beacon) + len, GFP_KERNEL);
	if (!new_beacon)
		return NULL;

	if (beacon->mbssid_ies && beacon->mbssid_ies->cnt) {
		new_beacon->mbssid_ies =
			kzalloc(struct_size(new_beacon->mbssid_ies,
					    elem, beacon->mbssid_ies->cnt),
				GFP_KERNEL);
		if (!new_beacon->mbssid_ies) {
			kfree(new_beacon);
			return NULL;
		}
	}

	pos = (u8 *)(new_beacon + 1);
	if (beacon->head_len) {
		new_beacon->head_len = beacon->head_len;
		new_beacon->head = pos;
		memcpy(pos, beacon->head, beacon->head_len);
		pos += beacon->head_len;
	}
	if (beacon->tail_len) {
		new_beacon->tail_len = beacon->tail_len;
		new_beacon->tail = pos;
		memcpy(pos, beacon->tail, beacon->tail_len);
		pos += beacon->tail_len;
	}
	if (beacon->beacon_ies_len) {
		new_beacon->beacon_ies_len = beacon->beacon_ies_len;
		new_beacon->beacon_ies = pos;
		memcpy(pos, beacon->beacon_ies, beacon->beacon_ies_len);
		pos += beacon->beacon_ies_len;
	}
	if (beacon->proberesp_ies_len) {
		new_beacon->proberesp_ies_len = beacon->proberesp_ies_len;
		new_beacon->proberesp_ies = pos;
		memcpy(pos, beacon->proberesp_ies, beacon->proberesp_ies_len);
		pos += beacon->proberesp_ies_len;
	}
	if (beacon->assocresp_ies_len) {
		new_beacon->assocresp_ies_len = beacon->assocresp_ies_len;
		new_beacon->assocresp_ies = pos;
		memcpy(pos, beacon->assocresp_ies, beacon->assocresp_ies_len);
		pos += beacon->assocresp_ies_len;
	}
	if (beacon->probe_resp_len) {
		new_beacon->probe_resp_len = beacon->probe_resp_len;
		new_beacon->probe_resp = pos;
		memcpy(pos, beacon->probe_resp, beacon->probe_resp_len);
		pos += beacon->probe_resp_len;
	}
	if (beacon->mbssid_ies && beacon->mbssid_ies->cnt)
		pos += ieee80211_copy_mbssid_beacon(pos,
						    new_beacon->mbssid_ies,
						    beacon->mbssid_ies);

	/* might copy -1, meaning no changes requested */
	new_beacon->ftm_responder = beacon->ftm_responder;
	if (beacon->lci) {
		new_beacon->lci_len = beacon->lci_len;
		new_beacon->lci = pos;
		memcpy(pos, beacon->lci, beacon->lci_len);
		pos += beacon->lci_len;
	}
	if (beacon->civicloc) {
		new_beacon->civicloc_len = beacon->civicloc_len;
		new_beacon->civicloc = pos;
		memcpy(pos, beacon->civicloc, beacon->civicloc_len);
		pos += beacon->civicloc_len;
	}

	return new_beacon;
}

void ieee80211_csa_finish(struct ieee80211_vif *vif)
{
	struct ieee80211_sub_if_data *sdata = vif_to_sdata(vif);
	struct ieee80211_local *local = sdata->local;

	rcu_read_lock();

	if (vif->mbssid_tx_vif == vif) {
		/* Trigger ieee80211_csa_finish() on the non-transmitting
		 * interfaces when channel switch is received on
		 * transmitting interface
		 */
		struct ieee80211_sub_if_data *iter;

		list_for_each_entry_rcu(iter, &local->interfaces, list) {
			if (!ieee80211_sdata_running(iter))
				continue;

			if (iter == sdata || iter->vif.mbssid_tx_vif != vif)
				continue;

			ieee80211_queue_work(&iter->local->hw,
					     &iter->csa_finalize_work);
		}
	}
	ieee80211_queue_work(&local->hw, &sdata->csa_finalize_work);

	rcu_read_unlock();
}
EXPORT_SYMBOL(ieee80211_csa_finish);

void ieee80211_channel_switch_disconnect(struct ieee80211_vif *vif, bool block_tx)
{
	struct ieee80211_sub_if_data *sdata = vif_to_sdata(vif);
	struct ieee80211_if_managed *ifmgd = &sdata->u.mgd;
	struct ieee80211_local *local = sdata->local;

	sdata->csa_block_tx = block_tx;
	sdata_info(sdata, "channel switch failed, disconnecting\n");
	ieee80211_queue_work(&local->hw, &ifmgd->csa_connection_drop_work);
}
EXPORT_SYMBOL(ieee80211_channel_switch_disconnect);

static int ieee80211_set_after_csa_beacon(struct ieee80211_sub_if_data *sdata,
					  u32 *changed)
{
	int err;

	switch (sdata->vif.type) {
	case NL80211_IFTYPE_AP:
		if (!sdata->u.ap.next_beacon)
			return -EINVAL;

		err = ieee80211_assign_beacon(sdata, sdata->u.ap.next_beacon,
					      NULL, NULL);
<<<<<<< HEAD
		if (sdata->u.ap.next_beacon) {
			kfree(sdata->u.ap.next_beacon->mbssid_ies);
			kfree(sdata->u.ap.next_beacon);
			sdata->u.ap.next_beacon = NULL;
		}
=======
		ieee80211_free_next_beacon(sdata);
>>>>>>> 88084a3d

		if (err < 0)
			return err;
		*changed |= err;
		break;
	case NL80211_IFTYPE_ADHOC:
		err = ieee80211_ibss_finish_csa(sdata);
		if (err < 0)
			return err;
		*changed |= err;
		break;
#ifdef CONFIG_MAC80211_MESH
	case NL80211_IFTYPE_MESH_POINT:
		err = ieee80211_mesh_finish_csa(sdata);
		if (err < 0)
			return err;
		*changed |= err;
		break;
#endif
	default:
		WARN_ON(1);
		return -EINVAL;
	}

	return 0;
}

static int __ieee80211_csa_finalize(struct ieee80211_sub_if_data *sdata)
{
	struct ieee80211_local *local = sdata->local;
	u32 changed = 0;
	int err;

	sdata_assert_lock(sdata);
	lockdep_assert_held(&local->mtx);
	lockdep_assert_held(&local->chanctx_mtx);

	/*
	 * using reservation isn't immediate as it may be deferred until later
	 * with multi-vif. once reservation is complete it will re-schedule the
	 * work with no reserved_chanctx so verify chandef to check if it
	 * completed successfully
	 */

	if (sdata->reserved_chanctx) {
		/*
		 * with multi-vif csa driver may call ieee80211_csa_finish()
		 * many times while waiting for other interfaces to use their
		 * reservations
		 */
		if (sdata->reserved_ready)
			return 0;

		return ieee80211_vif_use_reserved_context(sdata);
	}

	if (!cfg80211_chandef_identical(&sdata->vif.bss_conf.chandef,
					&sdata->csa_chandef))
		return -EINVAL;

	sdata->vif.csa_active = false;

	err = ieee80211_set_after_csa_beacon(sdata, &changed);
	if (err)
		return err;

	ieee80211_bss_info_change_notify(sdata, changed);

	if (sdata->csa_block_tx) {
		ieee80211_wake_vif_queues(local, sdata,
					  IEEE80211_QUEUE_STOP_REASON_CSA);
		sdata->csa_block_tx = false;
	}

	err = drv_post_channel_switch(sdata);
	if (err)
		return err;

	cfg80211_ch_switch_notify(sdata->dev, &sdata->csa_chandef);

	return 0;
}

static void ieee80211_csa_finalize(struct ieee80211_sub_if_data *sdata)
{
	if (__ieee80211_csa_finalize(sdata)) {
		sdata_info(sdata, "failed to finalize CSA, disconnecting\n");
		cfg80211_stop_iface(sdata->local->hw.wiphy, &sdata->wdev,
				    GFP_KERNEL);
	}
}

void ieee80211_csa_finalize_work(struct work_struct *work)
{
	struct ieee80211_sub_if_data *sdata =
		container_of(work, struct ieee80211_sub_if_data,
			     csa_finalize_work);
	struct ieee80211_local *local = sdata->local;

	sdata_lock(sdata);
	mutex_lock(&local->mtx);
	mutex_lock(&local->chanctx_mtx);

	/* AP might have been stopped while waiting for the lock. */
	if (!sdata->vif.csa_active)
		goto unlock;

	if (!ieee80211_sdata_running(sdata))
		goto unlock;

	ieee80211_csa_finalize(sdata);

unlock:
	mutex_unlock(&local->chanctx_mtx);
	mutex_unlock(&local->mtx);
	sdata_unlock(sdata);
}

static int ieee80211_set_csa_beacon(struct ieee80211_sub_if_data *sdata,
				    struct cfg80211_csa_settings *params,
				    u32 *changed)
{
	struct ieee80211_csa_settings csa = {};
	int err;

	switch (sdata->vif.type) {
	case NL80211_IFTYPE_AP:
		sdata->u.ap.next_beacon =
			cfg80211_beacon_dup(&params->beacon_after);
		if (!sdata->u.ap.next_beacon)
			return -ENOMEM;

		/*
		 * With a count of 0, we don't have to wait for any
		 * TBTT before switching, so complete the CSA
		 * immediately.  In theory, with a count == 1 we
		 * should delay the switch until just before the next
		 * TBTT, but that would complicate things so we switch
		 * immediately too.  If we would delay the switch
		 * until the next TBTT, we would have to set the probe
		 * response here.
		 *
		 * TODO: A channel switch with count <= 1 without
		 * sending a CSA action frame is kind of useless,
		 * because the clients won't know we're changing
		 * channels.  The action frame must be implemented
		 * either here or in the userspace.
		 */
		if (params->count <= 1)
			break;

		if ((params->n_counter_offsets_beacon >
		     IEEE80211_MAX_CNTDWN_COUNTERS_NUM) ||
		    (params->n_counter_offsets_presp >
		     IEEE80211_MAX_CNTDWN_COUNTERS_NUM)) {
<<<<<<< HEAD
			kfree(sdata->u.ap.next_beacon->mbssid_ies);
			kfree(sdata->u.ap.next_beacon);
			sdata->u.ap.next_beacon = NULL;
=======
			ieee80211_free_next_beacon(sdata);
>>>>>>> 88084a3d
			return -EINVAL;
		}

		csa.counter_offsets_beacon = params->counter_offsets_beacon;
		csa.counter_offsets_presp = params->counter_offsets_presp;
		csa.n_counter_offsets_beacon = params->n_counter_offsets_beacon;
		csa.n_counter_offsets_presp = params->n_counter_offsets_presp;
		csa.count = params->count;

		err = ieee80211_assign_beacon(sdata, &params->beacon_csa, &csa, NULL);
		if (err < 0) {
<<<<<<< HEAD
			kfree(sdata->u.ap.next_beacon->mbssid_ies);
			kfree(sdata->u.ap.next_beacon);
			sdata->u.ap.next_beacon = NULL;
=======
			ieee80211_free_next_beacon(sdata);
>>>>>>> 88084a3d
			return err;
		}
		*changed |= err;

		break;
	case NL80211_IFTYPE_ADHOC:
		if (!sdata->vif.bss_conf.ibss_joined)
			return -EINVAL;

		if (params->chandef.width != sdata->u.ibss.chandef.width)
			return -EINVAL;

		switch (params->chandef.width) {
		case NL80211_CHAN_WIDTH_40:
			if (cfg80211_get_chandef_type(&params->chandef) !=
			    cfg80211_get_chandef_type(&sdata->u.ibss.chandef))
				return -EINVAL;
			break;
		case NL80211_CHAN_WIDTH_5:
		case NL80211_CHAN_WIDTH_10:
		case NL80211_CHAN_WIDTH_20_NOHT:
		case NL80211_CHAN_WIDTH_20:
			break;
		default:
			return -EINVAL;
		}

		/* changes into another band are not supported */
		if (sdata->u.ibss.chandef.chan->band !=
		    params->chandef.chan->band)
			return -EINVAL;

		/* see comments in the NL80211_IFTYPE_AP block */
		if (params->count > 1) {
			err = ieee80211_ibss_csa_beacon(sdata, params);
			if (err < 0)
				return err;
			*changed |= err;
		}

		ieee80211_send_action_csa(sdata, params);

		break;
#ifdef CONFIG_MAC80211_MESH
	case NL80211_IFTYPE_MESH_POINT: {
		struct ieee80211_if_mesh *ifmsh = &sdata->u.mesh;

		if (params->chandef.width != sdata->vif.bss_conf.chandef.width)
			return -EINVAL;

		/* changes into another band are not supported */
		if (sdata->vif.bss_conf.chandef.chan->band !=
		    params->chandef.chan->band)
			return -EINVAL;

		if (ifmsh->csa_role == IEEE80211_MESH_CSA_ROLE_NONE) {
			ifmsh->csa_role = IEEE80211_MESH_CSA_ROLE_INIT;
			if (!ifmsh->pre_value)
				ifmsh->pre_value = 1;
			else
				ifmsh->pre_value++;
		}

		/* see comments in the NL80211_IFTYPE_AP block */
		if (params->count > 1) {
			err = ieee80211_mesh_csa_beacon(sdata, params);
			if (err < 0) {
				ifmsh->csa_role = IEEE80211_MESH_CSA_ROLE_NONE;
				return err;
			}
			*changed |= err;
		}

		if (ifmsh->csa_role == IEEE80211_MESH_CSA_ROLE_INIT)
			ieee80211_send_action_csa(sdata, params);

		break;
		}
#endif
	default:
		return -EOPNOTSUPP;
	}

	return 0;
}

static void ieee80211_color_change_abort(struct ieee80211_sub_if_data  *sdata)
{
	sdata->vif.color_change_active = false;
<<<<<<< HEAD
	if (sdata->u.ap.next_beacon) {
		kfree(sdata->u.ap.next_beacon->mbssid_ies);
		kfree(sdata->u.ap.next_beacon);
		sdata->u.ap.next_beacon = NULL;
	}
=======

	ieee80211_free_next_beacon(sdata);
>>>>>>> 88084a3d

	cfg80211_color_change_aborted_notify(sdata->dev);
}

static int
__ieee80211_channel_switch(struct wiphy *wiphy, struct net_device *dev,
			   struct cfg80211_csa_settings *params)
{
	struct ieee80211_sub_if_data *sdata = IEEE80211_DEV_TO_SUB_IF(dev);
	struct ieee80211_local *local = sdata->local;
	struct ieee80211_channel_switch ch_switch;
	struct ieee80211_chanctx_conf *conf;
	struct ieee80211_chanctx *chanctx;
	u32 changed = 0;
	int err;

	sdata_assert_lock(sdata);
	lockdep_assert_held(&local->mtx);

	if (!list_empty(&local->roc_list) || local->scanning)
		return -EBUSY;

	if (sdata->wdev.cac_started)
		return -EBUSY;

	if (cfg80211_chandef_identical(&params->chandef,
				       &sdata->vif.bss_conf.chandef))
		return -EINVAL;

	/* don't allow another channel switch if one is already active. */
	if (sdata->vif.csa_active)
		return -EBUSY;

	mutex_lock(&local->chanctx_mtx);
	conf = rcu_dereference_protected(sdata->vif.chanctx_conf,
					 lockdep_is_held(&local->chanctx_mtx));
	if (!conf) {
		err = -EBUSY;
		goto out;
	}

	if (params->chandef.chan->freq_offset) {
		/* this may work, but is untested */
		err = -EOPNOTSUPP;
		goto out;
	}

	chanctx = container_of(conf, struct ieee80211_chanctx, conf);

	ch_switch.timestamp = 0;
	ch_switch.device_timestamp = 0;
	ch_switch.block_tx = params->block_tx;
	ch_switch.chandef = params->chandef;
	ch_switch.count = params->count;

	err = drv_pre_channel_switch(sdata, &ch_switch);
	if (err)
		goto out;

	err = ieee80211_vif_reserve_chanctx(sdata, &params->chandef,
					    chanctx->mode,
					    params->radar_required);
	if (err)
		goto out;

	/* if reservation is invalid then this will fail */
	err = ieee80211_check_combinations(sdata, NULL, chanctx->mode, 0);
	if (err) {
		ieee80211_vif_unreserve_chanctx(sdata);
		goto out;
	}

	/* if there is a color change in progress, abort it */
	if (sdata->vif.color_change_active)
		ieee80211_color_change_abort(sdata);

	err = ieee80211_set_csa_beacon(sdata, params, &changed);
	if (err) {
		ieee80211_vif_unreserve_chanctx(sdata);
		goto out;
	}

	sdata->csa_chandef = params->chandef;
	sdata->csa_block_tx = params->block_tx;
	sdata->vif.csa_active = true;

	if (sdata->csa_block_tx)
		ieee80211_stop_vif_queues(local, sdata,
					  IEEE80211_QUEUE_STOP_REASON_CSA);

	cfg80211_ch_switch_started_notify(sdata->dev, &sdata->csa_chandef,
					  params->count, params->block_tx);

	if (changed) {
		ieee80211_bss_info_change_notify(sdata, changed);
		drv_channel_switch_beacon(sdata, &params->chandef);
	} else {
		/* if the beacon didn't change, we can finalize immediately */
		ieee80211_csa_finalize(sdata);
	}

out:
	mutex_unlock(&local->chanctx_mtx);
	return err;
}

int ieee80211_channel_switch(struct wiphy *wiphy, struct net_device *dev,
			     struct cfg80211_csa_settings *params)
{
	struct ieee80211_sub_if_data *sdata = IEEE80211_DEV_TO_SUB_IF(dev);
	struct ieee80211_local *local = sdata->local;
	int err;

	mutex_lock(&local->mtx);
	err = __ieee80211_channel_switch(wiphy, dev, params);
	mutex_unlock(&local->mtx);

	return err;
}

u64 ieee80211_mgmt_tx_cookie(struct ieee80211_local *local)
{
	lockdep_assert_held(&local->mtx);

	local->roc_cookie_counter++;

	/* wow, you wrapped 64 bits ... more likely a bug */
	if (WARN_ON(local->roc_cookie_counter == 0))
		local->roc_cookie_counter++;

	return local->roc_cookie_counter;
}

int ieee80211_attach_ack_skb(struct ieee80211_local *local, struct sk_buff *skb,
			     u64 *cookie, gfp_t gfp)
{
	unsigned long spin_flags;
	struct sk_buff *ack_skb;
	int id;

	ack_skb = skb_copy(skb, gfp);
	if (!ack_skb)
		return -ENOMEM;

	spin_lock_irqsave(&local->ack_status_lock, spin_flags);
	id = idr_alloc(&local->ack_status_frames, ack_skb,
		       1, 0x2000, GFP_ATOMIC);
	spin_unlock_irqrestore(&local->ack_status_lock, spin_flags);

	if (id < 0) {
		kfree_skb(ack_skb);
		return -ENOMEM;
	}

	IEEE80211_SKB_CB(skb)->ack_frame_id = id;

	*cookie = ieee80211_mgmt_tx_cookie(local);
	IEEE80211_SKB_CB(ack_skb)->ack.cookie = *cookie;

	return 0;
}

static void
ieee80211_update_mgmt_frame_registrations(struct wiphy *wiphy,
					  struct wireless_dev *wdev,
					  struct mgmt_frame_regs *upd)
{
	struct ieee80211_local *local = wiphy_priv(wiphy);
	struct ieee80211_sub_if_data *sdata = IEEE80211_WDEV_TO_SUB_IF(wdev);
	u32 preq_mask = BIT(IEEE80211_STYPE_PROBE_REQ >> 4);
	u32 action_mask = BIT(IEEE80211_STYPE_ACTION >> 4);
	bool global_change, intf_change;

	global_change =
		(local->probe_req_reg != !!(upd->global_stypes & preq_mask)) ||
		(local->rx_mcast_action_reg !=
		 !!(upd->global_mcast_stypes & action_mask));
	local->probe_req_reg = upd->global_stypes & preq_mask;
	local->rx_mcast_action_reg = upd->global_mcast_stypes & action_mask;

	intf_change = (sdata->vif.probe_req_reg !=
		       !!(upd->interface_stypes & preq_mask)) ||
		(sdata->vif.rx_mcast_action_reg !=
		 !!(upd->interface_mcast_stypes & action_mask));
	sdata->vif.probe_req_reg = upd->interface_stypes & preq_mask;
	sdata->vif.rx_mcast_action_reg =
		upd->interface_mcast_stypes & action_mask;

	if (!local->open_count)
		return;

	if (intf_change && ieee80211_sdata_running(sdata))
		drv_config_iface_filter(local, sdata,
					sdata->vif.probe_req_reg ?
						FIF_PROBE_REQ : 0,
					FIF_PROBE_REQ);

	if (global_change)
		ieee80211_configure_filter(local);
}

static int ieee80211_set_antenna(struct wiphy *wiphy, u32 tx_ant, u32 rx_ant)
{
	struct ieee80211_local *local = wiphy_priv(wiphy);

	if (local->started)
		return -EOPNOTSUPP;

	return drv_set_antenna(local, tx_ant, rx_ant);
}

static int ieee80211_get_antenna(struct wiphy *wiphy, u32 *tx_ant, u32 *rx_ant)
{
	struct ieee80211_local *local = wiphy_priv(wiphy);

	return drv_get_antenna(local, tx_ant, rx_ant);
}

static int ieee80211_set_rekey_data(struct wiphy *wiphy,
				    struct net_device *dev,
				    struct cfg80211_gtk_rekey_data *data)
{
	struct ieee80211_local *local = wiphy_priv(wiphy);
	struct ieee80211_sub_if_data *sdata = IEEE80211_DEV_TO_SUB_IF(dev);

	if (!local->ops->set_rekey_data)
		return -EOPNOTSUPP;

	drv_set_rekey_data(local, sdata, data);

	return 0;
}

static int ieee80211_probe_client(struct wiphy *wiphy, struct net_device *dev,
				  const u8 *peer, u64 *cookie)
{
	struct ieee80211_sub_if_data *sdata = IEEE80211_DEV_TO_SUB_IF(dev);
	struct ieee80211_local *local = sdata->local;
	struct ieee80211_qos_hdr *nullfunc;
	struct sk_buff *skb;
	int size = sizeof(*nullfunc);
	__le16 fc;
	bool qos;
	struct ieee80211_tx_info *info;
	struct sta_info *sta;
	struct ieee80211_chanctx_conf *chanctx_conf;
	enum nl80211_band band;
	int ret;

	/* the lock is needed to assign the cookie later */
	mutex_lock(&local->mtx);

	rcu_read_lock();
	chanctx_conf = rcu_dereference(sdata->vif.chanctx_conf);
	if (WARN_ON(!chanctx_conf)) {
		ret = -EINVAL;
		goto unlock;
	}
	band = chanctx_conf->def.chan->band;
	sta = sta_info_get_bss(sdata, peer);
	if (sta) {
		qos = sta->sta.wme;
	} else {
		ret = -ENOLINK;
		goto unlock;
	}

	if (qos) {
		fc = cpu_to_le16(IEEE80211_FTYPE_DATA |
				 IEEE80211_STYPE_QOS_NULLFUNC |
				 IEEE80211_FCTL_FROMDS);
	} else {
		size -= 2;
		fc = cpu_to_le16(IEEE80211_FTYPE_DATA |
				 IEEE80211_STYPE_NULLFUNC |
				 IEEE80211_FCTL_FROMDS);
	}

	skb = dev_alloc_skb(local->hw.extra_tx_headroom + size);
	if (!skb) {
		ret = -ENOMEM;
		goto unlock;
	}

	skb->dev = dev;

	skb_reserve(skb, local->hw.extra_tx_headroom);

	nullfunc = skb_put(skb, size);
	nullfunc->frame_control = fc;
	nullfunc->duration_id = 0;
	memcpy(nullfunc->addr1, sta->sta.addr, ETH_ALEN);
	memcpy(nullfunc->addr2, sdata->vif.addr, ETH_ALEN);
	memcpy(nullfunc->addr3, sdata->vif.addr, ETH_ALEN);
	nullfunc->seq_ctrl = 0;

	info = IEEE80211_SKB_CB(skb);

	info->flags |= IEEE80211_TX_CTL_REQ_TX_STATUS |
		       IEEE80211_TX_INTFL_NL80211_FRAME_TX;
	info->band = band;

	skb_set_queue_mapping(skb, IEEE80211_AC_VO);
	skb->priority = 7;
	if (qos)
		nullfunc->qos_ctrl = cpu_to_le16(7);

	ret = ieee80211_attach_ack_skb(local, skb, cookie, GFP_ATOMIC);
	if (ret) {
		kfree_skb(skb);
		goto unlock;
	}

	local_bh_disable();
	ieee80211_xmit(sdata, sta, skb);
	local_bh_enable();

	ret = 0;
unlock:
	rcu_read_unlock();
	mutex_unlock(&local->mtx);

	return ret;
}

static int ieee80211_cfg_get_channel(struct wiphy *wiphy,
				     struct wireless_dev *wdev,
				     struct cfg80211_chan_def *chandef)
{
	struct ieee80211_sub_if_data *sdata = IEEE80211_WDEV_TO_SUB_IF(wdev);
	struct ieee80211_local *local = wiphy_priv(wiphy);
	struct ieee80211_chanctx_conf *chanctx_conf;
	int ret = -ENODATA;

	rcu_read_lock();
	chanctx_conf = rcu_dereference(sdata->vif.chanctx_conf);
	if (chanctx_conf) {
		*chandef = sdata->vif.bss_conf.chandef;
		ret = 0;
	} else if (local->open_count > 0 &&
		   local->open_count == local->monitors &&
		   sdata->vif.type == NL80211_IFTYPE_MONITOR) {
		if (local->use_chanctx)
			*chandef = local->monitor_chandef;
		else
			*chandef = local->_oper_chandef;
		ret = 0;
	}
	rcu_read_unlock();

	return ret;
}

#ifdef CONFIG_PM
static void ieee80211_set_wakeup(struct wiphy *wiphy, bool enabled)
{
	drv_set_wakeup(wiphy_priv(wiphy), enabled);
}
#endif

static int ieee80211_set_qos_map(struct wiphy *wiphy,
				 struct net_device *dev,
				 struct cfg80211_qos_map *qos_map)
{
	struct ieee80211_sub_if_data *sdata = IEEE80211_DEV_TO_SUB_IF(dev);
	struct mac80211_qos_map *new_qos_map, *old_qos_map;

	if (qos_map) {
		new_qos_map = kzalloc(sizeof(*new_qos_map), GFP_KERNEL);
		if (!new_qos_map)
			return -ENOMEM;
		memcpy(&new_qos_map->qos_map, qos_map, sizeof(*qos_map));
	} else {
		/* A NULL qos_map was passed to disable QoS mapping */
		new_qos_map = NULL;
	}

	old_qos_map = sdata_dereference(sdata->qos_map, sdata);
	rcu_assign_pointer(sdata->qos_map, new_qos_map);
	if (old_qos_map)
		kfree_rcu(old_qos_map, rcu_head);

	return 0;
}

static int ieee80211_set_ap_chanwidth(struct wiphy *wiphy,
				      struct net_device *dev,
				      struct cfg80211_chan_def *chandef)
{
	struct ieee80211_sub_if_data *sdata = IEEE80211_DEV_TO_SUB_IF(dev);
	int ret;
	u32 changed = 0;

	ret = ieee80211_vif_change_bandwidth(sdata, chandef, &changed);
	if (ret == 0)
		ieee80211_bss_info_change_notify(sdata, changed);

	return ret;
}

static int ieee80211_add_tx_ts(struct wiphy *wiphy, struct net_device *dev,
			       u8 tsid, const u8 *peer, u8 up,
			       u16 admitted_time)
{
	struct ieee80211_sub_if_data *sdata = IEEE80211_DEV_TO_SUB_IF(dev);
	struct ieee80211_if_managed *ifmgd = &sdata->u.mgd;
	int ac = ieee802_1d_to_ac[up];

	if (sdata->vif.type != NL80211_IFTYPE_STATION)
		return -EOPNOTSUPP;

	if (!(sdata->wmm_acm & BIT(up)))
		return -EINVAL;

	if (ifmgd->tx_tspec[ac].admitted_time)
		return -EBUSY;

	if (admitted_time) {
		ifmgd->tx_tspec[ac].admitted_time = 32 * admitted_time;
		ifmgd->tx_tspec[ac].tsid = tsid;
		ifmgd->tx_tspec[ac].up = up;
	}

	return 0;
}

static int ieee80211_del_tx_ts(struct wiphy *wiphy, struct net_device *dev,
			       u8 tsid, const u8 *peer)
{
	struct ieee80211_sub_if_data *sdata = IEEE80211_DEV_TO_SUB_IF(dev);
	struct ieee80211_if_managed *ifmgd = &sdata->u.mgd;
	struct ieee80211_local *local = wiphy_priv(wiphy);
	int ac;

	for (ac = 0; ac < IEEE80211_NUM_ACS; ac++) {
		struct ieee80211_sta_tx_tspec *tx_tspec = &ifmgd->tx_tspec[ac];

		/* skip unused entries */
		if (!tx_tspec->admitted_time)
			continue;

		if (tx_tspec->tsid != tsid)
			continue;

		/* due to this new packets will be reassigned to non-ACM ACs */
		tx_tspec->up = -1;

		/* Make sure that all packets have been sent to avoid to
		 * restore the QoS params on packets that are still on the
		 * queues.
		 */
		synchronize_net();
		ieee80211_flush_queues(local, sdata, false);

		/* restore the normal QoS parameters
		 * (unconditionally to avoid races)
		 */
		tx_tspec->action = TX_TSPEC_ACTION_STOP_DOWNGRADE;
		tx_tspec->downgraded = false;
		ieee80211_sta_handle_tspec_ac_params(sdata);

		/* finally clear all the data */
		memset(tx_tspec, 0, sizeof(*tx_tspec));

		return 0;
	}

	return -ENOENT;
}

void ieee80211_nan_func_terminated(struct ieee80211_vif *vif,
				   u8 inst_id,
				   enum nl80211_nan_func_term_reason reason,
				   gfp_t gfp)
{
	struct ieee80211_sub_if_data *sdata = vif_to_sdata(vif);
	struct cfg80211_nan_func *func;
	u64 cookie;

	if (WARN_ON(vif->type != NL80211_IFTYPE_NAN))
		return;

	spin_lock_bh(&sdata->u.nan.func_lock);

	func = idr_find(&sdata->u.nan.function_inst_ids, inst_id);
	if (WARN_ON(!func)) {
		spin_unlock_bh(&sdata->u.nan.func_lock);
		return;
	}

	cookie = func->cookie;
	idr_remove(&sdata->u.nan.function_inst_ids, inst_id);

	spin_unlock_bh(&sdata->u.nan.func_lock);

	cfg80211_free_nan_func(func);

	cfg80211_nan_func_terminated(ieee80211_vif_to_wdev(vif), inst_id,
				     reason, cookie, gfp);
}
EXPORT_SYMBOL(ieee80211_nan_func_terminated);

void ieee80211_nan_func_match(struct ieee80211_vif *vif,
			      struct cfg80211_nan_match_params *match,
			      gfp_t gfp)
{
	struct ieee80211_sub_if_data *sdata = vif_to_sdata(vif);
	struct cfg80211_nan_func *func;

	if (WARN_ON(vif->type != NL80211_IFTYPE_NAN))
		return;

	spin_lock_bh(&sdata->u.nan.func_lock);

	func = idr_find(&sdata->u.nan.function_inst_ids,  match->inst_id);
	if (WARN_ON(!func)) {
		spin_unlock_bh(&sdata->u.nan.func_lock);
		return;
	}
	match->cookie = func->cookie;

	spin_unlock_bh(&sdata->u.nan.func_lock);

	cfg80211_nan_match(ieee80211_vif_to_wdev(vif), match, gfp);
}
EXPORT_SYMBOL(ieee80211_nan_func_match);

static int ieee80211_set_multicast_to_unicast(struct wiphy *wiphy,
					      struct net_device *dev,
					      const bool enabled)
{
	struct ieee80211_sub_if_data *sdata = IEEE80211_DEV_TO_SUB_IF(dev);

	sdata->u.ap.multicast_to_unicast = enabled;

	return 0;
}

void ieee80211_fill_txq_stats(struct cfg80211_txq_stats *txqstats,
			      struct txq_info *txqi)
{
	if (!(txqstats->filled & BIT(NL80211_TXQ_STATS_BACKLOG_BYTES))) {
		txqstats->filled |= BIT(NL80211_TXQ_STATS_BACKLOG_BYTES);
		txqstats->backlog_bytes = txqi->tin.backlog_bytes;
	}

	if (!(txqstats->filled & BIT(NL80211_TXQ_STATS_BACKLOG_PACKETS))) {
		txqstats->filled |= BIT(NL80211_TXQ_STATS_BACKLOG_PACKETS);
		txqstats->backlog_packets = txqi->tin.backlog_packets;
	}

	if (!(txqstats->filled & BIT(NL80211_TXQ_STATS_FLOWS))) {
		txqstats->filled |= BIT(NL80211_TXQ_STATS_FLOWS);
		txqstats->flows = txqi->tin.flows;
	}

	if (!(txqstats->filled & BIT(NL80211_TXQ_STATS_DROPS))) {
		txqstats->filled |= BIT(NL80211_TXQ_STATS_DROPS);
		txqstats->drops = txqi->cstats.drop_count;
	}

	if (!(txqstats->filled & BIT(NL80211_TXQ_STATS_ECN_MARKS))) {
		txqstats->filled |= BIT(NL80211_TXQ_STATS_ECN_MARKS);
		txqstats->ecn_marks = txqi->cstats.ecn_mark;
	}

	if (!(txqstats->filled & BIT(NL80211_TXQ_STATS_OVERLIMIT))) {
		txqstats->filled |= BIT(NL80211_TXQ_STATS_OVERLIMIT);
		txqstats->overlimit = txqi->tin.overlimit;
	}

	if (!(txqstats->filled & BIT(NL80211_TXQ_STATS_COLLISIONS))) {
		txqstats->filled |= BIT(NL80211_TXQ_STATS_COLLISIONS);
		txqstats->collisions = txqi->tin.collisions;
	}

	if (!(txqstats->filled & BIT(NL80211_TXQ_STATS_TX_BYTES))) {
		txqstats->filled |= BIT(NL80211_TXQ_STATS_TX_BYTES);
		txqstats->tx_bytes = txqi->tin.tx_bytes;
	}

	if (!(txqstats->filled & BIT(NL80211_TXQ_STATS_TX_PACKETS))) {
		txqstats->filled |= BIT(NL80211_TXQ_STATS_TX_PACKETS);
		txqstats->tx_packets = txqi->tin.tx_packets;
	}
}

static int ieee80211_get_txq_stats(struct wiphy *wiphy,
				   struct wireless_dev *wdev,
				   struct cfg80211_txq_stats *txqstats)
{
	struct ieee80211_local *local = wiphy_priv(wiphy);
	struct ieee80211_sub_if_data *sdata;
	int ret = 0;

	if (!local->ops->wake_tx_queue)
		return 1;

	spin_lock_bh(&local->fq.lock);
	rcu_read_lock();

	if (wdev) {
		sdata = IEEE80211_WDEV_TO_SUB_IF(wdev);
		if (!sdata->vif.txq) {
			ret = 1;
			goto out;
		}
		ieee80211_fill_txq_stats(txqstats, to_txq_info(sdata->vif.txq));
	} else {
		/* phy stats */
		txqstats->filled |= BIT(NL80211_TXQ_STATS_BACKLOG_PACKETS) |
				    BIT(NL80211_TXQ_STATS_BACKLOG_BYTES) |
				    BIT(NL80211_TXQ_STATS_OVERLIMIT) |
				    BIT(NL80211_TXQ_STATS_OVERMEMORY) |
				    BIT(NL80211_TXQ_STATS_COLLISIONS) |
				    BIT(NL80211_TXQ_STATS_MAX_FLOWS);
		txqstats->backlog_packets = local->fq.backlog;
		txqstats->backlog_bytes = local->fq.memory_usage;
		txqstats->overlimit = local->fq.overlimit;
		txqstats->overmemory = local->fq.overmemory;
		txqstats->collisions = local->fq.collisions;
		txqstats->max_flows = local->fq.flows_cnt;
	}

out:
	rcu_read_unlock();
	spin_unlock_bh(&local->fq.lock);

	return ret;
}

static int
ieee80211_get_ftm_responder_stats(struct wiphy *wiphy,
				  struct net_device *dev,
				  struct cfg80211_ftm_responder_stats *ftm_stats)
{
	struct ieee80211_local *local = wiphy_priv(wiphy);
	struct ieee80211_sub_if_data *sdata = IEEE80211_DEV_TO_SUB_IF(dev);

	return drv_get_ftm_responder_stats(local, sdata, ftm_stats);
}

static int
ieee80211_start_pmsr(struct wiphy *wiphy, struct wireless_dev *dev,
		     struct cfg80211_pmsr_request *request)
{
	struct ieee80211_local *local = wiphy_priv(wiphy);
	struct ieee80211_sub_if_data *sdata = IEEE80211_WDEV_TO_SUB_IF(dev);

	return drv_start_pmsr(local, sdata, request);
}

static void
ieee80211_abort_pmsr(struct wiphy *wiphy, struct wireless_dev *dev,
		     struct cfg80211_pmsr_request *request)
{
	struct ieee80211_local *local = wiphy_priv(wiphy);
	struct ieee80211_sub_if_data *sdata = IEEE80211_WDEV_TO_SUB_IF(dev);

	return drv_abort_pmsr(local, sdata, request);
}

static int ieee80211_set_tid_config(struct wiphy *wiphy,
				    struct net_device *dev,
				    struct cfg80211_tid_config *tid_conf)
{
	struct ieee80211_sub_if_data *sdata = IEEE80211_DEV_TO_SUB_IF(dev);
	struct sta_info *sta;
	int ret;

	if (!sdata->local->ops->set_tid_config)
		return -EOPNOTSUPP;

	if (!tid_conf->peer)
		return drv_set_tid_config(sdata->local, sdata, NULL, tid_conf);

	mutex_lock(&sdata->local->sta_mtx);
	sta = sta_info_get_bss(sdata, tid_conf->peer);
	if (!sta) {
		mutex_unlock(&sdata->local->sta_mtx);
		return -ENOENT;
	}

	ret = drv_set_tid_config(sdata->local, sdata, &sta->sta, tid_conf);
	mutex_unlock(&sdata->local->sta_mtx);

	return ret;
}

static int ieee80211_reset_tid_config(struct wiphy *wiphy,
				      struct net_device *dev,
				      const u8 *peer, u8 tids)
{
	struct ieee80211_sub_if_data *sdata = IEEE80211_DEV_TO_SUB_IF(dev);
	struct sta_info *sta;
	int ret;

	if (!sdata->local->ops->reset_tid_config)
		return -EOPNOTSUPP;

	if (!peer)
		return drv_reset_tid_config(sdata->local, sdata, NULL, tids);

	mutex_lock(&sdata->local->sta_mtx);
	sta = sta_info_get_bss(sdata, peer);
	if (!sta) {
		mutex_unlock(&sdata->local->sta_mtx);
		return -ENOENT;
	}

	ret = drv_reset_tid_config(sdata->local, sdata, &sta->sta, tids);
	mutex_unlock(&sdata->local->sta_mtx);

	return ret;
}

static int ieee80211_set_sar_specs(struct wiphy *wiphy,
				   struct cfg80211_sar_specs *sar)
{
	struct ieee80211_local *local = wiphy_priv(wiphy);

	if (!local->ops->set_sar_specs)
		return -EOPNOTSUPP;

	return local->ops->set_sar_specs(&local->hw, sar);
}

static int
ieee80211_set_after_color_change_beacon(struct ieee80211_sub_if_data *sdata,
					u32 *changed)
{
	switch (sdata->vif.type) {
	case NL80211_IFTYPE_AP: {
		int ret;

		if (!sdata->u.ap.next_beacon)
			return -EINVAL;

		ret = ieee80211_assign_beacon(sdata, sdata->u.ap.next_beacon,
					      NULL, NULL);
<<<<<<< HEAD
		if (sdata->u.ap.next_beacon) {
			kfree(sdata->u.ap.next_beacon->mbssid_ies);
			kfree(sdata->u.ap.next_beacon);
			sdata->u.ap.next_beacon = NULL;
		}
=======
		ieee80211_free_next_beacon(sdata);
>>>>>>> 88084a3d

		if (ret < 0)
			return ret;

		*changed |= ret;
		break;
	}
	default:
		WARN_ON_ONCE(1);
		return -EINVAL;
	}

	return 0;
}

static int
ieee80211_set_color_change_beacon(struct ieee80211_sub_if_data *sdata,
				  struct cfg80211_color_change_settings *params,
				  u32 *changed)
{
	struct ieee80211_color_change_settings color_change = {};
	int err;

	switch (sdata->vif.type) {
	case NL80211_IFTYPE_AP:
		sdata->u.ap.next_beacon =
			cfg80211_beacon_dup(&params->beacon_next);
		if (!sdata->u.ap.next_beacon)
			return -ENOMEM;

		if (params->count <= 1)
			break;

		color_change.counter_offset_beacon =
			params->counter_offset_beacon;
		color_change.counter_offset_presp =
			params->counter_offset_presp;
		color_change.count = params->count;

		err = ieee80211_assign_beacon(sdata, &params->beacon_color_change,
					      NULL, &color_change);
		if (err < 0) {
<<<<<<< HEAD
			if (sdata->u.ap.next_beacon) {
				kfree(sdata->u.ap.next_beacon->mbssid_ies);
				kfree(sdata->u.ap.next_beacon);
				sdata->u.ap.next_beacon = NULL;
			}
=======
			ieee80211_free_next_beacon(sdata);
>>>>>>> 88084a3d
			return err;
		}
		*changed |= err;
		break;
	default:
		return -EOPNOTSUPP;
	}

	return 0;
}

static void
ieee80211_color_change_bss_config_notify(struct ieee80211_sub_if_data *sdata,
					 u8 color, int enable, u32 changed)
{
	sdata->vif.bss_conf.he_bss_color.color = color;
	sdata->vif.bss_conf.he_bss_color.enabled = enable;
	changed |= BSS_CHANGED_HE_BSS_COLOR;

	ieee80211_bss_info_change_notify(sdata, changed);

	if (!sdata->vif.bss_conf.nontransmitted && sdata->vif.mbssid_tx_vif) {
		struct ieee80211_sub_if_data *child;

		mutex_lock(&sdata->local->iflist_mtx);
		list_for_each_entry(child, &sdata->local->interfaces, list) {
			if (child != sdata && child->vif.mbssid_tx_vif == &sdata->vif) {
				child->vif.bss_conf.he_bss_color.color = color;
				child->vif.bss_conf.he_bss_color.enabled = enable;
				ieee80211_bss_info_change_notify(child,
								 BSS_CHANGED_HE_BSS_COLOR);
			}
		}
		mutex_unlock(&sdata->local->iflist_mtx);
	}
}

static int ieee80211_color_change_finalize(struct ieee80211_sub_if_data *sdata)
{
	struct ieee80211_local *local = sdata->local;
	u32 changed = 0;
	int err;

	sdata_assert_lock(sdata);
	lockdep_assert_held(&local->mtx);

	sdata->vif.color_change_active = false;

	err = ieee80211_set_after_color_change_beacon(sdata, &changed);
	if (err) {
		cfg80211_color_change_aborted_notify(sdata->dev);
		return err;
	}

	ieee80211_color_change_bss_config_notify(sdata,
						 sdata->vif.color_change_color,
						 1, changed);
	cfg80211_color_change_notify(sdata->dev);

	return 0;
}

void ieee80211_color_change_finalize_work(struct work_struct *work)
{
	struct ieee80211_sub_if_data *sdata =
		container_of(work, struct ieee80211_sub_if_data,
			     color_change_finalize_work);
	struct ieee80211_local *local = sdata->local;

	sdata_lock(sdata);
	mutex_lock(&local->mtx);

	/* AP might have been stopped while waiting for the lock. */
	if (!sdata->vif.color_change_active)
		goto unlock;

	if (!ieee80211_sdata_running(sdata))
		goto unlock;

	ieee80211_color_change_finalize(sdata);

unlock:
	mutex_unlock(&local->mtx);
	sdata_unlock(sdata);
}

void ieee80211_color_change_finish(struct ieee80211_vif *vif)
{
	struct ieee80211_sub_if_data *sdata = vif_to_sdata(vif);

	ieee80211_queue_work(&sdata->local->hw,
			     &sdata->color_change_finalize_work);
}
EXPORT_SYMBOL_GPL(ieee80211_color_change_finish);

void
ieeee80211_obss_color_collision_notify(struct ieee80211_vif *vif,
				       u64 color_bitmap)
{
	struct ieee80211_sub_if_data *sdata = vif_to_sdata(vif);

	if (sdata->vif.color_change_active || sdata->vif.csa_active)
		return;

	cfg80211_obss_color_collision_notify(sdata->dev, color_bitmap);
}
EXPORT_SYMBOL_GPL(ieeee80211_obss_color_collision_notify);

static int
ieee80211_color_change(struct wiphy *wiphy, struct net_device *dev,
		       struct cfg80211_color_change_settings *params)
{
	struct ieee80211_sub_if_data *sdata = IEEE80211_DEV_TO_SUB_IF(dev);
	struct ieee80211_local *local = sdata->local;
	u32 changed = 0;
	int err;

	sdata_assert_lock(sdata);

	if (sdata->vif.bss_conf.nontransmitted)
		return -EINVAL;

	mutex_lock(&local->mtx);

	/* don't allow another color change if one is already active or if csa
	 * is active
	 */
	if (sdata->vif.color_change_active || sdata->vif.csa_active) {
		err = -EBUSY;
		goto out;
	}

	err = ieee80211_set_color_change_beacon(sdata, params, &changed);
	if (err)
		goto out;

	sdata->vif.color_change_active = true;
	sdata->vif.color_change_color = params->color;

	cfg80211_color_change_started_notify(sdata->dev, params->count);

	if (changed)
		ieee80211_color_change_bss_config_notify(sdata, 0, 0, changed);
	else
		/* if the beacon didn't change, we can finalize immediately */
		ieee80211_color_change_finalize(sdata);

out:
	mutex_unlock(&local->mtx);

	return err;
}

static int
ieee80211_set_radar_background(struct wiphy *wiphy,
			       struct cfg80211_chan_def *chandef)
{
	struct ieee80211_local *local = wiphy_priv(wiphy);

	if (!local->ops->set_radar_background)
		return -EOPNOTSUPP;

	return local->ops->set_radar_background(&local->hw, chandef);
}

const struct cfg80211_ops mac80211_config_ops = {
	.add_virtual_intf = ieee80211_add_iface,
	.del_virtual_intf = ieee80211_del_iface,
	.change_virtual_intf = ieee80211_change_iface,
	.start_p2p_device = ieee80211_start_p2p_device,
	.stop_p2p_device = ieee80211_stop_p2p_device,
	.add_key = ieee80211_add_key,
	.del_key = ieee80211_del_key,
	.get_key = ieee80211_get_key,
	.set_default_key = ieee80211_config_default_key,
	.set_default_mgmt_key = ieee80211_config_default_mgmt_key,
	.set_default_beacon_key = ieee80211_config_default_beacon_key,
	.start_ap = ieee80211_start_ap,
	.change_beacon = ieee80211_change_beacon,
	.stop_ap = ieee80211_stop_ap,
	.add_station = ieee80211_add_station,
	.del_station = ieee80211_del_station,
	.change_station = ieee80211_change_station,
	.get_station = ieee80211_get_station,
	.dump_station = ieee80211_dump_station,
	.dump_survey = ieee80211_dump_survey,
#ifdef CONFIG_MAC80211_MESH
	.add_mpath = ieee80211_add_mpath,
	.del_mpath = ieee80211_del_mpath,
	.change_mpath = ieee80211_change_mpath,
	.get_mpath = ieee80211_get_mpath,
	.dump_mpath = ieee80211_dump_mpath,
	.get_mpp = ieee80211_get_mpp,
	.dump_mpp = ieee80211_dump_mpp,
	.update_mesh_config = ieee80211_update_mesh_config,
	.get_mesh_config = ieee80211_get_mesh_config,
	.join_mesh = ieee80211_join_mesh,
	.leave_mesh = ieee80211_leave_mesh,
#endif
	.join_ocb = ieee80211_join_ocb,
	.leave_ocb = ieee80211_leave_ocb,
	.change_bss = ieee80211_change_bss,
	.set_txq_params = ieee80211_set_txq_params,
	.set_monitor_channel = ieee80211_set_monitor_channel,
	.suspend = ieee80211_suspend,
	.resume = ieee80211_resume,
	.scan = ieee80211_scan,
	.abort_scan = ieee80211_abort_scan,
	.sched_scan_start = ieee80211_sched_scan_start,
	.sched_scan_stop = ieee80211_sched_scan_stop,
	.auth = ieee80211_auth,
	.assoc = ieee80211_assoc,
	.deauth = ieee80211_deauth,
	.disassoc = ieee80211_disassoc,
	.join_ibss = ieee80211_join_ibss,
	.leave_ibss = ieee80211_leave_ibss,
	.set_mcast_rate = ieee80211_set_mcast_rate,
	.set_wiphy_params = ieee80211_set_wiphy_params,
	.set_tx_power = ieee80211_set_tx_power,
	.get_tx_power = ieee80211_get_tx_power,
	.rfkill_poll = ieee80211_rfkill_poll,
	CFG80211_TESTMODE_CMD(ieee80211_testmode_cmd)
	CFG80211_TESTMODE_DUMP(ieee80211_testmode_dump)
	.set_power_mgmt = ieee80211_set_power_mgmt,
	.set_bitrate_mask = ieee80211_set_bitrate_mask,
	.remain_on_channel = ieee80211_remain_on_channel,
	.cancel_remain_on_channel = ieee80211_cancel_remain_on_channel,
	.mgmt_tx = ieee80211_mgmt_tx,
	.mgmt_tx_cancel_wait = ieee80211_mgmt_tx_cancel_wait,
	.set_cqm_rssi_config = ieee80211_set_cqm_rssi_config,
	.set_cqm_rssi_range_config = ieee80211_set_cqm_rssi_range_config,
	.update_mgmt_frame_registrations =
		ieee80211_update_mgmt_frame_registrations,
	.set_antenna = ieee80211_set_antenna,
	.get_antenna = ieee80211_get_antenna,
	.set_rekey_data = ieee80211_set_rekey_data,
	.tdls_oper = ieee80211_tdls_oper,
	.tdls_mgmt = ieee80211_tdls_mgmt,
	.tdls_channel_switch = ieee80211_tdls_channel_switch,
	.tdls_cancel_channel_switch = ieee80211_tdls_cancel_channel_switch,
	.probe_client = ieee80211_probe_client,
	.set_noack_map = ieee80211_set_noack_map,
#ifdef CONFIG_PM
	.set_wakeup = ieee80211_set_wakeup,
#endif
	.get_channel = ieee80211_cfg_get_channel,
	.start_radar_detection = ieee80211_start_radar_detection,
	.end_cac = ieee80211_end_cac,
	.channel_switch = ieee80211_channel_switch,
	.set_qos_map = ieee80211_set_qos_map,
	.set_ap_chanwidth = ieee80211_set_ap_chanwidth,
	.add_tx_ts = ieee80211_add_tx_ts,
	.del_tx_ts = ieee80211_del_tx_ts,
	.start_nan = ieee80211_start_nan,
	.stop_nan = ieee80211_stop_nan,
	.nan_change_conf = ieee80211_nan_change_conf,
	.add_nan_func = ieee80211_add_nan_func,
	.del_nan_func = ieee80211_del_nan_func,
	.set_multicast_to_unicast = ieee80211_set_multicast_to_unicast,
	.tx_control_port = ieee80211_tx_control_port,
	.get_txq_stats = ieee80211_get_txq_stats,
	.get_ftm_responder_stats = ieee80211_get_ftm_responder_stats,
	.start_pmsr = ieee80211_start_pmsr,
	.abort_pmsr = ieee80211_abort_pmsr,
	.probe_mesh_link = ieee80211_probe_mesh_link,
	.set_tid_config = ieee80211_set_tid_config,
	.reset_tid_config = ieee80211_reset_tid_config,
	.set_sar_specs = ieee80211_set_sar_specs,
	.color_change = ieee80211_color_change,
	.set_radar_background = ieee80211_set_radar_background,
};<|MERGE_RESOLUTION|>--- conflicted
+++ resolved
@@ -1392,15 +1392,7 @@
 
 	mutex_unlock(&local->mtx);
 
-<<<<<<< HEAD
-	if (sdata->u.ap.next_beacon) {
-		kfree(sdata->u.ap.next_beacon->mbssid_ies);
-		kfree(sdata->u.ap.next_beacon);
-		sdata->u.ap.next_beacon = NULL;
-	}
-=======
 	ieee80211_free_next_beacon(sdata);
->>>>>>> 88084a3d
 
 	/* turn off carrier for this interface and dependent VLANs */
 	list_for_each_entry(vlan, &sdata->u.ap.vlans, u.vlan.list)
@@ -3335,15 +3327,7 @@
 
 		err = ieee80211_assign_beacon(sdata, sdata->u.ap.next_beacon,
 					      NULL, NULL);
-<<<<<<< HEAD
-		if (sdata->u.ap.next_beacon) {
-			kfree(sdata->u.ap.next_beacon->mbssid_ies);
-			kfree(sdata->u.ap.next_beacon);
-			sdata->u.ap.next_beacon = NULL;
-		}
-=======
 		ieee80211_free_next_beacon(sdata);
->>>>>>> 88084a3d
 
 		if (err < 0)
 			return err;
@@ -3499,13 +3483,7 @@
 		     IEEE80211_MAX_CNTDWN_COUNTERS_NUM) ||
 		    (params->n_counter_offsets_presp >
 		     IEEE80211_MAX_CNTDWN_COUNTERS_NUM)) {
-<<<<<<< HEAD
-			kfree(sdata->u.ap.next_beacon->mbssid_ies);
-			kfree(sdata->u.ap.next_beacon);
-			sdata->u.ap.next_beacon = NULL;
-=======
 			ieee80211_free_next_beacon(sdata);
->>>>>>> 88084a3d
 			return -EINVAL;
 		}
 
@@ -3517,13 +3495,7 @@
 
 		err = ieee80211_assign_beacon(sdata, &params->beacon_csa, &csa, NULL);
 		if (err < 0) {
-<<<<<<< HEAD
-			kfree(sdata->u.ap.next_beacon->mbssid_ies);
-			kfree(sdata->u.ap.next_beacon);
-			sdata->u.ap.next_beacon = NULL;
-=======
 			ieee80211_free_next_beacon(sdata);
->>>>>>> 88084a3d
 			return err;
 		}
 		*changed |= err;
@@ -3613,16 +3585,8 @@
 static void ieee80211_color_change_abort(struct ieee80211_sub_if_data  *sdata)
 {
 	sdata->vif.color_change_active = false;
-<<<<<<< HEAD
-	if (sdata->u.ap.next_beacon) {
-		kfree(sdata->u.ap.next_beacon->mbssid_ies);
-		kfree(sdata->u.ap.next_beacon);
-		sdata->u.ap.next_beacon = NULL;
-	}
-=======
 
 	ieee80211_free_next_beacon(sdata);
->>>>>>> 88084a3d
 
 	cfg80211_color_change_aborted_notify(sdata->dev);
 }
@@ -4363,15 +4327,7 @@
 
 		ret = ieee80211_assign_beacon(sdata, sdata->u.ap.next_beacon,
 					      NULL, NULL);
-<<<<<<< HEAD
-		if (sdata->u.ap.next_beacon) {
-			kfree(sdata->u.ap.next_beacon->mbssid_ies);
-			kfree(sdata->u.ap.next_beacon);
-			sdata->u.ap.next_beacon = NULL;
-		}
-=======
 		ieee80211_free_next_beacon(sdata);
->>>>>>> 88084a3d
 
 		if (ret < 0)
 			return ret;
@@ -4414,15 +4370,7 @@
 		err = ieee80211_assign_beacon(sdata, &params->beacon_color_change,
 					      NULL, &color_change);
 		if (err < 0) {
-<<<<<<< HEAD
-			if (sdata->u.ap.next_beacon) {
-				kfree(sdata->u.ap.next_beacon->mbssid_ies);
-				kfree(sdata->u.ap.next_beacon);
-				sdata->u.ap.next_beacon = NULL;
-			}
-=======
 			ieee80211_free_next_beacon(sdata);
->>>>>>> 88084a3d
 			return err;
 		}
 		*changed |= err;
